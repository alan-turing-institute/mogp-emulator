## Multi-Output Gaussian Process Emulator

`mogp_emulator` is a Python package for fitting Gaussian Process Emulators to computer simulation results.
The code contains routines for fitting GP emulators to simulation results with a single or multiple target
values, optimizing hyperparameter values, and making predictions on unseen data. The code also has utilities
that implement experimental design and cross-validation routines for constructing simulation runs and
verifying results.

[![Build Status](https://travis-ci.com/alan-turing-institute/mogp_emulator.svg?branch=master)](https://travis-ci.com/alan-turing-institute/mogp_emulator)
[![codecov](https://codecov.io/gh/alan-turing-institute/mogp_emulator/branch/master/graph/badge.svg)](https://codecov.io/gh/alan-turing-institute/mogp_emulator)
[![Documentation Status](https://readthedocs.org/projects/mogp-emulator/badge/?version=latest)](https://mogp-emulator.readthedocs.io/en/latest/?badge=latest)

### Overview

This Python package includes code implementing a fairly standard Gaussian Process regression. Given a set
of input variables and target values, the Gaussian Process interpolates those values using a multivariate
Gaussian distribution using a given mean and covariance functions. For simplicity, this implementation
assumes a zero mean function and a squared-exponential covariance function, though future code improvements
may allow for other choices. Fitting the Gaussian process requires inverting the covariance matrix computed
from the training data, which is done using Cholesky decomposition as the covariance matrix is symmetric
and positive definite (complexity is O(n^3), where n is the number of training points). The squared
exponential covariance function contains several hyperparameters, which includes a length scale for each
input variable and an overall variance. These hyperparameters can be set manually, or chosen automatically
by minimizing the negative logarithm of the marginal likelihood function. Once the hyperparameters are fit,
predictions can be made efficiently (complexity O(n) for each prediction, where n is again the number of
training points), and the variance computed (complexity O(n^2) for each prediction).

Simulations with multiple outputs can be fit by assuming that each output is fit by an independent emulator.
The code allows this to be done in parallel using the Python multiprocessing library. This is implemented
in the `MultiOutputGP` class, which exhibits an interface that is nearly identical to that of the main
`GaussianProcess` class.

The code assumes that the simulations are exact and attempts to interpolate between them. However, in some
cases, if two training points are too close to one another the resulting covariance matrix is singular due
to the co-linear points. In this case, the matrix inversion is stabilized by iteratively adding noise to
the diagonal of the matrix until the matrix can be successfully inverted. However, this procedure reduces 
the accuracy of the resulting predictions.

### Installation

#### Requirements

The code requires Python 3.6 or later, and working Numpy and Scipy installations are required. You should
be able to install these packages using `pip` if you do not have them already available on your system.
The code includes a full suite of unit tests and several benchmark problems. Running the test suite
requires pytest and the benchmarks make use of Matplotlib if you would like to visualize the results, 
though it is not required.

#### Download

You can download the code as a zipped archive from the Github repository. This will download all files
on the `master` branch, which can be unpacked and then used to install following the instructions
below.

If you prefer to check out the Github repository, you can download the code using:

	git clone https://github.com/alan-turing-institute/mogp_emulator/
	
This will clone the entire git history of the software and check out the `master` branch by default.
The `master` branch is the most stable version of the code, but will not have all features as the
code is under active development. The `devel` branch is the more actively developed branch, and all new
features will be available here as they are completed. All code in the `devel` branch is well tested and
documented to the point that results can be trusted, but may still have some minor bugs and issues. Any
other branch is used to develop new features and should be considered untested and experimental. Please
get in touch with one of the team members (see below) if you are unsure if a particular feature is
available.

#### Installation

To install the dependencies, in the main `mopg_emulator` directory enter the following into the shell:

	pip3 install -r requirements.txt
	
Then to install the main code, run the following command:

	python3 setup.py install
	
This will install all dependencies and install the main code in the system Python installation. You may
need adminstrative priveleges to install the dependencies or the software itself, depending on your
system configuration. However, any updates to the code cloned through the github repository (particularly
if you are using the devel branch, which is under more active development) will not be reflected in the
system installation using this method. If you would like to always have the most active development
version, install using:

	python3 setup.py develop
	
This will insert symlinks to the repository files into the system Python installation so that files
are updated whenever there are changes to the code files.

### Testing the Installation

#### Unit Tests

`mogp_emulator` includes a full set of unit tests. To run the test suite, you will need to install pytest.
The tests can be run from the `mogp_emulator/tests` directory by entering `make tests` or `pytest`, which
will run all tests and print out the results to the console. `pytest` can be installed using `pip` if you
would like to run the tests.

#### Benchmarks

The code includes a series of benchmarks that further illustrate the implementation. Benchmarks can be
run from the `mogp_emulator/tests` directory by entering `make benchmarks` or `make rosenbrock`,
`make branin`, or `make tsunami` to run the individual benchmarks.

##### Single Emulator Convergence Tests

The first benchmark examines the convergence of a single emulator applied to the Rosenbrock function in
several different dimensions (more details can be found at https://www.sfu.ca/~ssurjano/rosen.html).
This illustrates how the emulator predictions improve as the number of training points is increased
for different numbers of input parameters. The benchmark evaluates the Rosenbrock function in 4, 6, and
8 dimensions and shows that the mean squared prediction error and the mean variance improve with the
number of training points used. Matplotlib can optionally be used to visualize the results.

##### Multi-Output Convergence Tests

The second benchmark examines the convergence of multiple emulators derived from the same input values.
This benchmark is based on the 2D Branin function (more details on this function can be found at
https://www.sfu.ca/~ssurjano/branin.html). The code uses 8 different realizations of the Branin
function using different parameter values, and then examines the convergence of the 8 different
emulators fit using different number of parameter values based on the prediction errors and
variance values. The results can optionally be visualized using Matplotlib.

##### Performance Benchmark

A performance benchmark is included that uses a set of Tsunami simulation results to examine the
speed at which the code fits multiple emulators in parallel. The code fits 8, 16, 32, and 64 emulators
using 1, 2, 4, and 8 processess and notes the time required to perform the fitting. Note that the results
will depend on the number of cores on the computer -- once you exceed the number of cores, the performance
will degrade. As with the other benchmarks, Matplotlib can optionally be used to plot the results.

<<<<<<< HEAD
##### MCMC Benchmark

A benchmark applying the software to fitting an emulator with MCMC sampling is included. The code
draws hyperparameter samples and compares the resulting posterior distributions with the values
found via maximum likelihood estimation. If Matplotlib is installed, a histogram of the parameter
samples is shown.
=======
##### MICE Benchmark

A benchmark comparing the MICE Sequential design method to Latin Hypercube sampling is also available.
This creates designs of a variety of sizes and computes the error on unseen data for the 2D Branin
function. It compares the accuracy of the sequential design to the Latin Hypercube for both the
predictions and uncertainties.
>>>>>>> be1ef5c6

### Documentation

Building the documentation requires Sphinx/autodoc, which can be installed using `pip`. To build the documentatation, first install Sphinx and change to the `docs` directory. There is a Makefile in the
`docs` directory that will build the documentation for you. To build the HTML version, enter the
following into the shell from the `docs` directory:

	make html
	
This will build the HTML version of the documentation. A standalone PDF version can be built, which
requires a standard LaTeX installation, via:

	make latexpdf
	
In both cases, the documentation files can be found in the corresponding directories in the `docs/_build`
directory. Note that if these directories are not found on your system, you may need to create them in
order for the build to finish correctly. A version of the documentation can also be found at the link
above on Read the Docs.

### References

(1) Rasmussen, C. E.; Williams, C. K. I. Gaussian Processes for Machine Learning, 3. print.; Adaptive computation and machine learning; MIT Press: Cambridge, Mass., 2008.

### Contact

This package is under active development by the Research Engineering Group at the Alan Turing Institute
as part of several projects on Uncertainty Quantification. Feedback on the usability and features that
you would find useful can be sent to Eric Daub (edaub@turing.ac.uk). If you encounter any bugs or
problems with installing the software, please see the Issues tab on the Github page, and if the issue is
not present, create a new one.<|MERGE_RESOLUTION|>--- conflicted
+++ resolved
@@ -128,21 +128,20 @@
 will depend on the number of cores on the computer -- once you exceed the number of cores, the performance
 will degrade. As with the other benchmarks, Matplotlib can optionally be used to plot the results.
 
-<<<<<<< HEAD
 ##### MCMC Benchmark
 
 A benchmark applying the software to fitting an emulator with MCMC sampling is included. The code
 draws hyperparameter samples and compares the resulting posterior distributions with the values
 found via maximum likelihood estimation. If Matplotlib is installed, a histogram of the parameter
 samples is shown.
-=======
+
 ##### MICE Benchmark
 
 A benchmark comparing the MICE Sequential design method to Latin Hypercube sampling is also available.
 This creates designs of a variety of sizes and computes the error on unseen data for the 2D Branin
 function. It compares the accuracy of the sequential design to the Latin Hypercube for both the
 predictions and uncertainties.
->>>>>>> be1ef5c6
+
 
 ### Documentation
 
