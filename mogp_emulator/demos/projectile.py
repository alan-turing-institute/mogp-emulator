--- conflicted
+++ resolved
@@ -78,9 +78,6 @@
 
     return results.y_events[0][0][2]
 
-<<<<<<< HEAD
-# function for printing out validation results
-=======
 def simulator_multioutput(x):
     "simulator to solve ODE system with multiple outputs"
     
@@ -90,7 +87,6 @@
             np.sqrt(results.y_events[0][0][0]**2 + results.y_events[0][0][1]**2))
 
 # function for printing out results
->>>>>>> 087f9167
 
 def print_results(inputs, errors, var):
     "convenience function for printing out results and computing mean square error"
