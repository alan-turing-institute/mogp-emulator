import platform
import numpy as np
from mogp_emulator.GaussianProcess import (
    GaussianProcessBase,
    GaussianProcess,
    PredictResult
)
<<<<<<< HEAD
from mogp_emulator.GaussianProcessGPU import (
    GaussianProcessGPU, 
    parse_meanfunc_formula,
    get_prior_params
)
=======
from mogp_emulator.MultiOutputGP import MultiOutputGPBase
from mogp_emulator.GaussianProcessGPU import GaussianProcessGPU, parse_meanfunc_formula
>>>>>>> 95b88791
from mogp_emulator.MeanFunction import MeanBase
from mogp_emulator.Kernel import SquaredExponential, Matern52
from mogp_emulator.Priors import (
    GPPriors, 
    WeakPrior,
    InvGammaPrior,
    GammaPrior,
    LogNormalPrior
)
from mogp_emulator import LibGPGPU


class MultiOutputGP_GPU(MultiOutputGPBase):
    """Implementation of a multiple-output Gaussian Process Emulator, using the GPU.

    Essentially a parallelized wrapper for the predict method. To fit
    in parallel, use the ``fit_GP_MAP`` routine

    Required arguments are ``inputs`` and ``targets``, both of which
    must be numpy arrays. ``inputs`` can be 1D or 2D (if 1D, assumes
    second axis has length 1). ``targets`` can be 1D or 2D (if 2D,
    assumes a single emulator and the first axis has length 1).

    Optional arguments specify how each individual emulator is
    constructed, including the mean function, kernel, priors, and how
    to handle the nugget. Each argument can take values allowed by the
    base ``GaussianProcess`` class, in which case all emulators are
    assumed to use the same value. Any of these arguments can
    alternatively be a list of values with length matching the number
    of emulators to set those values individually.

    Additional keyword arguments include ``inputdict``, and
    ``use_patsy``, which control how strings are parsed to mean
    functions, if using.

    """

    def __init__(self, inputs, targets, mean=None, kernel="SquaredExponential", priors=None,
                 nugget="adaptive", inputdict={}, use_patsy=True, batch_size=16000):
        """
        Create a new multi-output GP Emulator
        """

        # check input types and shapes, reshape as appropriate for the case of a single emulator
        inputs = np.array(inputs)
        targets = np.array(targets)
        if len(inputs.shape) == 1:
            inputs = np.reshape(inputs, (-1, 1))
        if len(targets.shape) == 1:
            targets = np.reshape(targets, (1, -1))
        elif not (len(targets.shape) == 2):
            raise ValueError("targets must be either a 1D or 2D array")
        if not (len(inputs.shape) == 2):
            raise ValueError("inputs must be either a 1D or 2D array")
        if not (inputs.shape[0] == targets.shape[1]):
            raise ValueError("the first dimension of inputs must be the same length as the second dimension of targets (or first if targets is 1D))")

        # nugget type
        nugsize = 0.
        if nugget == "adaptive": 
            nugtype = LibGPGPU.nugget_type(0)
        elif nugget == "fit":
            nugtype = LibGPGPU.nugget_type(1)
        elif isinstance(nugget, float):
            nugtype = LibGPGPU.nugget_type(2)
            nugsize = nugget
            nugget = "fixed"
        else:
            raise TypeError("nugget parameter must be a string or a non-negative float")

        # set the Mean Function
        if mean is None:
            meanfunc = LibGPGPU.ZeroMeanFunc()
        else:
            if not issubclass(type(mean), MeanBase):
                if isinstance(mean, str):
                    mean = MeanFunction(mean, inputdict, use_patsy)
                else:
                    raise ValueError("provided mean function must be a subclass of MeanBase,"+
                                     " a string formula, or None")
            # at this point, mean will definitely be a MeanBase.  We can call its __str__ and
            # parse this to create an instance of a C++ MeanFunction
            meanfunc = parse_meanfunc_formula(mean.__str__())
            # if we got None back from that function, something went wrong
            if not meanfunc:
                raise ValueError("""
                GPU implementation was unable to parse mean function formula {}.
                """.format(mean.__str__())
                )

        # set the kernel type
        if (isinstance(kernel, str) and kernel == "SquaredExponential") \
           or isinstance(kernel, SquaredExponential):
            kernel_type = LibGPGPU.kernel_type.SquaredExponential
        elif (isinstance(kernel, str) and kernel == "Matern52") \
           or isinstance(kernel, Matern52):
            kernel_type = LibGPGPU.kernel_type.Matern52
        else:
            raise ValueError("GPU implementation requires kernel to be SquaredExponential or Matern52")

        # instantiate the C++ object
        self._mogp_gpu = LibGPGPU.MultiOutputGP_GPU(inputs, targets, batch_size, meanfunc, kernel_type, nugtype, nugsize)

        # deal with priors - first make sure the priors are in the form of a list of correct size
        if isinstance(priors, (GPPriors, dict)) or priors is None:
            priorslist = self.n_emulators*[priors]
        else:
            priorslist = list(priors)
            assert isinstance(priorslist, list), ("priors must be a GPPriors object, None, or arguments to construct " +
                                                  "a GPPriors object or a list of length n_emulators containing the above")

            assert len(priorslist) == self.n_emulators, "Bad length for list provided for priors to MultiOutputGP"

        self._set_priors(priorslist, nugget)


    def _set_priors(self, priorslist, nugget_type):
        """
        Assign a prior to each emulator.  If an entry is None, create default prior.
        """
        for i in range(self.n_emulators):
            prior_params = get_prior_params(priorslist[i], self.inputs, self.n_corr, nugget_type)
            self._mogp_gpu.create_priors_for_emulator(
                i,
                prior_params["n_corr"],
                prior_params["corr_dist"],prior_params["corr_p1"],prior_params["corr_p2"],
                prior_params["cov_dist"],prior_params["cov_p1"],prior_params["cov_p2"],
                prior_params["nug_dist"],prior_params["nug_p1"],prior_params["nug_p2"],
            )

    @property
    def inputs(self):
        return self._mogp_gpu.inputs()

    @property
    def targets(self):
        return np.array(self._mogp_gpu.targets())

    @property
    def D(self):
        return self._mogp_gpu.D()

    @property
    def n(self):
        return self._mogp_gpu.n()

    @property
<<<<<<< HEAD
    def nugget_type(self):
        return self._mogp_gpu.get_nugget_type()

    @property
    def nugget(self):
        return self._mogp_gpu.get_nugget_size()
=======
    def n_params(self):
        return self._mogp_gpu.n_data_params()
>>>>>>> 95b88791

    @property
    def n_emulators(self):
        return self._mogp_gpu.n_emulators()

<<<<<<< HEAD
    @property
    def n_data(self):
        return self._mogp_gpu.n_data_params()

    @property
    def n_corr(self):
        return self._mogp_gpu.n_corr_params()

=======
>>>>>>> 95b88791
    def reset_fit_status(self):
        self._mogp_gpu.reset_fit_status()

    def predict(self, testing, unc=True, deriv=True, include_nugget=True,
                allow_not_fit=False, processes=None):
        """Make a prediction for a set of input vectors

        Makes predictions for each of the emulators on a given set of
        input vectors. The input vectors must be passed as a
        ``(n_predict, D)`` or ``(D,)`` shaped array-like object, where
        ``n_predict`` is the number of different prediction points
        under consideration and ``D`` is the number of inputs to the
        emulator. If the prediction inputs array has shape ``(D,)``,
        then the method assumes ``n_predict == 1``.  The prediction
        points are passed to each emulator and the predictions are
        collected into an ``(n_emulators, n_predict)`` shaped numpy
        array as the first return value from the method.

        Optionally, the emulator can also calculate the uncertainties
        in the predictions (as a variance) and the derivatives with
        respect to each input parameter. If the uncertainties are
        computed, they are returned as the second output from the
        method as an ``(n_emulators, n_predict)`` shaped numpy
        array. If the derivatives are computed, they are returned as
        the third output from the method as an ``(n_emulators,
        n_predict, D)`` shaped numpy array. Finally, if uncertainties
        are computed, the ``include_nugget`` flag determines if the
        uncertainties should include the nugget. By default, this is
        set to ``True``.

        The ``allow_not_fit`` flag determines how the object handles
        any emulators that do not have fit hyperparameter values
        (because fitting presumably failed). By default,
        ``allow_not_fit=False`` and the method will raise an error
        if any emulators are not fit. Passing ``allow_not_fit=True``
        will override this and ``NaN`` will be returned from any
        emulators that have not been fit.

        As with the fitting, this computation can be done
        independently for each emulator and thus can be done in
        parallel.

        :param testing: Array-like object holding the points where
                        predictions will be made.  Must have shape
                        ``(n_predict, D)`` or ``(D,)`` (for a single
                        prediction)
        :type testing: ndarray
        :param unc: (optional) Flag indicating if the uncertainties
                    are to be computed.  If ``False`` the method
                    returns ``None`` in place of the uncertainty
                    array. Default value is ``True``.
        :type unc: bool
        :param deriv: (optional) Flag indicating if the derivatives
                      are to be computed.  If ``False`` the method
                      returns ``None`` in place of the derivative
                      array. Default value is ``True``.
        :type deriv: bool
        :param include_nugget: (optional) Flag indicating if the
                                nugget should be included in the
                                predictive variance. Only relevant if
                                ``unc = True``.  Default is ``True``.
        :type include_nugget: bool
        :param allow_not_fit: (optional) Flag that allows predictions
                              to be made even if not all emulators have
                              been fit. Default is ``False`` which
                              will raise an error if any unfitted
                              emulators are present.
        :type allow_not_fit: bool
        :param processes: (optional) Number of processes to use when
                          making the predictions.  Must be a positive
                          integer or ``None`` to use the number of
                          processors on the computer (default is
                          ``None``)
        :type processes: int or None
        :returns: ``PredictResult`` object holding numpy arrays
                  containing the predictions, uncertainties, and
                  derivatives, respectively. Predictions and
                  uncertainties have shape ``(n_emulators,
                  n_predict)`` while the derivatives have shape
                  ``(n_emulators, n_predict, D)``. If the ``do_unc``
                  or ``do_deriv`` flags are set to ``False``, then
                  those arrays are replaced by ``None``.
        :rtype: PredictResult

        """
        if not allow_not_fit and len(self.get_indices_not_fit()) > 0:
            raise ValueError("Hyperparameters have not been fit for this Gaussian Process")
        testing = np.array(testing)
        if self.D == 1 and testing.ndim == 1:
            testing = np.reshape(testing, (-1, 1))
        elif testing.ndim == 1:
            testing = np.reshape(testing, (1, len(testing)))
        assert testing.ndim == 2, "testing must be a 2D array"

        n_testing, D = np.shape(testing)
        assert D == self.D, "second dimension of testing must be the same as the number of input parameters"

        means = np.zeros([self.n_emulators, n_testing])
        uncs = np.zeros([self.n_emulators, n_testing])
        derivs = np.zeros([self.n_emulators, n_testing, self.D])
        if unc: 
            self._mogp_gpu.predict_variance_batch(testing, means, uncs)
            if include_nugget:
                uncs += self.nugget
        else:
            self._mogp_gpu.predict_batch(testing, means)
        if deriv:
            self._mogp_gpu.predict_deriv(testing, derivs)
        # if one or more emulators not fit, fill the appropriate
        # rows in the result with NaNs.
        if allow_not_fit and len(self.get_indices_not_fit()) > 0:
            for index in self.get_indices_not_fit():
                means[index,:] = np.nan
                uncs[index,:] = np.nan
                derivs[index,:,:] = np.nan
        return PredictResult(mean=means, unc=uncs, deriv=derivs)

    def __call__(self, testing, process=None):
        """Interface to predict means by calling the object

        A MultiOutputGP object is callable, which makes predictions of
        the mean only for a given set of inputs. Works similarly to
        the same method of the base GP class.
        """

        return self.predict(testing, unc=False, deriv=False, processes=processes)[0]

    def fit(self, thetas):
        """
        Fit all emulators
        :param thetas: hyperparameters for all emulators. 2D array, 
                    must have first dimension of size n_emulators
        :type thetas: np.array
        """
        self._mogp_gpu.fit(thetas)

    def fit_emulator(self, index, theta):
        """
        Fit a specific emulator
        :param index: index of emulator whose hyperparameters we will set 
        :type index: int
        :param theta: hyperparameters for all emulators. 1D array of length n_param 
        :type theta: np.array
        """
        self._mogp_gpu.fit_emulator(index, theta)

    def get_indices_fit(self):
        """Returns the indices of the emulators that have been fit

        When a ``MultiOutputGP`` class is initialized, none of the
        emulators are fit. Fitting is done by passing the object to an
        external fitting routine, which modifies the object to fit the
        hyperparameters. Any emulators where the fitting fails are
        returned to the initialized state, and this method is used to
        determine the indices of the emulators that have succesfully
        been fit.

        Returns a list of non-negative integers indicating the
        indices of the emulators that have been fit.

        :returns: List of integer indicies indicating the emulators
                  that have been fit. If no emulators have been
                  fit, returns an empty list.
        :rtype: list of int

        """
        return  self._mogp_gpu.get_fitted_indices()  

    def get_indices_not_fit(self):
        """Returns the indices of the emulators that have not been fit

        When a ``MultiOutputGP`` class is initialized, none of the
        emulators are fit. Fitting is done by passing the object to an
        external fitting routine, which modifies the object to fit the
        hyperparameters. Any emulators where the fitting fails are
        returned to the initialized state, and this method is used to
        determine the indices of the emulators that have not been fit.

        Returns a list of non-negative integers indicating the
        indices of the emulators that have not been fit.

        :returns: List of integer indicies indicating the emulators
                  that have not been fit. If all emulators have been
                  fit, returns an empty list.
        :rtype: list of int

        """
        return  self._mogp_gpu.get_unfitted_indices() 

    def __str__(self):
        """Returns a string representation of the model

        :returns: A string representation of the model (indicates
                  number of sub-components and array shapes) :rtype:
                  str
        """

        return ("Multi-Output Gaussian Process with:\n"+
                 str(self.n_emulators)+" emulators\n"+
                 str(self.n)+" training examples\n"+
                 str(self.D)+" input variables")<|MERGE_RESOLUTION|>--- conflicted
+++ resolved
@@ -5,16 +5,13 @@
     GaussianProcess,
     PredictResult
 )
-<<<<<<< HEAD
+
 from mogp_emulator.GaussianProcessGPU import (
     GaussianProcessGPU, 
     parse_meanfunc_formula,
     get_prior_params
 )
-=======
 from mogp_emulator.MultiOutputGP import MultiOutputGPBase
-from mogp_emulator.GaussianProcessGPU import GaussianProcessGPU, parse_meanfunc_formula
->>>>>>> 95b88791
 from mogp_emulator.MeanFunction import MeanBase
 from mogp_emulator.Kernel import SquaredExponential, Matern52
 from mogp_emulator.Priors import (
@@ -162,23 +159,19 @@
         return self._mogp_gpu.n()
 
     @property
-<<<<<<< HEAD
     def nugget_type(self):
         return self._mogp_gpu.get_nugget_type()
 
     @property
     def nugget(self):
         return self._mogp_gpu.get_nugget_size()
-=======
     def n_params(self):
         return self._mogp_gpu.n_data_params()
->>>>>>> 95b88791
 
     @property
     def n_emulators(self):
         return self._mogp_gpu.n_emulators()
 
-<<<<<<< HEAD
     @property
     def n_data(self):
         return self._mogp_gpu.n_data_params()
@@ -187,8 +180,6 @@
     def n_corr(self):
         return self._mogp_gpu.n_corr_params()
 
-=======
->>>>>>> 95b88791
     def reset_fit_status(self):
         self._mogp_gpu.reset_fit_status()
 
