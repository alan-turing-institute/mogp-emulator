--- conflicted
+++ resolved
@@ -12,11 +12,7 @@
     create_prior_params
 )
 from mogp_emulator.MultiOutputGP import MultiOutputGPBase
-<<<<<<< HEAD
-from mogp_emulator.MeanFunction import MeanBase
-=======
 from mogp_emulator.MeanFunction import MeanFunction, MeanBase
->>>>>>> d4642681
 from mogp_emulator.Kernel import SquaredExponential, Matern52
 from mogp_emulator.Priors import (
     GPPriors, 
