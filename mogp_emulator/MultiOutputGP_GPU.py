--- conflicted
+++ resolved
@@ -12,7 +12,6 @@
 )
 from mogp_emulator.MeanFunction import MeanBase
 from mogp_emulator.Kernel import SquaredExponential, Matern52
-<<<<<<< HEAD
 from mogp_emulator.Priors import (
     GPPriors, 
     WeakPrior,
@@ -20,8 +19,6 @@
     GammaPrior,
     LogNormalPrior
 )
-=======
->>>>>>> 9a373d5d
 from mogp_emulator import LibGPGPU
 
 
