import numpy as np
from scipy.spatial.distance import cdist
from inspect import signature
from .ExperimentalDesign import ExperimentalDesign
from .GaussianProcess import GaussianProcess
from numpy.linalg import LinAlgError

class SequentialDesign(object):
    """
    Base class representing a sequential experimental design

    This class provides the base implementation of a class for designing experiments sequentially. This
    means that rather than picking all simulation points in a single step, the points are selected one
    by one, taking into account the information obtained by determining the true parameter value at each
    design point when selecting the next one. Sequential designs can be very useful when running expensive,
    high-dimensional simulations to ensure that a limited computational budget is used effectvely.

    Instead of choosing all points at once, which is the case in a one-shot design, a sequential design
    does some additional computation work at each step to more carefully choose the next point. This means
    that sequential designs are better suited for very expensive simulations, where the additional
    cost of choosing the next point is small compared to the overall computational cost of running
    the simulations.

    A sequential design is built on top of a base design (which must be a subclass of the
    ``ExperimentalDesign`` class. In addition to the base design, the class must contain information on
    how many points are used in the initial design (i.e. the number of starting points used before starting
    the sequential steps in the design) and the number of candidate points that are considered during each
    iteration. Optionally, a function for evaluating the actual simulation can be optionally bound to the
    class instance, which allows the entire design process to be automated. If such a function is not
    provided, then the steps to run the design must be carried out manually, with the evaluated
    simulation values provided to the class at the end of each simulation in order to determine the
    next point.

    To use the base class to create an experimental design, a new subclass must be created that provides
    a method ``_eval_metric``, which considers all candidate points and returns the index of the best
    candidate. Otherwise, all other code provided here allows for a generic sequential design to be
    easily run and managed.
    """
    def __init__(self, base_design, f = None, n_samples = None, n_init = 10, n_cand = 50):
        """
        Create a new instance of a sequential experimental design

        Creates a new instance of a sequential experimental design, which sequentially chooses
        points to be evaluated from a complex simulation function. It is often used for
        expensive computational models, where the cost of running a single evaluation is
        large and must be done in series due to computational limitations, and thus some
        additional computation done at each step to select new points is small compared
        to the overall cost of running a single simulation.

        Sequential designs require specifying a base design using a subclass of ``ExperimentalDesign``
        as well as information on the number of points to use in each step in the design
        process. Additionally, the function to evaluated can be bound to the class to allow
        automatic evaluation of the function at each step.

        :param base_design: Base one-shot experimental design (must be a subclass of
                            ``ExperimentalDesign``). This contains the information on the
                            parameter space to be sampled.
        :type base_design: ExperimentalDesign
        :param f: Function to be evaluated for the design. Must take all parameter values as a single
                  input array and return a single float or an array of length 1
        :type f: function or other callable
        :param n_samples: Number of sequential design points to be drawn. If specified, this must be
                          a non-negative integer. Note that this is in addition to the number of initial
<<<<<<< HEAD
                          points, meaning that the total design size will be ``n_samples + n_init``.
=======
                          points, meaning that the total design size will be ``n_samples + n_init``. 
>>>>>>> 0108ddbb
                          This can also be specified when running the full design. This parameter is
                          optional, and defaults to ``None`` (meaning the number of samples is set when
                          running the design, or that samples will be added manually).
        :type n_samples: int or None
        :param n_init: Number of points in the inital design before the sequential steps begin. Must
                       be a positive integer. Optional, default value is 10.
        :type n_init: int
        :param n_cand: Number of candidates to consider at each sequential design step. Must be a positive
                       integer. Optional, default value is 50.
        """

        if not isinstance(base_design, ExperimentalDesign):
            raise TypeError("base design must be a one-shot experimental design")

        if not f is None:
            if not callable(f):
                raise TypeError("simulator f must be a function or other callable")

            if not len(signature(f).parameters) == 1:
                raise ValueError("simulator f must accept all parameters as a single input array")
<<<<<<< HEAD

        if (not n_samples is None) and int(n_samples) < 0:
            raise ValueError("number of samples must be nonzero")

=======
        
        if (not n_samples == None) and int(n_samples) < 0:
            raise ValueError("number of samples must be nonzero")
                
>>>>>>> 0108ddbb
        if int(n_init) <= 0:
            raise ValueError("number of initial design points must be positive")

        if int(n_cand) <= 0:
            raise ValueError("number of candidate design points must be positive")

        self.base_design = base_design
        self.f = f
        if n_samples is None:
            self.n_samples = None
        else:
            self.n_samples = int(n_samples)
        self.n_init = int(n_init)
        self.n_cand = int(n_cand)

        self.current_iteration = 0
        self.initialized = False
        self.inputs = None
        self.targets = None
        self.candidates = None
<<<<<<< HEAD

=======
    
    def save_design(self, filename):
        """
        Save current state of the sequential design
        
        Saves the current state of the sequential design by writing the current
        values of ``inputs``, ``targets``, and ``candidates`` to file as a ``.npz``
        file. To re-load a saved design, use the ``load_design`` method.
        
        Note that this method only dumps the arrays holding the inputs, targets, and
        candidates to a ``.npz`` file. It does not ensure that the function or base
        design are consistent, so it is up to the user to ensure that the new design
        parameters are the same as the parameters for the old one.
        
        :param filename: Filename or file object where design will be saved
        :type filename: str or file
        :returns: None
        """
        
        design_dict = {}
        design_dict['inputs'] = self.inputs
        design_dict['targets'] = self.targets
        design_dict['candidates'] = self.candidates
                    
        np.savez(filename, **design_dict)
        
    def load_design(self, filename):
        """
        Load previously saved sequential design
        
        Loads a previously saved sequential design from file. Loads the arrays for
        ``inputs``, ``targets``, and ``candidates`` from file and sets other internal
        data to be consistent. It performs a few checks for consistency to ensure
        that the loaded design is compatible with the selected parameters, however,
        it does not completely check everything for consistency (in particular, it does
        not make any attempt to ensure that the exact base design or function are
        identical to what was previously used). It is up to the user to ensure that
        these are consistent with the previous instance of the design.
        
        :param filename: Filename or file object from which the design will be loaded
        :type filename: str or file
        :returns: None
        """
        
        design_file = np.load(filename, allow_pickle=True)
        
        self.inputs = np.array(design_file['inputs'])
        if np.all(self.inputs) == None:
            self.inputs = None
        
        self.targets = np.array(design_file['targets'])
        if np.all(self.targets) == None:
            self.targets = None
        
        self.candidates = np.array(design_file['candidates'])
        if np.all(self.candidates) == None:
            self.candidates = None

        # perform some checks (note this is not exhaustive)
        
        if self.inputs is None:
            assert self.targets is None, "Cannot have targets without corresponding inputs"
        else:
            if not self.targets is None:
                assert self.targets.ndim == 1, "bad number of dimensions for targets"
                assert self.targets.shape[0] <= self.inputs.shape[0], "targets cannot be longer than inputs"
                self.initialized = True
                self.current_iteration = self.targets.shape[0]
            assert self.get_n_parameters() == self.inputs.shape[1], "Bad shape for inputs"
            if self.inputs.shape[1] < self.n_init:
                print("n_init greater than number of inputs, changing n_init")
                self.n_init = self.inputs.shape[1]
    
        if not self.candidates is None:
            assert self.get_n_parameters() == self.candidates.shape[1], "Bad shape for candidates"
            if self.candidates.shape[0] != self.n_cand:
                print("shape of candidates differs from n_cand, candidates will be overridden")
        
        
>>>>>>> 0108ddbb
    def has_function(self):
        """
        Determines if class contains a function for running the simulator

        This method checks to see if a function has been provided for running the simulation.

        :returns: Whether or not the design has a bound function for evaluting the simulation.
        :rtype: bool
        """
        return (not self.f is None)

    def get_n_parameters(self):
        """
        Get number of parameters in design

        Returns the number of parameters in the design (note that this is specified in the base
        design that must be provided when initializing the class instance).

        :returns: Number of parameters in the design
        :rtype: int
        """

        return self.base_design.get_n_parameters()

    def get_n_init(self):
        """
        Get number of initial design points

        Returns the number of initial design points used before beginning the sequential design
        steps. Note that this means that the total number of samples to be drawn for the design
        is ``n_init + n_samples``.

        :returns: Number of initial design points
        :rtype: int
        """

        return self.n_init

    def get_n_samples(self):
        """
        Get number of sequential design points

        Returns the number of sequential design points used in the sequential design steps. This
        parameter can be ``None`` to indicate that the number of samples will be specified when
        running the design, or that the samples will be updated manually. Note that the total number
        of samples to be drawn for the design is ``n_init + n_samples``.

        :returns: Number of sequential design points
        :rtype: int
        """

        return self.n_samples

    def get_n_cand(self):
        """
        Get number of candidate design points

        Returns the number of candidate design points used in each sequential design step. Candidates
        are re-drawn at each step, so this number of points will be drawn each time and all points
        will be considered at each iteration.

        :returns: Number of candidate design points
        :rtype: int
        """

        return self.n_cand

    def get_current_iteration(self):
        """
        Get number of current iteration in the experimental design

        Returns the current iteration during the sequential design process. This is mostly useful
        if the sequential design is being updated manually to know the current iteration.

        :returns: Current iteration number
        :rtype: int
        """

        return self.current_iteration

    def get_inputs(self):
        """
        Get current design input points

        Returns a numpy array holding the current design points. The array is 2D and has shape
        ``(current_iteration, n_parameters)`` (i.e. it is resized after each iteration when a new
        design point is chosen).

        :returns: Current value of the design inputs
        :rtype: ndarray
        """

        return self.inputs

    def get_targets(self):
        """
        Get current design target points

        Returns a numpy array holding the current target points. The array is 1D and has shape
        ``(current_iteration,)`` (i.e. it is resized after each iteration when a new target point
        is added). Note that simulation outputs must be a single number, so if considering a
        simulation has multiple outputs, the user must decide how to combine them to form the
        relevant target value for deciding which point to simulate next.

        :returns: Current value of the target inputs
        :rtype: ndarray
        """

        return self.targets

    def get_candidates(self):
        """
        Get current candidate design input points

        Returns a numpy array holding the current candidate design points. The array is 2D and
        has shape ``(n_cand, n_parameters)``. It always has the same size once it is initialized,
        but the values will change acros iterations as new candidate points are considered at
        each iteration.

        :returns: Current value of the candidate design inputs
        :rtype: ndarray
        """

        return self.candidates

    def get_base_design(self):
        """
        Get type of base design

        Returns the type of the base design. The base design must be a subclass of ``ExperimentalDesign``,
        but any one-shot design method can be used to generate the initial design and the candidates.

        :returns: Base design type as a string
        :rtype: str
        """

        return type(self.base_design).__name__

    def generate_initial_design(self):
        """
        Create initial design

        Method to set the initial design inputs. Generates the desired number of points for the initial
        design by drawing from the base design. Method sets the ``inputs`` attribute of the
        ``SequentialDesign`` instance, but also returns the initial design as a numpy array if the
        simulations are to be run manually. This method can be run repeatedly to draw different
        initial designs if the initial target values have not been set, but once the targets have been
        set the method will not overwrite them to prevent corruption of the design.

        :returns: Initial design points, a 2D numpy array with shape ``(n_init, n_parameters)``
        :rtype: ndarray
        """

        assert not self.initialized, "initial design has already been created"

        self.inputs = self.base_design.sample(self.n_init)
        self.current_iteration = self.n_init
        return self.inputs

    def set_initial_targets(self, targets):
        """
        Set initial design target values

        Method to set the initial design targets. Generates the desired number of points for the initial
        design by drawing from the base design. Method sets the ``inputs`` attribute of the
        ``SequentialDesign`` instance, but also returns the initial design as a numpy array if the
        simulations are to be run manually. This method can be run repeatedly to draw different
        initial designs if the initial target values have not been set, but once the targets have been
        set the method will not overwrite them to prevent corruption of the design.

        Target values must be an array with length ``(n_init,)``, with values obtained by running
        the initial design through the simulation. Note that this means the initial design must
        be created prior to running this method -- if this method is called prior to
        ``generate_initial_design``, the code will raise an error.

        :param targets: Initial value of targets, must be a 1D numpy array with shape ``(n_init,)``
        :type targets: ndarray
        :returns: None
        :rtype: None
        """

        if self.inputs is None:
            raise ValueError("Initial design has not been generated")
        else:
            assert self.inputs.shape == (self.n_init, self.get_n_parameters()), "inputs have not been initialized correctly"

        targets = np.atleast_1d(np.squeeze(np.array(targets)))
        assert np.array(targets).shape == (self.n_init,), "initial targets must have shape (n_init,)"

        self.targets = np.array(targets)
        self.initialized = True
<<<<<<< HEAD

=======
    
>>>>>>> 0108ddbb
    def run_initial_design(self):
        """
        Run initial design

        Method to run the initial design by generating the initial design, evaluating the function on
        all design points, and setting the target values. Note that this requires having a bound function
        to the class in order to evaluate the design points internally. It is a shortcut to running
        ``generate_initial_design``, evaluating the initial design points, and then using
        ``set_initial_targets`` to set the target values, with some additional checks along the way.

        If the initial design has already been fully run, this method will raise an error as the
        method to generate the initial design checks this prior to overwriting the initial targets.
        Note also that this method checks that the outputs of the bound function match up with
        the expected array sizes and that all outputs are finite before updating the initial targets.

        :returns: None
        :rtype: None
        """
<<<<<<< HEAD

        assert self.has_function(), "Design must have a bound function to use run_initial_design"

=======
        
        assert self.has_function(), "Design must have a bound function to use run_initial_design"
        
>>>>>>> 0108ddbb
        inputs = self.generate_initial_design()
        targets = np.full((self.n_init,), np.nan)

        for i in range(self.n_init):
            targets[i] = np.array(self.f(inputs[i,:]))

        assert np.all(np.isfinite(targets)), "error in initializing sequential design, function outputs may not be the correct shape"
        self.set_initial_targets(targets)

    def _generate_candidates(self):
        """
        Generate candidates for next iteration

        Internal method for generating candidates for the next iteration of the sequential design.
        Draws the desired number of points from the base design and sets the internal ``candidates``
        attribute to the resuting candidate design points.

        :returns: None
        :rtype: None
        """

        self.candidates = self.base_design.sample(self.n_cand)

    def _eval_metric(self):
        """
        Evaluate metric for selecting next point

        Apply the metric used for sequential design to all candidate points and returns the index of the
        best candidate. This is not implemented for the base implementation, and is the only method
        that should need to be updated in order to create a new type of sequential design.

        :returns: Index of best candidate from the possible next design points. Must be an integer
                  0 <= index < n_cand
        :rtype: int
        """
        raise NotImplementedError("Base class for Sequential Design does not implement an evaluation metric")
<<<<<<< HEAD

=======
    
    def _estimate_next_target(self, next_point):
        """
        Estimate value of simulator for a point in a Sequential design
        
        This method is used for the batch version of a sequential design. Instead of updating
        the targets with the known solution, this method is used to estimate the function
        instead. This is method-specific, so this is not defined for the base class but instead
        should be defined in the subclass. Returns an array of length 1 holding the prediction.
        
        :param next_point: Input to be simulated. Must be an array of shape ``(n_parameters,)``
        :type next_point: ndarray
        :returns: Estimated simulation value for the given input as an array of length 1
        :rtype: ndarray
        """
        raise NotImplementedError("_estimate_next_point not implemented for base SequentialDesign")
    
    def get_batch_points(self, n_points):
        """
        Batch version of get_next_point for a Sequential Design
        
        This method returns a batch of design points to run from a Sequential Design. This is
        useful if simulations can be run in parallel, which speeds up the ability to
        generate designs efficiently. The method simply calls ``get_next_point`` the
        required number of times, but rather than using the true value of the simulation
        it instead substitutes the predicted value that is method-specific. This can be
        implemented in a subclass by defining the method ``_estimate_next_target``.
        
        :param n_points: Size of batch to generate for the next set of simulation points.
                         This parameter determines the shape of the output array. Must
                         be a positive integer.
        :type n_points: int
        :returns: Set of batch points chosen using the batch version of the design
                  as a numpy array with shape ``(n_points, n_parameters)``
        :rtype: ndarray
        """
        
        assert n_points > 0, "n_points must be positive"
        
        batch_points = np.zeros((n_points, self.get_n_parameters()))
        
        for i in range(n_points):
            batch_points[i] = self.get_next_point()
            next_target = self._estimate_next_target(batch_points[i])
            self.set_next_target(next_target)
            
        self.current_iteration = self.current_iteration - n_points
        new_targets = np.array(self.targets[:self.current_iteration])
        self.targets = np.array(new_targets)
        
        return batch_points
    
>>>>>>> 0108ddbb
    def get_next_point(self):
        """
        Evaluate candidates to determine next point

        Public method for determining the next point in the design. Internally, it checks that the inputs
        and target arrays are as expected for correctly drawing a new point, generates prospective candidates,
        and then evaluates them using the desired metric in order to select the best one. It updates the
        ``inputs`` array and returns the next point to be evaluated as a 1D numpy array of length
        ``n_parameters``.

        :returns: Next design point, a 1D numpy array of length ``n_parameters``
        :rtype: ndarray
        """

        if self.inputs is None:
            raise ValueError("Initial design has not been generated")
        else:
            assert self.inputs.shape == (self.current_iteration, self.get_n_parameters()), "inputs have not been correctly updated"

        if self.targets is None:
            raise ValueError("Initial targets have not been generated")
        else:
            assert self.targets.shape == (self.current_iteration,), "targets have not been correctly updated"

        self._generate_candidates()
        next_index = self._eval_metric()

        new_inputs = np.empty((self.current_iteration + 1, self.get_n_parameters()))
        new_inputs[:-1, :] = self.inputs

        next_point = self.candidates[next_index,:]
        new_inputs[-1,:] = next_point

        self.inputs = np.array(new_inputs)

        return next_point
<<<<<<< HEAD

=======
    
    def set_batch_targets(self, new_targets):
        """
        Batch version of set_next_target for a Sequential Design
        
        This method updates the targets array for a batch set of simulations. The input
        array must have shape ``(n_points,)``, where ``n_points`` is the number of points
        selected when calling ``get_batch_points``. Disagreement between these two values
        will result in an error.
        
        :param new_targets: Array holding results from the simulations. Must be an array
                            of shape ``(n_points,)``, where ``n_points`` is set when
                            calling ``get_batch_points``
        :type new_targets: ndarray
        :returns: None
        """
        if self.inputs is None:
            raise ValueError("Initial design has not been generated")
        else:
            n_points = self.inputs.shape[0] - self.current_iteration
            assert self.inputs.shape == (self.current_iteration + n_points, self.get_n_parameters()), "inputs have not been correctly updated"
        
        if self.targets is None:
            raise ValueError("Initial targets have not been generated")
        else:
            assert self.targets.shape == (self.current_iteration,), "targets have not been correctly updated"
        
        new_targets = np.atleast_1d(np.array(new_targets))
        new_targets = np.reshape(new_targets, (len(new_targets),))
        assert new_targets.shape == (n_points,), "new targets must have length n_points"
        
        updated_targets = np.empty((self.current_iteration + n_points,))
        updated_targets[:-n_points] = self.targets
        updated_targets[-n_points:] = np.array(new_targets)
        
        self.targets = np.array(updated_targets)
        self.current_iteration = self.current_iteration + n_points
    
>>>>>>> 0108ddbb
    def set_next_target(self, target):
        """
        Set value of next target

        Updates the target array with the correct value (from running the actual simulation) of the
        latest design point determined using ``get_next_point``. The target input must be a float
        or an array of length 1. The code internally checks the inputs and targets for any problems
        that may have occurred in updating them correctly, and if all is well then updates the
        target array and increments the number of iterations. If the design has not been
        correctly initialized, or ``get_next_point`` has not been previously run, this method
        will raise an error.

        :param target: New target value found from evaluating the simulation on the latest design
                       point found from the ``get_next_point`` method.
        :type target: float or length 1 array
        :returns: None
        :rtype: None
        """

        if self.inputs is None:
            raise ValueError("Initial design has not been generated")
        else:
            assert self.inputs.shape == (self.current_iteration + 1, self.get_n_parameters()), "inputs have not been correctly updated"

        if self.targets is None:
            raise ValueError("Initial targets have not been generated")
        else:
            assert self.targets.shape == (self.current_iteration,), "targets have not been correctly updated"

        target = np.atleast_1d(np.array(target))
        target = np.reshape(target, (len(target),))
        assert target.shape == (1,), "new target must have length 1"

        new_targets = np.empty((self.current_iteration + 1,))
        new_targets[:-1] = self.targets
        new_targets[-1] = np.array(target)

        self.targets = np.array(new_targets)
        self.current_iteration = self.current_iteration + 1

    def run_next_point(self):
        """
        Perform one iteration of the sequential design process

        Method for performing an iteration of the sequential design process. This is a shortcut for
        generating and evaluating the candidates to find the best next design point, evaluating
        the function on the next point, and then updating the targets array with the value.
        This requires a function be bound to the class instance to automatically run the
        simulation. This will also automatically update the ``current_iteration`` attribute,
        which can be used to determine the number of sequential design steps that have been run.

        :returns: None
        :rtype: None
        """

        assert self.has_function(), "Design must have a bound function to use run_next_point"

        next_point = self.get_next_point()
        next_target = np.array(self.f(next_point))
        self.set_next_target(next_target)

    def run_sequential_design(self, n_samples = None):
        """
        Run the entire sequential design

        Method to run all steps of the sequential design process. Note that the class instance must
        have a bound function for evaluating the design points to run all steps automatically. If
        such a method is not provided, the design steps must be run manually.

        The desired number of samples to be drawn can either be specified when initializing the
        class instance or when calling this method. If a number of samples is provided on
        both occasions, then the number provided when calling ``run_sequential_design`` is used.
<<<<<<< HEAD

=======
        
>>>>>>> 0108ddbb
        Internally, this method is a wrapper to ``run_initial_design`` and then calling
        ``run_next_point`` a total of ``n_samples`` times. Note that this means that the total
        number of design points is ``n_init + n_samples``.

        :param n_samples: Number of sequential design steps to be run. Optional if the number was
                          specified upon initialization. Default is ``None`` (default to number
                          set when initializing). If numbers are provided on both occasions, the
                          number set here is used. If a number is provided, must be non-negative.
        :type n_samples: int or None
        :returns: None
        :rtype: None
        """

        assert self.has_function(), "Design must have a bound function to use run_sequential_design"

        if n_samples is None and self.n_samples is None:
            raise ValueError("must specify n_samples either when initializing or calling run_sequential_design")

        if n_samples is None:
            n_iter = self.n_samples
        else:
            n_iter = n_samples
<<<<<<< HEAD

        assert n_iter >= 0, "number of samples must be non-negative"

        self.run_initial_design()

=======
            
        assert n_iter >= 0, "number of samples must be non-negative"

        self.run_initial_design()
        
>>>>>>> 0108ddbb
        for i in range(n_iter):
            self.run_next_point()

    def __str__(self):
        """
        Returns string representation of a sequential design

        Returns a string representation of the sequential design. Contains information on the base
        design, the number of points used in the different steps, and the input and target values.

        :returns: String representation of the sequential design
        :rtype: str
        """

        output_string = ""
        output_string += type(self).__name__+" with\n"
        output_string += self.get_base_design()+" base design\n"
        if self.has_function():
            output_string += "a bound simulator function\n"
        output_string += str(self.get_n_samples())+" total samples\n"
        output_string += str(self.get_n_init())+" initial points\n"
        output_string += str(self.get_n_cand())+" candidate points\n"
        output_string += str(self.get_current_iteration())+" current samples\n"
        output_string += "current inputs: "+str(self.get_inputs())+"\n"
        output_string += "current targets: "+str(self.get_targets())

        return output_string


class MICEFastGP(GaussianProcess):
    """
    Derived GaussianProcess class implementing the Woodbury matrix identity for fast predictions

    This class implements a Gaussian Process that is used in the MICE Sequential Design. The GP
    is fit using all candidate points from the sequential design, and the uses the Woodbury
    matrix identity to correct that fit to exclude the candidate point in question. This reduces
    the cost of fitting the GP from O(n^3) to O(n^2), which can dramatically speed up this
    process for large numbers of candidate points. This is mostly used for the particular
    application to the MICE sequential design, but could potentially have other applications
    where many candidate points are to be considered one at a time.
    """
    def fast_predict(self, index):
        """
        Make a fast prediction using one input point to a fit GP

        This method is used to correct a Gaussian Process fit to a set of candidate points to
        evaluate the uncertainty at the candidate point. It is used in the MICE sequential
        design procedure to examine the mutual information between candidate points by determining
        how well correlated the design point is in question to the remainder of the candidates.
        It uses the Woodbury matrix identity to correct the existing GP fit (which requires
        O(n^3) operations) using O(n^2) operations, speeding up the process significantly for
        large candidate design sizes.

        The method requires a fit GP, and the index of the input point that is to be excluded.
        The method then corrects the GP fit and computes the uncertainty of the prediction
        on the excluded point returning the uncertainty as a float.

        :param index: Index of input point to be excluded in the fit and to which the prediction
                      will be applied. Must be an integer with 0 <= index < n (where n is the number
                      of target points in the fit GP, or the number of candidate points when
                      applied to the MICE procedure).
        :type index: int
        :returns: Uncertainty in the corrected fit applied to the given index point
        :rtype: float
        """

        index = int(index)
        assert index >= 0 and index < self.n, "index must be 0 <= index < n"

        indices = (np.arange(self.n) != index)

        exp_theta = np.exp(self.theta)

        Ktest = self.kernel.kernel_f(np.reshape(self.inputs[indices,:], (self.n - 1, self.D)),
                                     np.reshape(self.inputs[index, :], (1, self.D)), self.theta)
<<<<<<< HEAD

=======
        
>>>>>>> 0108ddbb
        invQ_mod = (self.invQ[indices][:, indices] -
                    1./self.invQ[index, index]*np.outer(self.invQ[indices, index], self.invQ[indices, index]))

        var = exp_theta[self.D] - np.sum(Ktest * np.dot(invQ_mod, Ktest), axis=0)

        return var

class MICEDesign(SequentialDesign):
    """
    Class representing a Mutual Information for Computer Experiments (MICE) sequential
    experimental design

    This class provides an implementation of the MICE algorithm, which uses Mutual Information
    as the criterion for selecting new points in a sequential design. The idea in MICE is to
    select design points based on the point that provides the most information on the function
    values in the entire design space. This is a straightforward application of a sequential
    design procedure, though the class requires a few additional parameters in order to
    compute the MICE criteria.

    These additional parameters are nugget parameters provided to the Gaussian Process fit to
    smooth the predictions when evaluating the Mutual Information criteria. Essentially, since
    experimental design often requires sampling from a high dimensional space, this cannot be
    done in a way that guarantees that all candidate points are equally spaced. The Mutual
    Information criterion is sensitive to how these candidate points are distributed in space,
    so the nugget parameter provides some smoothing that makes the criterion less dependent on
    the distribution of the candidate points. Typical values of the smoothing nugget parameters
    (``nugget_s`` in this implementation) are 1, though this may depend on the application.

    Other than the smoothing parameters, the implementation follows the base procedure for a
    sequential design. The implementation adds methods for querying the nugget parameters
    and an additional helper function for computing the Mutual Information criterion, but
    other methods are identical.
    """
    def __init__(self, base_design, f = None, n_samples = None, n_init = 10, n_cand = 50,
                 nugget = None, nugget_s = 1.):
        """
        Create new instance of a MICE sequential design

        Method to initialize a new MICE design. Parameters are largely the same as for the base
        ``SequentialDesign`` class, with a few additional nugget parameters for computing the
        Mutual Information criterion. A base design must be provided (must be a subclass of the
        ``ExperimentalDesign`` class), plus optionally a function to be evaluated in the design.
        Additional parameters include the number of samples, the number of initial design points,
        the number of candidate points, the nugget parameter for the base GP, and the smoothing
        nugget parameter for smoothing the uncertainty predictions on the candidate design points.
        Note that the total number of design points is ``n_init + n_samples``.

        :param base_design: Base one-shot experimental design (must be a subclass of
                            ``ExperimentalDesign``). This contains the information on the
                            parameter space to be sampled.
        :type base_design: ExperimentalDesign
        :param f: Function to be evaluated for the design. Must take all parameter values as a single
                  input array and return a single float or an array of length 1
        :type f: function or other callable
        :param n_samples: Number of sequential design points to be drawn. If specified, this must be
                          a positive integer. Note that this is in addition to the number of initial
                          points, meaning that the total design size will be ``n_samples + n_init``.
                          This can also be specified when running the full design. This parameter is
                          optional, and defaults to ``None`` (meaning the number of samples is set when
                          running the design, or that samples will be added manually).
        :type n_samples: int or None
        :param n_init: Number of points in the inital design before the sequential steps begin. Must
                       be a positive integer. Optional, default value is 10.
        :type n_init: int
        :param n_cand: Number of candidates to consider at each sequential design step. Must be a positive
                       integer. Optional, default value is 50.
        :param nugget: Nugget parameter for base GP predictions. Must be a non-negative float or ``None``,
                       where ``None`` indicates that the nugget parameter is selected adaptively. Optional,
                       default value is ``None``.
        :type nugget: float or None
        :param nugget_s: Smoothing nugget parameter for smoothing the predictions on the candidate space.
                         Must be a non-negative float. Default value is 1.
        :type nugget_s: float
        """

        if not nugget is None:
            if nugget < 0.:
                raise ValueError("nugget parameter cannot be negative")

        if nugget_s < 0.:
            raise ValueError("nugget smoothing parameter cannot be negative")

        if nugget is None:
            self.nugget = nugget
        else:
            self.nugget = float(nugget)
        self.nugget_s = float(nugget_s)

        super().__init__(base_design, f, n_samples, n_init, n_cand)
<<<<<<< HEAD

=======
    
>>>>>>> 0108ddbb
    def get_nugget(self):
        """
        Get value of nugget parameter for base GP

        Returns the nugget value for the base GP (used to actually fit the inputs to targets).
        Can be a float or None (meaning fitting will adaptively add noise to stabilize matrix
        inversion as needed).

        :returns: Nugget parameter, can be a float or None for adaptive noise addition.
        :rtype: float or None
        """
        return self.nugget

    def get_nugget_s(self):
        """
        Get value of smoothing nugget parameter

        Returns the value of the smoothing nugget parameter for the GP used to evaluate the mutual
        information criterion. This GP examines the correlation between a candidate design point and
        the other candidate points, which requires smoothing to ensure that the correlation measure is
        not biased by the distribution of the candidate points in space. This parameter must be a
        nonnegative float (typical values used are 1, though this may depend on the application).

        :returns: Nugget parameter for smoothing predictions from candidate points made on a candidate
                  point. Typical values are 1.
        :rtype: float
        """
        return self.nugget_s
<<<<<<< HEAD

=======
    
    def _estimate_next_target(self, next_point):
        """
        Estimate value of simulator for a point in a MICE design
        
        This method is used for the batch version of a sequential design. Instead of updating
        the targets with the known solution, this method is used to estimate the function
        instead. For the MICEDesign, this is just the prediction of the current design GP
        for the point. Returns an array of length 1 holding the prediction.
        
        :param next_point: Input to be simulated. Must be an array of shape ``(n_parameters,)``
        :type next_point: ndarray
        :returns: Estimated simulation value for the given input as an array of length 1
        :rtype: ndarray
        """
        
        next_point = np.array(next_point)
        assert next_point.shape == (self.get_n_parameters(),), "bad shape for next_point"
        
        return self.gp.predict(next_point)[0]
    
>>>>>>> 0108ddbb
    def _MICE_criterion(self, data_point):
        """
        Compute the MICE criterion for a single candidate point

        This internal method computes the MICE criterion for a single candidate point. Requires
        input of the index of a candidate point to be considered (must be an integer satisfying
        ``0 <= index < n_cand``). It involves fitting a corrected GP to the candidate points other
        than the one under consideration (using the ``MICEFastGP`` class to correct the fit
        via the Woodbury matrix identity), and then computing the MICE criterion based on
        the predictions of the base GP on the point and the corrected GP fit. The MICE
        criterion is then the variance of the base GP divided by the variance of the corrected
        candidate GP. Value returned is the MICE criterion for the point in question.

        :param data_point: Index of the candidate point under consideration. Must be an integer
                           with ``0 <= index < n_cand``.
        :type data_point: int
        :returns: MICE criterion for the data point in question
        :rtype: float
        """

        data_point = int(data_point)

        assert data_point >= 0 and data_point < self.n_cand, "test point index is out of range"

        _, unc1, _ = self.gp.predict(self.candidates[data_point], do_unc = True)
        unc2 = self.gp_fast.fast_predict(data_point)

        mice_criter =  unc1/unc2

        assert np.isfinite(mice_criter), "error in computing MICE critera"

        return float(mice_criter)

    def _eval_metric(self):
        """
        Evaluate MICE criterion on all candidate points and select new design point

        This internal method computes the MICE criterion on all candidate points and returns
        the index of the point with the maximum value. It does so by first fitting a base GP
        to all points in the current design, and then fitting a dummy GP to all candidate
        design points using the parameter values determined from the base GP fit. The MICE
        criterion does not depend on the target values, since the parameters are determined
        via the base GP and the MICE criterion only depends on the uncertainty of the
        candidate GP (which is independent of the target values). These fit GPs are then used
        to compute the MICE criterion for each candidate point, and the method returns the
        index of the point that had the maximum value of the MICE criterion.

        :returns: Index of the candidate with the maximum MICE score (integer with
                  ``0 <= index < n_cand``)
        :rtype: int
        """
<<<<<<< HEAD

=======
        
>>>>>>> 0108ddbb
        numtries = 10

        for i in range(numtries):
            try:
                self.gp = GaussianProcess(self.inputs, self.targets, self.nugget)
                self.gp.learn_hyperparameters()

<<<<<<< HEAD
                self.gp_fast = MICEFastGP(self.candidates, np.ones(self.n_cand), np.exp(self.gp.current_theta[-1])*self.nugget_s)
                self.gp_fast._set_params(self.gp.current_theta)
=======
                self.gp_fast = MICEFastGP(self.candidates, np.ones(self.n_cand), np.exp(self.gp.theta[-1])*self.nugget_s)
                self.gp_fast._set_params(self.gp.theta)
>>>>>>> 0108ddbb
                break
            except FloatingPointError:
                if i < numtries - 1:
                    continue
                else:
                    raise FloatingPointError("Unable to find parameters suitable for both GPs")
<<<<<<< HEAD

=======
            except LinAlgError:
                if i < numtries - 1:
                    continue
                else:
                    raise LinAlgError("Unable to find parameters suitable for both GPs")
        
>>>>>>> 0108ddbb
        results = []

        for point in range(self.n_cand):
            results.append(self._MICE_criterion(point))

        return np.argmax(results)<|MERGE_RESOLUTION|>--- conflicted
+++ resolved
@@ -61,11 +61,7 @@
         :type f: function or other callable
         :param n_samples: Number of sequential design points to be drawn. If specified, this must be
                           a non-negative integer. Note that this is in addition to the number of initial
-<<<<<<< HEAD
                           points, meaning that the total design size will be ``n_samples + n_init``.
-=======
-                          points, meaning that the total design size will be ``n_samples + n_init``. 
->>>>>>> 0108ddbb
                           This can also be specified when running the full design. This parameter is
                           optional, and defaults to ``None`` (meaning the number of samples is set when
                           running the design, or that samples will be added manually).
@@ -86,17 +82,10 @@
 
             if not len(signature(f).parameters) == 1:
                 raise ValueError("simulator f must accept all parameters as a single input array")
-<<<<<<< HEAD
 
         if (not n_samples is None) and int(n_samples) < 0:
             raise ValueError("number of samples must be nonzero")
 
-=======
-        
-        if (not n_samples == None) and int(n_samples) < 0:
-            raise ValueError("number of samples must be nonzero")
-                
->>>>>>> 0108ddbb
         if int(n_init) <= 0:
             raise ValueError("number of initial design points must be positive")
 
@@ -117,9 +106,6 @@
         self.inputs = None
         self.targets = None
         self.candidates = None
-<<<<<<< HEAD
-
-=======
     
     def save_design(self, filename):
         """
@@ -197,9 +183,7 @@
             assert self.get_n_parameters() == self.candidates.shape[1], "Bad shape for candidates"
             if self.candidates.shape[0] != self.n_cand:
                 print("shape of candidates differs from n_cand, candidates will be overridden")
-        
-        
->>>>>>> 0108ddbb
+
     def has_function(self):
         """
         Determines if class contains a function for running the simulator
@@ -391,11 +375,7 @@
 
         self.targets = np.array(targets)
         self.initialized = True
-<<<<<<< HEAD
-
-=======
-    
->>>>>>> 0108ddbb
+
     def run_initial_design(self):
         """
         Run initial design
@@ -414,15 +394,10 @@
         :returns: None
         :rtype: None
         """
-<<<<<<< HEAD
+
 
         assert self.has_function(), "Design must have a bound function to use run_initial_design"
 
-=======
-        
-        assert self.has_function(), "Design must have a bound function to use run_initial_design"
-        
->>>>>>> 0108ddbb
         inputs = self.generate_initial_design()
         targets = np.full((self.n_init,), np.nan)
 
@@ -459,9 +434,6 @@
         :rtype: int
         """
         raise NotImplementedError("Base class for Sequential Design does not implement an evaluation metric")
-<<<<<<< HEAD
-
-=======
     
     def _estimate_next_target(self, next_point):
         """
@@ -513,8 +485,7 @@
         self.targets = np.array(new_targets)
         
         return batch_points
-    
->>>>>>> 0108ddbb
+
     def get_next_point(self):
         """
         Evaluate candidates to determine next point
@@ -551,9 +522,6 @@
         self.inputs = np.array(new_inputs)
 
         return next_point
-<<<<<<< HEAD
-
-=======
     
     def set_batch_targets(self, new_targets):
         """
@@ -591,8 +559,7 @@
         
         self.targets = np.array(updated_targets)
         self.current_iteration = self.current_iteration + n_points
-    
->>>>>>> 0108ddbb
+
     def set_next_target(self, target):
         """
         Set value of next target
@@ -665,11 +632,7 @@
         The desired number of samples to be drawn can either be specified when initializing the
         class instance or when calling this method. If a number of samples is provided on
         both occasions, then the number provided when calling ``run_sequential_design`` is used.
-<<<<<<< HEAD
-
-=======
-        
->>>>>>> 0108ddbb
+
         Internally, this method is a wrapper to ``run_initial_design`` and then calling
         ``run_next_point`` a total of ``n_samples`` times. Note that this means that the total
         number of design points is ``n_init + n_samples``.
@@ -692,19 +655,11 @@
             n_iter = self.n_samples
         else:
             n_iter = n_samples
-<<<<<<< HEAD
 
         assert n_iter >= 0, "number of samples must be non-negative"
 
         self.run_initial_design()
-
-=======
-            
-        assert n_iter >= 0, "number of samples must be non-negative"
-
-        self.run_initial_design()
-        
->>>>>>> 0108ddbb
+ 
         for i in range(n_iter):
             self.run_next_point()
 
@@ -780,11 +735,7 @@
 
         Ktest = self.kernel.kernel_f(np.reshape(self.inputs[indices,:], (self.n - 1, self.D)),
                                      np.reshape(self.inputs[index, :], (1, self.D)), self.theta)
-<<<<<<< HEAD
-
-=======
-        
->>>>>>> 0108ddbb
+
         invQ_mod = (self.invQ[indices][:, indices] -
                     1./self.invQ[index, index]*np.outer(self.invQ[indices, index], self.invQ[indices, index]))
 
@@ -874,11 +825,7 @@
         self.nugget_s = float(nugget_s)
 
         super().__init__(base_design, f, n_samples, n_init, n_cand)
-<<<<<<< HEAD
-
-=======
-    
->>>>>>> 0108ddbb
+
     def get_nugget(self):
         """
         Get value of nugget parameter for base GP
@@ -907,9 +854,6 @@
         :rtype: float
         """
         return self.nugget_s
-<<<<<<< HEAD
-
-=======
     
     def _estimate_next_target(self, next_point):
         """
@@ -930,8 +874,7 @@
         assert next_point.shape == (self.get_n_parameters(),), "bad shape for next_point"
         
         return self.gp.predict(next_point)[0]
-    
->>>>>>> 0108ddbb
+
     def _MICE_criterion(self, data_point):
         """
         Compute the MICE criterion for a single candidate point
@@ -983,11 +926,7 @@
                   ``0 <= index < n_cand``)
         :rtype: int
         """
-<<<<<<< HEAD
-
-=======
-        
->>>>>>> 0108ddbb
+
         numtries = 10
 
         for i in range(numtries):
@@ -995,29 +934,20 @@
                 self.gp = GaussianProcess(self.inputs, self.targets, self.nugget)
                 self.gp.learn_hyperparameters()
 
-<<<<<<< HEAD
-                self.gp_fast = MICEFastGP(self.candidates, np.ones(self.n_cand), np.exp(self.gp.current_theta[-1])*self.nugget_s)
-                self.gp_fast._set_params(self.gp.current_theta)
-=======
                 self.gp_fast = MICEFastGP(self.candidates, np.ones(self.n_cand), np.exp(self.gp.theta[-1])*self.nugget_s)
                 self.gp_fast._set_params(self.gp.theta)
->>>>>>> 0108ddbb
                 break
             except FloatingPointError:
                 if i < numtries - 1:
                     continue
                 else:
                     raise FloatingPointError("Unable to find parameters suitable for both GPs")
-<<<<<<< HEAD
-
-=======
             except LinAlgError:
                 if i < numtries - 1:
                     continue
                 else:
                     raise LinAlgError("Unable to find parameters suitable for both GPs")
-        
->>>>>>> 0108ddbb
+
         results = []
 
         for point in range(self.n_cand):
