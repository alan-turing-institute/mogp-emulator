from tempfile import TemporaryFile
import numpy as np
import pytest
from numpy.testing import assert_allclose
from ..GaussianProcess import GaussianProcess
from scipy import linalg

def test_GaussianProcess_init():
    "Test function for correct functioning of the init method of GaussianProcess"
    
    x = np.reshape(np.array([1., 2., 3.]), (1, 3))
    y = np.array([2.])
    gp = GaussianProcess(x, y)
    assert_allclose(x, gp.inputs)
    assert_allclose(y, gp.targets)
    assert gp.D == 3
    assert gp.n == 1
    assert gp.nugget == None
    
    x = np.reshape(np.array([1., 2., 3., 4., 5., 6.]), (3, 2))
    y = np.array([2., 3., 4.])
    gp = GaussianProcess(x, y)
    assert_allclose(x, gp.inputs)
    assert_allclose(y, gp.targets)
    assert gp.D == 2
    assert gp.n == 3
    assert gp.nugget == None
    
    x = np.array([1., 2., 3., 4., 5., 6.])
    y = np.array([2.])
    gp = GaussianProcess(x, y)
    assert_allclose(np.array([x]), gp.inputs)
    assert_allclose(y, gp.targets)
    assert gp.D == 6
    assert gp.n == 1
    assert gp.nugget == None
    
    x = np.reshape(np.array([1., 2., 3.]), (1, 3))
    y = np.array([2.])
    gp = GaussianProcess(x, y, 1.)
    assert_allclose(x, gp.inputs)
    assert_allclose(y, gp.targets)
    assert gp.D == 3
    assert gp.n == 1
    assert gp.nugget == 1.
    
    x = np.reshape(np.array([1., 2., 3.]), (1, 3))
    y = np.array([2.])
    gp = GaussianProcess(x, y, None)
    assert_allclose(x, gp.inputs)
    assert_allclose(y, gp.targets)
    assert gp.D == 3
    assert gp.n == 1
    assert gp.nugget == None

    with TemporaryFile() as tmp:
        np.savez(tmp, inputs=np.array([[1., 2., 3.], [4., 5., 6]]),
                                      targets = np.array([2., 4.]),
                                      nugget = None)
        tmp.seek(0)
        gp = GaussianProcess(tmp)
        
    x = np.reshape(np.array([1., 2., 3., 4., 5., 6.]), (2, 3))
    y = np.array([2., 4.])
    assert_allclose(gp.inputs, x)
    assert_allclose(gp.targets, y)
    assert gp.n == 2
    assert gp.D == 3
    assert gp.nugget == None
    assert gp.theta is None
    
    with TemporaryFile() as tmp:
        np.savez(tmp, inputs=np.array([[1., 2., 3.], [4., 5., 6]]),
                                      targets = np.array([2., 4.]),
                                      theta = np.array([1., 2., 3., 4.]),
                                      nugget = 1.e-6)
        tmp.seek(0)
        gp = GaussianProcess(tmp)
        
    x = np.reshape(np.array([1., 2., 3., 4., 5., 6.]), (2, 3))
    y = np.array([2., 4.])
    theta = np.array([1., 2., 3., 4.])
    assert_allclose(gp.inputs, x)
    assert_allclose(gp.targets, y)
    assert_allclose(gp.theta, theta)
    assert_allclose(gp.nugget, 1.e-6)
    assert gp.n == 2
    assert gp.D == 3
    

def test_GaussianProcess_init_failures():
    "Tests that GaussianProcess fails correctly with bad inputs"
    
    x = np.reshape(np.array([1., 2., 3.]), (1, 3))
    y = np.array([2.])
    z = np.array([4.])
    with pytest.raises(ValueError):
        gp = GaussianProcess(x, y, z, z)
        
    x = np.array([1., 2., 3., 4., 5., 6.])
    y = np.array([2., 3.])
    with pytest.raises(ValueError):
        gp = GaussianProcess(x, y)
        
    x = np.array([[1., 2., 3.], [4., 5., 6.]])
    y = np.array([2., 3., 4.])
    with pytest.raises(ValueError):
        gp = GaussianProcess(x, y)
        
    x = np.array([[1., 2., 3.]])
    y = np.array([[2., 3.], [4., 5]])
    with pytest.raises(ValueError):
        gp = GaussianProcess(x, y)
        
    x = np.reshape(np.array([1., 2., 3.]), (1, 3))
    y = np.array([2.])
    with pytest.raises(ValueError):
        gp = GaussianProcess(x, y, -1.)

def test_GaussianProcess_save_emulators():
    "Test function for the save_emulators method"
    
    x = np.reshape(np.array([1., 2., 3., 4., 5., 6.]), (2, 3))
    y = np.array([2., 4.])
    gp = GaussianProcess(x, y)
    
    with TemporaryFile() as tmp:
        gp.save_emulator(tmp)
        tmp.seek(0)
        emulator_file = np.load(tmp, allow_pickle=True)
        assert_allclose(emulator_file['inputs'], x)
        assert_allclose(emulator_file['targets'], y)
        assert emulator_file['nugget'] == None
        assert emulator_file['theta'] == None
        
    x = np.reshape(np.array([1., 2., 3., 4., 5., 6., 7., 8., 9.]), (3, 3))
    y = np.reshape(np.array([2., 4., 6.]), (3,))
    gp = GaussianProcess(x, y, 1.e-6)
    theta = np.zeros(4)
    gp._set_params(theta)
    
    with TemporaryFile() as tmp:
        gp.save_emulator(tmp)
        tmp.seek(0)
        emulator_file = np.load(tmp, allow_pickle=True)
        assert_allclose(emulator_file['inputs'], x)
        assert_allclose(emulator_file['targets'], y)
        assert_allclose(emulator_file['theta'], theta)
        assert_allclose(emulator_file['nugget'], 1.e-6)

def test_GaussianProcess_get_n():
    "Tests the get_n method of GaussianProcess"
    
    x = np.reshape(np.array([1., 2., 3.]), (1, 3))
    y = np.array([2.])
    gp = GaussianProcess(x, y)
    assert gp.get_n() == 1

def test_GaussianProcess_get_D():
    "Tests the get_D method of Gaussian Process"
    
    x = np.reshape(np.array([1., 2., 3.]), (1, 3))
    y = np.array([2.])
    gp = GaussianProcess(x, y)
    assert gp.get_D() == 3

def test_GaussianProcess_get_params():
    "Tests the get_params method of GaussianProcess"
    
    x = np.reshape(np.array([1., 2., 3.]), (1, 3))
    y = np.array([2.])
    gp = GaussianProcess(x, y)
    theta_expected = np.zeros(4)
    gp.theta = np.zeros(4)
    assert_allclose(gp.get_params(), theta_expected)
    
    x = np.reshape(np.array([1., 2., 3.]), (1, 3))
    y = np.array([2.])
    gp = GaussianProcess(x, y)
    assert gp.get_params() == None
    
def test_GaussianProcess_get_nugget():
    "Tests the get_nugget method of GaussianProcess"
    
    x = np.reshape(np.array([1., 2., 3.]), (1, 3))
    y = np.array([2.])
    gp = GaussianProcess(x, y)
    assert gp.get_nugget() == None
    
    x = np.reshape(np.array([1., 2., 3.]), (1, 3))
    y = np.array([2.])
    gp = GaussianProcess(x, y, 1.e-6)
    assert_allclose(gp.get_nugget(), 1.e-6)
    
def test_GaussianProcess_set_nugget():
    "Tests the set_nugget method of GaussianProcess"
    
    x = np.reshape(np.array([1., 2., 3.]), (1, 3))
    y = np.array([2.])
    gp = GaussianProcess(x, y)
    gp.set_nugget(None)
    assert gp.nugget == None
    
    x = np.reshape(np.array([1., 2., 3.]), (1, 3))
    y = np.array([2.])
    gp = GaussianProcess(x, y)
    gp.set_nugget(1.e-6)
    assert_allclose(gp.nugget, 1.e-6)
    
    x = np.reshape(np.array([1., 2., 3.]), (1, 3))
    y = np.array([2.])
    gp = GaussianProcess(x, y)
    with pytest.raises(AssertionError):
        gp.set_nugget(-1.e-6)

def test_GaussianProcess_jit_cholesky():
    "Tests the stabilized Cholesky decomposition routine in Gaussian Process"
    
    x = np.reshape(np.array([1., 2., 3., 4., 5., 6.]), (3, 2))
    y = np.array([2., 3., 4.])
    gp = GaussianProcess(x, y)
    
    L_expected = np.array([[2., 0., 0.], [6., 1., 0.], [-8., 5., 3.]])
    input_matrix = np.array([[4., 12., -16.], [12., 37., -43.], [-16., -43., 98.]])
    L_actual, jitter = gp._jit_cholesky(input_matrix)
    assert_allclose(L_expected, L_actual)
    assert_allclose(jitter, 0.)
    
    L_expected = np.array([[1.0000004999998751e+00, 0.0000000000000000e+00, 0.0000000000000000e+00],
                         [9.9999950000037496e-01, 1.4142132088085626e-03, 0.0000000000000000e+00],
                         [6.7379436301144941e-03, 4.7644444411381860e-06, 9.9997779980004420e-01]])
    input_matrix = np.array([[1.                , 1.                , 0.0067379469990855],
                             [1.                , 1.                , 0.0067379469990855],
                             [0.0067379469990855, 0.0067379469990855, 1.                ]])
    L_actual, jitter = gp._jit_cholesky(input_matrix)
    assert_allclose(L_expected, L_actual)
    assert_allclose(jitter, 1.e-6)
    
    input_matrix = np.array([[1.e-6, 1., 0.], [1., 1., 1.], [0., 1., 1.e-10]])
    with pytest.raises(linalg.LinAlgError):
        gp._jit_cholesky(input_matrix)
        
    input_matrix = np.array([[-1., 2., 2.], [2., 3., 2.], [2., 2., -3.]])
    with pytest.raises(linalg.LinAlgError):
        gp._jit_cholesky(input_matrix)

def test_GaussianProcess_prepare_likelihood():
    "Tests the _prepare_likelihood method of Gaussian Process"
    
    x = np.reshape(np.array([1., 2., 3., 2., 4., 1., 4., 2., 2.]), (3, 3))
    y = np.array([2., 3., 4.])
    gp = GaussianProcess(x, y)
    theta = np.zeros(4)
    invQ_expected = np.array([[ 1.000167195256076 , -0.0110373516824135, -0.0066164596502281],
                              [-0.0110373516824135,  1.0002452278032625, -0.0110373516824135],
                              [-0.0066164596502281, -0.0110373516824135,  1.0001671952560762]])
    invQt_expected = np.array([1.9407564968639992, 2.934511573315307 , 3.954323806676608 ])
    logdetQ_expected = -0.00029059870020992285
    gp.theta = theta
    gp._prepare_likelihood()
    assert_allclose(gp.invQ, invQ_expected, atol = 1.e-8, rtol = 1.e-5)
    assert_allclose(gp.invQt, invQt_expected, atol = 1.e-8, rtol = 1.e-5)
    assert_allclose(gp.logdetQ, logdetQ_expected, atol = 1.e-8, rtol = 1.e-5)
    
    gp.set_nugget(0.)
    gp.theta = theta
    gp._prepare_likelihood()
    assert_allclose(gp.invQ, invQ_expected, atol = 1.e-8, rtol = 1.e-5)
    assert_allclose(gp.invQt, invQt_expected, atol = 1.e-8, rtol = 1.e-5)
    assert_allclose(gp.logdetQ, logdetQ_expected, atol = 1.e-8, rtol = 1.e-5)
    
    x = np.reshape(np.array([1., 2., 3., 1., 2., 3., 4., 2., 2.]), (3, 3))
    y = np.array([2., 3., 4.])
    gp = GaussianProcess(x, y)
    theta = np.zeros(4)
    gp.theta = theta
    gp._prepare_likelihood()
    invQ_expected = np.array([[ 5.0000025001932273e+05, -4.9999974999687175e+05, -3.3691214036059968e-03],
                              [-4.9999974999687175e+05,  5.0000025001932273e+05, -3.3691214038620732e-03],
                              [-3.3691214036059972e-03, -3.3691214038620732e-03, 1.0000444018785022e+00]])
    invQt_expected = np.array([-4.9999876342845545e+05,  5.0000123658773920e+05, 3.9833320004952104e+00])
    logdetQ_expected = -13.122407278313416
    assert_allclose(gp.invQ, invQ_expected, atol = 1.e-8, rtol = 1.e-5)
    assert_allclose(gp.invQt, invQt_expected, atol = 1.e-8, rtol = 1.e-5)
    assert_allclose(gp.logdetQ, logdetQ_expected, atol = 1.e-8, rtol = 1.e-5)
    
    gp.set_nugget(1.e-6)
    gp.theta = theta
    gp._prepare_likelihood()
    invQ_expected = np.array([[ 5.0000025001932273e+05, -4.9999974999687175e+05, -3.3691214036059968e-03],
                              [-4.9999974999687175e+05,  5.0000025001932273e+05, -3.3691214038620732e-03],
                              [-3.3691214036059972e-03, -3.3691214038620732e-03, 1.0000444018785022e+00]])
    invQt_expected = np.array([-4.9999876342845545e+05,  5.0000123658773920e+05, 3.9833320004952104e+00])
    logdetQ_expected = -13.122407278313416
    assert_allclose(gp.invQ, invQ_expected, atol = 1.e-8, rtol = 1.e-5)
    assert_allclose(gp.invQt, invQt_expected, atol = 1.e-8, rtol = 1.e-5)
    assert_allclose(gp.logdetQ, logdetQ_expected, atol = 1.e-8, rtol = 1.e-5)
    
    gp.set_nugget(0.)
    gp.theta = theta
    with pytest.raises(linalg.LinAlgError):
        gp._prepare_likelihood()

def test_GaussianProcess_set_params():
    "Tests the _set_params method of GaussianProcess"
    
    x = np.reshape(np.array([1., 2., 3., 2., 4., 1., 4., 2., 2.]), (3, 3))
    y = np.array([2., 3., 4.])
    gp = GaussianProcess(x, y)
    theta = np.zeros(4)
    invQ_expected = np.array([[ 1.000167195256076 , -0.0110373516824135, -0.0066164596502281],
                              [-0.0110373516824135,  1.0002452278032625, -0.0110373516824135],
                              [-0.0066164596502281, -0.0110373516824135,  1.0001671952560762]])
    invQt_expected = np.array([1.9407564968639992, 2.934511573315307 , 3.954323806676608 ])
    logdetQ_expected = -0.00029059870020992285
    gp._set_params(theta)
    assert_allclose(theta, gp.theta)
    assert_allclose(gp.invQ, invQ_expected, atol = 1.e-8, rtol = 1.e-5)
    assert_allclose(gp.invQt, invQt_expected, atol = 1.e-8, rtol = 1.e-5)
    assert_allclose(gp.logdetQ, logdetQ_expected, atol = 1.e-8, rtol = 1.e-5)
    
    x = np.reshape(np.array([1., 2., 3., 2., 4., 1., 4., 2., 2.]), (3, 3))
    y = np.array([2., 3., 4.])
    gp = GaussianProcess(x, y)
    theta = np.ones(4)
    invQ_expected = np.array([[ 3.6787944118074578e-01, -1.7918365128975691e-06, -4.6028125821577508e-07],
                              [-1.7918365128975691e-06,  3.6787944118889743e-01, -1.7918365128975699e-06],
                              [-4.6028125821577513e-07, -1.7918365128975699e-06, 3.6787944118074578e-01]])
    invQt_expected = np.array([0.73575166572692  , 1.1036275725476148, 1.471511468650928 ])
    logdetQ_expected = 2.9999999999509863
    gp._set_params(theta)
    assert_allclose(theta, gp.theta, atol = 1.e-8, rtol = 1.e-5)
    assert_allclose(gp.invQ, invQ_expected, atol = 1.e-8, rtol = 1.e-5)
    assert_allclose(gp.invQt, invQt_expected, atol = 1.e-8, rtol = 1.e-5)
    assert_allclose(gp.logdetQ, logdetQ_expected, atol = 1.e-8, rtol = 1.e-5)
    
    x = np.reshape(np.array([1., 2., 3., 1., 2., 3., 4., 2., 2.]), (3, 3))
    y = np.array([2., 3., 4.])
    gp = GaussianProcess(x, y)
    theta = np.zeros(4)
    invQ_expected = np.array([[ 5.0000025001932273e+05, -4.9999974999687175e+05, -3.3691214036059968e-03],
                              [-4.9999974999687175e+05,  5.0000025001932273e+05, -3.3691214038620732e-03],
                              [-3.3691214036059972e-03, -3.3691214038620732e-03, 1.0000444018785022e+00]])
    invQt_expected = np.array([-4.9999876342845545e+05,  5.0000123658773920e+05, 3.9833320004952104e+00])
    logdetQ_expected = -13.122407278313416
    gp._set_params(theta)
    assert_allclose(theta, gp.theta, atol = 1.e-8, rtol = 1.e-5)
    assert_allclose(gp.invQ, invQ_expected, atol = 1.e-8, rtol = 1.e-5)
    assert_allclose(gp.invQt, invQt_expected, atol = 1.e-8, rtol = 1.e-5)
    assert_allclose(gp.logdetQ, logdetQ_expected, atol = 1.e-8, rtol = 1.e-5)
    
    invQ_expected = np.array([[ 5.0000025001932273e+05, -4.9999974999687175e+05, -3.3691214036059968e-03],
                              [-4.9999974999687175e+05,  5.0000025001932273e+05, -3.3691214038620732e-03],
                              [-3.3691214036059972e-03, -3.3691214038620732e-03, 1.0000444018785022e+00]])
    invQt_expected = np.array([-4.9999876342845545e+05,  5.0000123658773920e+05, 3.9833320004952104e+00])
    logdetQ_expected = -13.122407278313416
    gp.set_nugget(1.e-6)
    gp._set_params(theta)
    assert_allclose(gp.invQ, invQ_expected, atol = 1.e-8, rtol = 1.e-5)
    assert_allclose(gp.invQt, invQt_expected, atol = 1.e-8, rtol = 1.e-5)
    assert_allclose(gp.logdetQ, logdetQ_expected, atol = 1.e-8, rtol = 1.e-5)
    
    x = np.reshape(np.array([1., 2., 3., 2., 4., 1., 4., 2., 2.]), (3, 3))
    y = np.array([2., 3., 4.])
    gp = GaussianProcess(x, y)
    theta = np.zeros(5)
    with pytest.raises(AssertionError):
        gp._set_params(theta)

def test_GaussianProcess_loglikelihood():
    "Test the loglikelihood method of GaussianProcess"
    
    x = np.reshape(np.array([1., 2., 3., 2., 4., 1., 4., 2., 2.]), (3, 3))
    y = np.array([2., 3., 4.])
    gp = GaussianProcess(x, y)
    theta = np.zeros(4)
    expected_loglikelihood = 17.00784177045409
    actual_loglikelihood = gp.loglikelihood(theta)
    assert_allclose(actual_loglikelihood, expected_loglikelihood, atol = 1.e-8, rtol = 1.e-5)
    assert_allclose(gp.theta, theta, atol = 1.e-8, rtol = 1.e-5)
    
    x = np.reshape(np.array([1., 2., 3., 2., 4., 1., 4., 2., 2.]), (3, 3))
    y = np.array([2., 3., 4.])
    gp = GaussianProcess(x, y)
    theta = np.zeros(5)
    with pytest.raises(AssertionError):
        gp.loglikelihood(theta)

def test_GaussianProcess_partial_devs():
    "Test the partial derivatives of the loglikelihood method of GaussianProcess"

    x = np.reshape(np.array([1., 2., 3., 2., 4., 1., 4., 2., 2.]), (3, 3))
    y = np.array([2., 3., 4.])
    gp = GaussianProcess(x, y)
    theta = np.zeros(4)
    gp._set_params(theta)
    dtheta = 1.e-6
    partials_fd = np.array([(gp.loglikelihood(theta)-gp.loglikelihood([-dtheta, 0., 0., 0.]))/dtheta,
                            (gp.loglikelihood(theta)-gp.loglikelihood([0., -dtheta, 0., 0.]))/dtheta,
                            (gp.loglikelihood(theta)-gp.loglikelihood([0., 0., -dtheta, 0.]))/dtheta,
                            (gp.loglikelihood(theta)-gp.loglikelihood([0., 0., 0., -dtheta]))/dtheta])
    partials_expected = np.array([0.5226523233529687, 0.38484393200869393, 0.217173572580031, -12.751185721368774])
    partials_actual = gp.partial_devs(theta)
    assert_allclose(partials_actual, partials_expected, rtol = 1.e-5, atol = 1.e-8)
    assert_allclose(partials_actual, partials_fd, rtol = 1.e-5, atol = 1.e-8)
    
    x = np.reshape(np.array([1., 2., 3., 2., 4., 1., 4., 2., 2.]), (3, 3))
    y = np.array([2., 3., 4.])
    gp = GaussianProcess(x, y)
    theta = np.ones(4)
    gp._set_params(theta)
    dtheta = 1.e-6
    partials_fd = np.array([(gp.loglikelihood(theta)-gp.loglikelihood([1. - dtheta, 1., 1., 1.]))/dtheta,
                            (gp.loglikelihood(theta)-gp.loglikelihood([1., 1. - dtheta, 1., 1.]))/dtheta,
                            (gp.loglikelihood(theta)-gp.loglikelihood([1., 1., 1. - dtheta, 1.]))/dtheta,
                            (gp.loglikelihood(theta)-gp.loglikelihood([1., 1., 1., 1. - dtheta]))/dtheta])
    partials_expected = np.array([0.00017655025945592195, 0.0001753434945624111, 9.2676341163899e-05, -3.834215961850198])
    partials_actual = gp.partial_devs(theta)
    assert_allclose(partials_actual, partials_expected, rtol = 1.e-5, atol = 1.e-8)
    assert_allclose(partials_actual, partials_fd, rtol = 1.e-5, atol = 1.e-8)
    
    x = np.reshape(np.array([1., 2., 3., 2., 4., 1., 4., 2., 2.]), (3, 3))
    y = np.array([2., 3., 4.])
    gp = GaussianProcess(x, y)
    theta = np.zeros(4)
    gp._set_params(theta)
    new_theta = np.ones(4)
    partials_expected = np.array([0.00017655025945592195, 0.0001753434945624111, 9.2676341163899e-05, -3.834215961850198])
    partials_actual = gp.partial_devs(new_theta)
    assert_allclose(partials_actual, partials_expected, rtol = 1.e-5, atol = 1.e-8)

def test_GaussianProcess_hessian():
    "test the hessian method of GaussianProcess"
    
    x = np.reshape(np.array([1., 2., 3., 2., 4., 1., 4., 2., 2.]), (3, 3))
    y = np.array([2., 3., 4.])
    gp = GaussianProcess(x, y)
    theta = np.zeros(4)
    gp._set_params(theta)
    dtheta = 1.e-6
    hessian_expected = np.zeros((4, 4))
    hessian_expected[0, 0] = -1.0158836934314412
    hessian_expected[0, 1] = -0.550852654584278
    hessian_expected[0, 2] = -0.2896355405877978
    hessian_expected[0, 3] = -0.5221446503589787
    hessian_expected[1, 0] = -0.550852654584278
    hessian_expected[1, 1] = -0.3605958354413885
    hessian_expected[1, 2] = -0.36835202261668
    hessian_expected[1, 3] = -0.384353092048885
    hessian_expected[2, 0] = -0.2896355405877978
    hessian_expected[2, 1] = -0.36835202261668
    hessian_expected[2, 2] = -0.0713607346004307
    hessian_expected[2, 3] = -0.216844530304092
    hessian_expected[3, 0] = -0.5221446503589788
    hessian_expected[3, 1] = -0.384353092048885
    hessian_expected[3, 2] = -0.21684453030409206
    hessian_expected[3, 3] = 14.251171470190169
    hessian_fd = np.zeros((4, 4))
    hessian_fd[0, 0] = (gp.partial_devs(theta)[0]-gp.partial_devs(theta-np.array([dtheta, 0., 0., 0.]))[0])/dtheta
    hessian_fd[0, 1] = (gp.partial_devs(theta)[0]-gp.partial_devs(theta-np.array([0., dtheta, 0., 0.]))[0])/dtheta
    hessian_fd[0, 2] = (gp.partial_devs(theta)[0]-gp.partial_devs(theta-np.array([0., 0., dtheta, 0.]))[0])/dtheta
    hessian_fd[0, 3] = (gp.partial_devs(theta)[0]-gp.partial_devs(theta-np.array([0., 0., 0., dtheta]))[0])/dtheta
    hessian_fd[1, 0] = (gp.partial_devs(theta)[1]-gp.partial_devs(theta-np.array([dtheta, 0., 0., 0.]))[1])/dtheta
    hessian_fd[1, 1] = (gp.partial_devs(theta)[1]-gp.partial_devs(theta-np.array([0., dtheta, 0., 0.]))[1])/dtheta
    hessian_fd[1, 2] = (gp.partial_devs(theta)[1]-gp.partial_devs(theta-np.array([0., 0., dtheta, 0.]))[1])/dtheta
    hessian_fd[1, 3] = (gp.partial_devs(theta)[1]-gp.partial_devs(theta-np.array([0., 0., 0., dtheta]))[1])/dtheta
    hessian_fd[2, 0] = (gp.partial_devs(theta)[2]-gp.partial_devs(theta-np.array([dtheta, 0., 0., 0.]))[2])/dtheta
    hessian_fd[2, 1] = (gp.partial_devs(theta)[2]-gp.partial_devs(theta-np.array([0., dtheta, 0., 0.]))[2])/dtheta
    hessian_fd[2, 2] = (gp.partial_devs(theta)[2]-gp.partial_devs(theta-np.array([0., 0., dtheta, 0.]))[2])/dtheta
    hessian_fd[2, 3] = (gp.partial_devs(theta)[2]-gp.partial_devs(theta-np.array([0., 0., 0., dtheta]))[2])/dtheta
    hessian_fd[3, 0] = (gp.partial_devs(theta)[3]-gp.partial_devs(theta-np.array([dtheta, 0., 0., 0.]))[3])/dtheta
    hessian_fd[3, 1] = (gp.partial_devs(theta)[3]-gp.partial_devs(theta-np.array([0., dtheta, 0., 0.]))[3])/dtheta
    hessian_fd[3, 2] = (gp.partial_devs(theta)[3]-gp.partial_devs(theta-np.array([0., 0., dtheta, 0.]))[3])/dtheta
    hessian_fd[3, 3] = (gp.partial_devs(theta)[3]-gp.partial_devs(theta-np.array([0., 0., 0., dtheta]))[3])/dtheta
    hessian_actual = gp.hessian(theta)
    assert_allclose(hessian_actual, hessian_expected, rtol = 1.e-5, atol = 1.e-8)
    assert_allclose(hessian_actual, hessian_fd, rtol = 1.e-5, atol = 1.e-8)
    
    x = np.reshape(np.array([1., 2., 3., 2., 4., 1., 4., 2., 2.]), (3, 3))
    y = np.array([2., 3., 4.])
    gp = GaussianProcess(x, y)
    theta = -1.*np.ones(4)
    gp._set_params(theta)
    dtheta = 2.e-5
    hessian_expected = np.zeros((4,4))
    hessian_expected[0, 0] = 2.425105736706968
    hessian_expected[0, 1] = -0.7592369859894426
    hessian_expected[0, 2] = 0.08478040182448324
    hessian_expected[0, 3] = -5.582509570382468
    hessian_expected[1, 0] = -0.7592369859894423
    hessian_expected[1, 1] = 2.1779257865718
    hessian_expected[1, 2] = -0.5537146428134243
    hessian_expected[1, 3] = -3.6647301216097365
    hessian_expected[2, 0] = 0.08478040182448301
    hessian_expected[2, 1] = -0.5537146428134241
    hessian_expected[2, 2] = 1.5652039104733786
    hessian_expected[2, 3] = -1.8439118038868478
    hessian_expected[3, 0] = -5.582509570382468
    hessian_expected[3, 1] = -3.664730121609735
    hessian_expected[3, 2] = -1.8439118038868476
    hessian_expected[3, 3] = 30.208300617396674
    hessian_actual = gp.hessian(theta)
    hessian_fd = np.zeros((4, 4))
    hessian_fd[0, 0] = (gp.partial_devs(theta)[0]-gp.partial_devs(theta-np.array([dtheta, 0., 0., 0.]))[0])/dtheta
    hessian_fd[0, 1] = (gp.partial_devs(theta)[0]-gp.partial_devs(theta-np.array([0., dtheta, 0., 0.]))[0])/dtheta
    hessian_fd[0, 2] = (gp.partial_devs(theta)[0]-gp.partial_devs(theta-np.array([0., 0., dtheta, 0.]))[0])/dtheta
    hessian_fd[0, 3] = (gp.partial_devs(theta)[0]-gp.partial_devs(theta-np.array([0., 0., 0., dtheta]))[0])/dtheta
    hessian_fd[1, 0] = (gp.partial_devs(theta)[1]-gp.partial_devs(theta-np.array([dtheta, 0., 0., 0.]))[1])/dtheta
    hessian_fd[1, 1] = (gp.partial_devs(theta)[1]-gp.partial_devs(theta-np.array([0., dtheta, 0., 0.]))[1])/dtheta
    hessian_fd[1, 2] = (gp.partial_devs(theta)[1]-gp.partial_devs(theta-np.array([0., 0., dtheta, 0.]))[1])/dtheta
    hessian_fd[1, 3] = (gp.partial_devs(theta)[1]-gp.partial_devs(theta-np.array([0., 0., 0., dtheta]))[1])/dtheta
    hessian_fd[2, 0] = (gp.partial_devs(theta)[2]-gp.partial_devs(theta-np.array([dtheta, 0., 0., 0.]))[2])/dtheta
    hessian_fd[2, 1] = (gp.partial_devs(theta)[2]-gp.partial_devs(theta-np.array([0., dtheta, 0., 0.]))[2])/dtheta
    hessian_fd[2, 2] = (gp.partial_devs(theta)[2]-gp.partial_devs(theta-np.array([0., 0., dtheta, 0.]))[2])/dtheta
    hessian_fd[2, 3] = (gp.partial_devs(theta)[2]-gp.partial_devs(theta-np.array([0., 0., 0., dtheta]))[2])/dtheta
    hessian_fd[3, 0] = (gp.partial_devs(theta)[3]-gp.partial_devs(theta-np.array([dtheta, 0., 0., 0.]))[3])/dtheta
    hessian_fd[3, 1] = (gp.partial_devs(theta)[3]-gp.partial_devs(theta-np.array([0., dtheta, 0., 0.]))[3])/dtheta
    hessian_fd[3, 2] = (gp.partial_devs(theta)[3]-gp.partial_devs(theta-np.array([0., 0., dtheta, 0.]))[3])/dtheta
    hessian_fd[3, 3] = (gp.partial_devs(theta)[3]-gp.partial_devs(theta-np.array([0., 0., 0., dtheta]))[3])/dtheta
    assert_allclose(hessian_actual, hessian_expected, rtol = 1.e-5, atol = 1.e-8)
    assert_allclose(hessian_actual, hessian_fd, rtol = 2.e-4, atol = 1.e-8)
    
    x = np.reshape(np.array([1., 2., 3., 2., 4., 1., 4., 2., 2.]), (3, 3))
    y = np.array([2., 3., 4.])
    gp = GaussianProcess(x, y)
    theta = np.zeros(4)
    gp._set_params(theta)
    new_theta = np.ones(4)
    hessian_expected = np.zeros((4, 4))
    hessian_expected[0, 0] = -0.0010297819788006634
    hessian_expected[0, 1] = -0.0007149385821463147
    hessian_expected[0, 2] = -0.0002995290148774177
    hessian_expected[0, 3] = -0.0001765500790860304
    hessian_expected[1, 0] = -0.0007149385821463147
    hessian_expected[1, 1] = -0.0007779100486468533
    hessian_expected[1, 2] = -0.0004766253650867711
    hessian_expected[1, 3] = -0.00017534323660931483
    hessian_expected[2, 0] = -0.0002995290148774177
    hessian_expected[2, 1] = -0.00047662536508677103
    hessian_expected[2, 2] = -0.00027159517134287816
    hessian_expected[2, 3] = -9.267617781552426e-05
    hessian_expected[3, 0] = -0.0001765500790860304
    hessian_expected[3, 1] = -0.00017534323660931483
    hessian_expected[3, 2] = -9.267617781552426e-05
    hessian_expected[3, 3] = 5.334215961850198
    hessian_actual = gp.hessian(new_theta)
    assert_allclose(hessian_actual, hessian_expected, rtol = 1.e-5, atol = 1.e-8)

<<<<<<< HEAD
def test_GaussianProcess_compute_local_covariance():
    "Test method to compute local covariance"
    
    x = np.reshape(np.array([1., 2., 3., 2., 4., 1., 4., 2., 2.]), (3, 3)) 
    y = np.array([2., 3., 4.]) 
    gp = GaussianProcess(x, y) 
    theta = np.array([ -2.770112571305776, -25.559083252151222, -23.37268466647295, 2.035946172810567])
    gp._set_params(theta)
    gp.mle_theta = theta
    
    cov_expected = np.array([[ 5.2334002861595219e-01, -5.5692324961402118e-01, -1.2647444334415132e+00, -4.7420841785839668e-01],
                             [-5.5692324961402129e-01,  1.0367253634403032e+09,  6.1520087942740198e-01, -2.4147524896766978e-01],
                             [-1.2647444334415130e+00,  6.1520087942740187e-01,  2.2051845246175849e+08, -1.1825129773545225e-01],
                             [-4.7420841785839674e-01, -2.4147524896766978e-01, -1.1825129773545225e-01,  1.0963600855110882e+00]])
    
    cov_actual = gp.compute_local_covariance()
    
    assert_allclose(cov_actual, cov_expected)
    
    x = np.reshape(np.array([1., 2., 3., 2., 4., 1., 4., 2., 2.]), (3, 3)) 
    y = np.array([2., 3., 4.]) 
    gp = GaussianProcess(x, y)
    gp._set_params(np.zeros(4))
    gp.mle_theta = np.zeros(4)
    
    with pytest.raises(linalg.LinAlgError):
        gp.compute_local_covariance()

=======
>>>>>>> be1ef5c6
def test_GaussianProcess_learn():
    "Test the _learn method of GaussianProcess"
    
    x = np.reshape(np.array([1., 2., 3., 2., 4., 1., 4., 2., 2.]), (3, 3))
    y = np.array([2., 3., 4.])
    gp = GaussianProcess(x, y)
    theta = np.zeros(4)
    min_theta_expected = np.array([ -2.770116256891518, -23.448555866578715, -26.827585590412895, 2.035943563707568])
    min_loglikelihood_expected = 4.457233158665504
    min_theta_actual, min_loglikelihood_actual = gp._learn(theta)
    assert_allclose(min_theta_expected, min_theta_actual, atol = 1.e-8, rtol = 1.e-5)
    assert_allclose(min_loglikelihood_expected, min_loglikelihood_actual, atol = 1.e-8, rtol = 1.e-5)

        
def test_GaussianProcess_learn_hyperparameters():
    "Test the learn_hyperparameters method of GaussianProcess"
    
    x = np.reshape(np.array([1., 2., 3., 2., 4., 1., 4., 2., 2.]), (3, 3))
    y = np.array([2., 3., 4.])
    gp = GaussianProcess(x, y)
    theta = np.zeros(4)
    min_theta_expected = np.array([ -2.770116256891518, -23.448555866578715, -26.827585590412895, 2.035943563707568])
    min_loglikelihood_expected = 4.457233158665504
    min_loglikelihood_actual, min_theta_actual = gp.learn_hyperparameters(n_tries = 1, theta0 = theta)
    
    assert_allclose(min_theta_expected, min_theta_actual, atol = 1.e-8, rtol = 1.e-5)
    assert_allclose(min_loglikelihood_expected, min_loglikelihood_actual, atol = 1.e-8, rtol = 1.e-5)

    x = np.reshape(np.array([1., 2., 3., 2., 4., 1., 4., 2., 2.]), (3, 3))
    y = np.array([2., 3., 4.])
    gp = GaussianProcess(x, y)
    theta = np.zeros(5)
    with pytest.raises(AssertionError):
        gp.learn_hyperparameters(theta0 = theta)
        
    x = np.reshape(np.array([1., 2., 3., 2., 4., 1., 4., 2., 2.]), (3, 3))
    y = np.array([2., 3., 4.])
    gp = GaussianProcess(x, y)
    with pytest.raises(AssertionError):
        gp.learn_hyperparameters(n_tries = -1)

def test_GaussianProcess_learn_hyperparameters_normalapprox():
    "test the method to learn hyperparameters via normal approximation around the MLE solution"

    np.random.seed(4532)

    x = np.reshape(np.linspace(0., 10.), (50, 1)) 
    y = np.linspace(0., 10.) 
    gp = GaussianProcess(x, y)
    gp.learn_hyperparameters_normalapprox(n_samples = 4)
    
    samples_expected = np.array([[-2.1798139941810755,  1.3951266574358445],
                                 [-2.8569227619470587,  1.4961351227085802],
                                 [-4.178717685602986 ,  2.095024451881066 ],
                                 [-3.7173995375318185,  2.445171732490624 ]])
                              
    assert_allclose(gp.samples, samples_expected)
    
    with pytest.raises(AssertionError):
        gp.learn_hyperparameters_normalapprox(n_samples = -1)

def test_GaussianProcess_learn_hyperparameters_MCMC():
    "test method to fit hyperparameters via MCMC"

    np.random.seed(5823)

    x = np.reshape(np.linspace(0., 10.), (50, 1))
    y = np.linspace(0., 10.)
    gp = GaussianProcess(x, y)
    mle_theta = np.array([-2.8681732101415904,  1.7203770153824067])
    gp.mle_theta = mle_theta[:]
    gp._set_params(mle_theta)
    with pytest.warns(Warning):
        gp.learn_hyperparameters_MCMC(n_samples = 4, thin = 1)

    samples_expected = np.array([[-2.8681732101415904,  1.7203770153824067],
                                 [-2.8681732101415904,  1.7203770153824067],
                                 [-4.020075767243161 ,  1.9384110290055818],
                                 [-3.506084393287192,  1.500944133661814]])

    assert_allclose(gp.samples, samples_expected)

    np.random.seed(5823)

    x = np.reshape(np.linspace(0., 10.), (50, 1))
    y = np.linspace(0., 10.)
    gp = GaussianProcess(x, y)
    mle_theta = np.array([-2.8681732101415904,  1.7203770153824067])
    gp.mle_theta = mle_theta[:]
    gp._set_params(mle_theta)
    with pytest.warns(Warning):
        gp.learn_hyperparameters_MCMC(n_samples = 4, thin = 2)

    samples_expected = np.array([[-2.8681732101415904,  1.7203770153824067],
                                 [-4.020075767243161 ,  1.9384110290055818]])

    assert_allclose(gp.samples, samples_expected)
    
    np.random.seed(5823)

    x = np.reshape(np.linspace(0., 10.), (50, 1))
    y = np.linspace(0., 10.)
    gp = GaussianProcess(x, y)
    mle_theta = np.array([-2.8681732101415904,  1.7203770153824067])
    gp.mle_theta = mle_theta[:]
    gp._set_params(mle_theta)
    with pytest.warns(Warning):
        gp.learn_hyperparameters_MCMC(n_samples = 4, thin = 0)

    samples_expected = np.array([[-2.8681732101415904,  1.7203770153824067],
                                 [-2.8681732101415904,  1.7203770153824067],
                                 [-4.020075767243161 ,  1.9384110290055818],
                                 [-3.506084393287192,  1.500944133661814]])

    assert_allclose(gp.samples, samples_expected)

    with pytest.raises(AssertionError):
        gp.learn_hyperparameters_MCMC(n_samples = -1)

def test_GaussianProcess_predict_single():
    "Test the _single_predict method of GaussianProcess"

    x = np.reshape(np.array([1., 2., 3., 2., 4., 1., 4., 2., 2.]), (3, 3))
    y = np.array([2., 3., 4.])
    gp = GaussianProcess(x, y)
    theta = np.zeros(4)
    gp._set_params(theta)
    x_star = np.array([[1., 3., 2.], [3., 2., 1.]])
    predict_expected = np.array([1.395386477054048, 1.7311400058360489])
    unc_expected = np.array([0.816675395381421, 0.8583559202639046])
    predict_actual, unc_actual, deriv_actual = gp._predict_single(x_star)
    
    delta = 1.e-8
    predict_1, _, _ = gp._predict_single(np.array([[1. - delta, 3., 2.], [3. - delta, 2., 1.]]), do_deriv=False, do_unc=False)
    predict_2, _, _ = gp._predict_single(np.array([[1., 3. - delta, 2.], [3., 2. - delta, 1.]]), do_deriv=False, do_unc=False)
    predict_3, _, _ = gp._predict_single(np.array([[1., 3., 2. - delta], [3., 2., 1. - delta]]), do_deriv=False, do_unc=False)
    
    deriv_fd = np.transpose(np.array([(predict_actual - predict_1)/delta, (predict_actual - predict_2)/delta,
                         (predict_actual - predict_3)/delta]))
    
    assert_allclose(predict_actual, predict_expected, atol = 1.e-8, rtol = 1.e-5)
    assert_allclose(unc_actual, unc_expected, atol = 1.e-8, rtol = 1.e-5)
    assert_allclose(deriv_actual, deriv_fd, atol = 1.e-8, rtol = 1.e-5)
    
    predict_actual, unc_actual, deriv_actual = gp._predict_single(x_star, do_deriv = False, do_unc = False)
    assert_allclose(predict_actual, predict_expected)
    assert unc_actual is None
    assert deriv_actual is None
    
    x = np.reshape(np.array([1., 2., 3., 2., 4., 1., 4., 2., 2.]), (3, 3))
    y = np.array([2., 3., 4.])
    gp = GaussianProcess(x, y)
    theta = np.ones(4)
    gp._set_params(theta)
    x_star = np.array([4., 0., 2.])
    predict_expected = 0.0174176198731851
    unc_expected = 2.7182302871685224
    predict_actual, unc_actual, deriv_actual = gp._predict_single(x_star)
    
    delta = 1.e-8
    predict_1, _, _ = gp._predict_single(np.array([4. - delta, 0., 2.]), do_deriv = False, do_unc = False)
    predict_2, _, _ = gp._predict_single(np.array([4., 0. - delta, 2.]), do_deriv = False, do_unc = False)
    predict_3, _, _ = gp._predict_single(np.array([4., 0., 2. - delta]), do_deriv = False, do_unc = False)
    
    deriv_fd = np.transpose(np.array([(predict_actual - predict_1)/delta, (predict_actual - predict_2)/delta,
                                      (predict_actual - predict_3)/delta]))
    
    assert_allclose(predict_actual, predict_expected, atol = 1.e-8, rtol = 1.e-5)
    assert_allclose(unc_actual, unc_expected, atol = 1.e-8, rtol = 1.e-5)
    assert_allclose(deriv_actual, deriv_fd, atol = 1.e-8, rtol = 1.e-5)

def test_GaussianProcess_predict_samples():
    "test the method to make GP predictions from multiple samples"
    
    x = np.reshape(np.array([1., 2., 3., 2., 4., 1., 4., 2., 2.]), (3, 3))
    y = np.array([2., 3., 4.])
    gp = GaussianProcess(x, y)
    gp.samples = np.array([np.zeros(4), np.ones(4)])
    x_star = np.array([[1., 3., 2.], [3., 2., 1.]])
    predict_expected = np.array([0.7891095269432049, 0.9992423087556475])
    unc_expected = np.array([2.128741560279022 , 2.3180731417232177])
    deriv_expected = np.array([[ 0.4364915756366609, -0.1531782086880979,  0.1398493943868446],
                               [ 0.9254540360545744,  0.2500010516838409,  1.1217531153714817]])
    predict_actual, unc_actual, deriv_actual = gp._predict_samples(x_star)
    
    assert_allclose(predict_actual, predict_expected, atol = 1.e-8, rtol = 1.e-5)
    assert_allclose(unc_actual, unc_expected, atol = 1.e-8, rtol = 1.e-5)
    assert_allclose(deriv_actual, deriv_expected, atol = 1.e-8, rtol = 1.e-5)
    
    predict_actual, unc_actual, deriv_actual = gp._predict_samples(x_star, do_unc = False, do_deriv = False)

    assert_allclose(predict_actual, predict_expected, atol = 1.e-8, rtol = 1.e-5)
    assert unc_actual is None
    assert deriv_actual is None

    x = np.reshape(np.array([1., 2., 3., 2., 4., 1., 4., 2., 2.]), (3, 3))
    y = np.array([2., 3., 4.])
    gp = GaussianProcess(x, y)
    theta = np.zeros(4)
    gp._set_params(theta)
    gp.mle_theta = theta
    x_star = np.array([[1., 3., 2.], [3., 2., 1.]])
    predict_expected = np.array([1.395386477054048, 1.7311400058360489])
    unc_expected = np.array([0.816675395381421, 0.8583559202639046])
    deriv_expected = np.array([[ 0.734710109991092 , -0.0858304024315173,  0.0591863782049085],
                               [ 1.1427426634186673,  0.4817587569148039,  1.5258068225461723]])

    with pytest.warns(Warning):
        predict_actual, unc_actual, deriv_actual = gp._predict_samples(x_star)
        
    assert_allclose(predict_actual, predict_expected, atol = 1.e-8, rtol = 1.e-5)
    assert_allclose(unc_actual, unc_expected, atol = 1.e-8, rtol = 1.e-5)
    assert_allclose(deriv_actual, deriv_expected, atol = 1.e-8, rtol = 1.e-5)

def test_GaussianProcess_predict():
    """
    Tests the predict method of GaussianProcess -- note the test only checks the derivatives
    via finite differences rather than analytical results as I have not dug through references
    to find the appropriate expressions
    """
    
    x = np.reshape(np.array([1., 2., 3., 2., 4., 1., 4., 2., 2.]), (3, 3))
    y = np.array([2., 3., 4.])
    gp = GaussianProcess(x, y)
    theta = np.zeros(4)
    gp._set_params(theta)
    gp.mle_theta = theta
    x_star = np.array([[1., 3., 2.], [3., 2., 1.]])
    predict_expected = np.array([1.395386477054048, 1.7311400058360489])
    unc_expected = np.array([0.816675395381421, 0.8583559202639046])
    predict_actual, unc_actual, deriv_actual = gp.predict(x_star)
    
    delta = 1.e-8
    predict_1, _, _ = gp.predict(np.array([[1. - delta, 3., 2.], [3. - delta, 2., 1.]]), do_deriv=False, do_unc=False)
    predict_2, _, _ = gp.predict(np.array([[1., 3. - delta, 2.], [3., 2. - delta, 1.]]), do_deriv=False, do_unc=False)
    predict_3, _, _ = gp.predict(np.array([[1., 3., 2. - delta], [3., 2., 1. - delta]]), do_deriv=False, do_unc=False)
    
    deriv_fd = np.transpose(np.array([(predict_actual - predict_1)/delta, (predict_actual - predict_2)/delta,
                         (predict_actual - predict_3)/delta]))
    
    assert_allclose(predict_actual, predict_expected, atol = 1.e-8, rtol = 1.e-5)
    assert_allclose(unc_actual, unc_expected, atol = 1.e-8, rtol = 1.e-5)
    assert_allclose(deriv_actual, deriv_fd, atol = 1.e-8, rtol = 1.e-5)
    
    predict_actual, unc_actual, deriv_actual = gp.predict(x_star, do_deriv = False, do_unc = False)
    assert_allclose(predict_actual, predict_expected)
    assert unc_actual is None
    assert deriv_actual is None
    
    x = np.reshape(np.array([1., 2., 3., 2., 4., 1., 4., 2., 2.]), (3, 3))
    y = np.array([2., 3., 4.])
    gp = GaussianProcess(x, y)
    theta = np.ones(4)
    gp._set_params(theta)
    gp.mle_theta = theta
    x_star = np.array([4., 0., 2.])
    predict_expected = 0.0174176198731851
    unc_expected = 2.7182302871685224
    predict_actual, unc_actual, deriv_actual = gp.predict(x_star)
    
    delta = 1.e-8
    predict_1, _, _ = gp.predict(np.array([4. - delta, 0., 2.]), do_deriv = False, do_unc = False)
    predict_2, _, _ = gp.predict(np.array([4., 0. - delta, 2.]), do_deriv = False, do_unc = False)
    predict_3, _, _ = gp.predict(np.array([4., 0., 2. - delta]), do_deriv = False, do_unc = False)
    
    deriv_fd = np.transpose(np.array([(predict_actual - predict_1)/delta, (predict_actual - predict_2)/delta,
                                      (predict_actual - predict_3)/delta]))
    
    assert_allclose(predict_actual, predict_expected, atol = 1.e-8, rtol = 1.e-5)
    assert_allclose(unc_actual, unc_expected, atol = 1.e-8, rtol = 1.e-5)
    assert_allclose(deriv_actual, deriv_fd, atol = 1.e-8, rtol = 1.e-5)
    
    x = np.reshape(np.array([1., 2., 3., 2., 4., 1., 4., 2., 2.]), (3, 3))
    y = np.array([2., 3., 4.])
    gp = GaussianProcess(x, y)
    gp.theta = np.ones(4)
    gp.samples = np.array([np.zeros(4), np.ones(4)])
    x_star = np.array([[1., 3., 2.], [3., 2., 1.]])
    predict_expected = np.array([0.7891095269432049, 0.9992423087556475])
    unc_expected = np.array([2.128741560279022 , 2.3180731417232177])
    deriv_expected = np.array([[ 0.4364915756366609, -0.1531782086880979,  0.1398493943868446],
                               [ 0.9254540360545744,  0.2500010516838409,  1.1217531153714817]])
    predict_actual, unc_actual, deriv_actual = gp.predict(x_star, predict_from_samples = True)
    
    assert_allclose(predict_actual, predict_expected, atol = 1.e-8, rtol = 1.e-5)
    assert_allclose(unc_actual, unc_expected, atol = 1.e-8, rtol = 1.e-5)
    assert_allclose(deriv_actual, deriv_expected, atol = 1.e-8, rtol = 1.e-5)
    
    predict_actual, unc_actual, deriv_actual = gp.predict(x_star, do_unc = False, do_deriv = False,
                                                                   predict_from_samples = True)

    assert_allclose(predict_actual, predict_expected, atol = 1.e-8, rtol = 1.e-5)
    assert unc_actual is None
    assert deriv_actual is None

def test_GaussianProcess_predict_failures():
    "Test predict method of GaussianProcess with bad inputs or warnings"

    x = np.reshape(np.array([1., 2., 3., 2., 4., 1., 4., 2., 2.]), (3, 3))
    y = np.array([2., 3., 4.])
    gp = GaussianProcess(x, y)
    theta = np.zeros(4)
    gp._set_params(theta)
    gp.mle_theta = theta
    x_star = np.array([1., 3., 2., 4.])
    with pytest.raises(AssertionError):
        gp.predict(x_star)
        gp._predict_single(x_star)
        gp._predict_samples(x_star)
        
    x = np.reshape(np.array([1., 2., 3., 2., 4., 1., 4., 2., 2.]), (3, 3))
    y = np.array([2., 3., 4.])
    gp = GaussianProcess(x, y)
    theta = np.zeros(4)
    gp._set_params(theta)
    gp.mle_theta = theta
    x_star = np.reshape(np.array([1., 3., 2., 4., 5., 7.]), (3, 2))
    with pytest.raises(AssertionError):
        gp.predict(x_star)
        gp._predict_single(x_star)
        gp._predict_samples(x_star)
        
    x = np.reshape(np.array([1., 2., 3., 2., 4., 1., 4., 2., 2.]), (3, 3))
    y = np.array([2., 3., 4.])
    gp = GaussianProcess(x, y)
    theta = np.zeros(4)
    x_star = np.reshape(np.array([1., 3., 2., 4., 5., 7.]), (3, 2))
    with pytest.raises(AssertionError):
        gp.predict(x_star)
        gp._predict_single(x_star)
        gp._predict_samples(x_star)
        
    x = np.reshape(np.array([1., 2., 3., 2., 4., 1., 4., 2., 2.]), (3, 3))
    y = np.array([2., 3., 4.])
    gp = GaussianProcess(x, y)
    theta = np.zeros(4)
    gp._set_params(theta)
    x_star = np.array([4., 0., 2.])
    with pytest.warns(Warning):
        gp.predict(x_star)
        
    x = np.reshape(np.array([1., 2., 3., 2., 4., 1., 4., 2., 2.]), (3, 3))
    y = np.array([2., 3., 4.])
    gp = GaussianProcess(x, y)
    theta = np.zeros(4)
    gp._set_params(theta)
    gp.mle_theta = np.ones(4)
    x_star = np.array([4., 0., 2.])
    with pytest.warns(Warning):
        gp.predict(x_star)

def test_GaussianProcess_str():
    "Test function for string method"
    
    x = np.reshape(np.array([1., 2., 3.]), (1, 3))
    y = np.array([2.])
    gp = GaussianProcess(x, y)
    assert (str(gp) == "Gaussian Process with 1 training examples and 3 input variables")
    <|MERGE_RESOLUTION|>--- conflicted
+++ resolved
@@ -546,7 +546,6 @@
     hessian_actual = gp.hessian(new_theta)
     assert_allclose(hessian_actual, hessian_expected, rtol = 1.e-5, atol = 1.e-8)
 
-<<<<<<< HEAD
 def test_GaussianProcess_compute_local_covariance():
     "Test method to compute local covariance"
     
@@ -575,8 +574,6 @@
     with pytest.raises(linalg.LinAlgError):
         gp.compute_local_covariance()
 
-=======
->>>>>>> be1ef5c6
 def test_GaussianProcess_learn():
     "Test the _learn method of GaussianProcess"
     
