--- conflicted
+++ resolved
@@ -2,23 +2,16 @@
 import numpy as np
 import pytest
 from numpy.testing import assert_allclose
-<<<<<<< HEAD
 from ..LibGPGPU import gpu_usable
 from ..GaussianProcess import GaussianProcess, PredictResult
 from ..GaussianProcessGPU import GaussianProcessGPU
-=======
-from ..GaussianProcess import GaussianProcess, PredictResult
->>>>>>> ecec9ea9
 from ..MeanFunction import ConstantMean, LinearMean, MeanFunction
 from ..Kernel import SquaredExponential, Matern52
 from ..Priors import NormalPrior, GammaPrior, InvGammaPrior
 from scipy import linalg
 
-<<<<<<< HEAD
 GPU_NOT_FOUND_MSG = "A compatible GPU could not be found or the GPU library (libgpgpu) could not be loaded"
 
-=======
->>>>>>> ecec9ea9
 @pytest.fixture
 def x():
     return np.array([[1., 2., 3.], [4., 5., 6.]])
@@ -34,7 +27,6 @@
     assert_allclose(x, gp.inputs)
     assert_allclose(y, gp.targets)
     assert gp.D == 3
-<<<<<<< HEAD
     assert gp.n == 2
     assert gp.nugget == None
 
@@ -83,32 +75,6 @@
     assert gp.kernel_type is kernel_type.SquaredExponential
     assert isinstance(gp.kernel, SquaredExponential)
 
-=======
-    assert gp.n == 2
-    assert gp.nugget == None
-
-    gp = GaussianProcess(y, y)
-    assert gp.inputs.shape == (2, 1)
-
-    gp = GaussianProcess(x, y, nugget=1.e-12)
-    assert_allclose(gp.nugget, 1.e-12)
-
-    gp = GaussianProcess(x, y, mean=ConstantMean(1.), kernel=Matern52(), nugget="fit")
-
-    gp = GaussianProcess(x, y, kernel="SquaredExponential")
-    assert isinstance(gp.kernel, SquaredExponential)
-
-    gp = GaussianProcess(x, y, kernel="Matern52")
-    assert isinstance(gp.kernel, Matern52)
-
-    gp = GaussianProcess(x, y, mean="a+b*x[0]", use_patsy=False)
-
-    assert str(gp.mean) == "c + c*x[0]"
-
-    gp = GaussianProcess(x, y, mean="c", inputdict={"c": 0})
-
-    assert str(gp.mean) == "c + c*x[0]"
->>>>>>> ecec9ea9
 
 def test_GP_init_failures(x, y):
     "Tests that GaussianProcess fails correctly with bad inputs"
@@ -122,7 +88,6 @@
     with pytest.raises(AssertionError):
         gp = GaussianProcess(np.ones((2, 3)), np.ones(3))
 
-<<<<<<< HEAD
     with pytest.raises(ValueError):
         gp = GaussianProcess(x, y, mean=1)
 
@@ -180,29 +145,6 @@
     assert gp.n_params == x.shape[1] + 2
 
 
-=======
-    with pytest.raises(ValueError):
-        gp = GaussianProcess(x, y, mean=1)
-
-    with pytest.raises(ValueError):
-        gp = GaussianProcess(x, y, kernel="blah")
-
-    with pytest.raises(ValueError):
-        gp = GaussianProcess(x, y, kernel=1)
-
-    with pytest.raises(ValueError):
-        gp = GaussianProcess(x, y, nugget="a")
-
-def test_GaussianProcess_n_params(x, y):
-    "test the get_n_params method of GaussianProcess"
-
-    gp = GaussianProcess(x, y)
-    assert gp.n_params == x.shape[1] + 2
-
-    gp = GaussianProcess(x, y, mean="x[0]")
-    assert gp.n_params == 2 + x.shape[1] + 2
-
->>>>>>> ecec9ea9
 def test_GaussianProcess_nugget(x, y):
     "Tests the get_nugget method of GaussianProcess"
 
@@ -222,7 +164,6 @@
     assert_allclose(gp.nugget, 0.)
     assert gp.nugget_type == "fixed"
 
-<<<<<<< HEAD
     gp.nugget = "pivot"
     assert gp.nugget is None
     assert gp.nugget_type == "pivot"
@@ -257,8 +198,6 @@
     assert_allclose(gp.nugget, 0.)
     assert gp.nugget_type == "fixed"
 
-=======
->>>>>>> ecec9ea9
     with pytest.raises(TypeError):
         gp.nugget = [1]
 
@@ -270,10 +209,7 @@
 
 
 @pytest.mark.parametrize("mean,nugget,sn", [(None, 0., 1.), (None, "adaptive", 0.),
-<<<<<<< HEAD
                                             (None, "pivot", 0.),
-=======
->>>>>>> ecec9ea9
                                             (MeanFunction("x[0]"), "fit", np.log(1.e-6))])
 def test_GaussianProcess_theta(x, y, mean, nugget, sn):
     "test the theta property of GaussianProcess (effectively the same as fit)"
@@ -285,7 +221,6 @@
     theta = np.ones(gp.n_params)
     theta[-1] = sn
 
-<<<<<<< HEAD
     gp.theta = theta
 
     switch = gp.mean.get_n_params(x)
@@ -426,13 +361,6 @@
     switch = gp.mean.get_n_params(x)
 
     if nugget == "adaptive" or nugget == 0. or nugget == "pivot":
-=======
-    gp.theta = theta
-
-    switch = gp.mean.get_n_params(x)
-
-    if nugget == "adaptive" or nugget == 0.:
->>>>>>> ecec9ea9
         assert gp.nugget == 0.
         noise = 0.
     else:
@@ -450,7 +378,6 @@
     assert_allclose(L_expect, gp.L)
     assert_allclose(invQt_expect, gp.invQt)
     assert_allclose(logpost_expect, gp.current_logpost)
-<<<<<<< HEAD
     assert_allclose(logpost_expect, gp.logposterior(theta))
 
 
@@ -957,381 +884,6 @@
     "test situations where predict method of GaussianProcessGPU should fail"
 
     gp = GaussianProcessGPU(x, y)
-=======
-
-def test_GaussianProcess_priors(x, y):
-    "test that priors are set properly"
-
-    gp = GaussianProcess(x, y)
-
-    assert gp.priors == [None, None, None, None, None]
-
-    gp = GaussianProcess(x, y, priors=None)
-
-    assert gp.priors == [None, None, None, None, None]
-
-    priors = []
-    gp = GaussianProcess(x, y, priors=priors)
-
-    assert gp.priors == [None, None, None, None, None]
-
-    priors = [None, None, None, None, None]
-    gp = GausianProcess(x, y)
-
-    assert gp.priors == priors
-
-    priors = [None, NormalPrior(2., 2.), None, None, NormalPrior(3., 1.)]
-    gp = GausianProcess(x, y, priors=priors)
-
-    assert gp.priors[:-1] == priors[:-1]
-    assert gp.priors[-1] is None
-
-    priors = [None, NormalPrior(2., 2.), None, None]
-    gp = GausianProcess(x, y, priors=priors)
-
-    assert gp.priors[:-1] == priors
-    assert gp.priors[-1] is None
-
-    priors = [None, None, None]
-
-    with pytest.raises(AssertionError):
-        GausianProcess(x, y, priors=priors)
-
-    with pytest.raises(TypeError):
-        GaussianProcess(x, y, priors=1.)
-
-    priors = [1., 2., 3., 4., 5.]
-
-    with pytest.raises(TypeError):
-        GaussianProcess(x, y, priors=priors)
-
-@pytest.mark.parametrize("mean,nugget,sn", [(None, 0., 1.), (None, "adaptive", 0.),
-                                            (MeanFunction("x[0]"), "fit", np.log(1.e-6))])
-def test_GaussianProcess_fit_logposterior(x, y, mean, nugget, sn):
-    "test the fit and logposterior methods of GaussianProcess"
-
-    # zero mean, zero nugget
-
-    gp = GaussianProcess(x, y, mean=mean, nugget=nugget)
-
-    theta = np.ones(gp.n_params)
-    theta[-1] = sn
-
-    gp.fit(theta)
-
-    switch = gp.mean.get_n_params(x)
-
-    if nugget == "adaptive" or nugget == 0.:
-        assert gp.nugget == 0.
-        noise = 0.
-    else:
-        assert_allclose(gp.nugget, np.exp(sn))
-        noise = np.exp(sn)*np.eye(x.shape[0])
-    Q = gp.kernel.kernel_f(x, x, theta[switch:-1]) + noise
-    ym = y - gp.mean.mean_f(x, theta[:switch])
-
-    L_expect = np.linalg.cholesky(Q)
-    invQt_expect = np.linalg.solve(Q, ym)
-    logpost_expect = 0.5*(np.log(np.linalg.det(Q)) +
-                          np.dot(ym, invQt_expect) +
-                          gp.n*np.log(2.*np.pi))
-
-    assert_allclose(L_expect, gp.L)
-    assert_allclose(invQt_expect, gp.invQt)
-    assert_allclose(logpost_expect, gp.current_logpost)
-    assert_allclose(logpost_expect, gp.logposterior(theta))
-
-def test_GaussianProcess_logposterior(x, y):
-    "test logposterior method of GaussianProcess"
-
-    # logposterior already tested, but check that parameters are re-fit if changed
-
-    gp = GaussianProcess(x, y, nugget = 0.)
-
-    theta = np.ones(gp.n_params)
-    gp.fit(theta)
-
-    theta = np.zeros(gp.n_params)
-
-    Q = gp.kernel.kernel_f(x, x, theta[:-1])
-
-    L_expect = np.linalg.cholesky(Q)
-    invQt_expect = np.linalg.solve(Q, y)
-    logpost_expect = 0.5*(np.log(np.linalg.det(Q)) +
-                          np.dot(y, invQt_expect) +
-                          gp.n*np.log(2.*np.pi))
-
-    assert_allclose(logpost_expect, gp.logposterior(theta))
-    assert_allclose(gp.L, L_expect)
-    assert_allclose(invQt_expect, gp.invQt)
-    assert_allclose(logpost_expect, gp.current_logpost)
-
-@pytest.fixture
-def dx():
-    return 1.e-6
-
-@pytest.mark.parametrize("mean,nugget,sn", [(None, 0., 1.), (None, "adaptive", 1.),
-                                            ("x[0]", "fit", np.log(1.e-6))])
-def test_GaussianProcess_logpost_deriv(x, y, dx, mean, nugget, sn):
-    "test logposterior derivatives for GaussianProcess via finite differences"
-
-    gp = GaussianProcess(x, y, mean=mean, nugget=nugget)
-
-    n = gp.n_params
-    theta = np.ones(n)
-    theta[-1] = sn
-
-    deriv = np.zeros(n)
-
-    for i in range(n):
-        dx_array = np.zeros(n)
-        dx_array[i] = dx
-        deriv[i] = (gp.logposterior(theta) - gp.logposterior(theta - dx_array))/dx
-
-    assert_allclose(deriv, gp.logpost_deriv(theta), atol=1.e-7, rtol=1.e-5)
-
-@pytest.mark.parametrize("mean,nugget,sn", [(None, 0., 1.), ("x[0]", "fit", np.log(1.e-6))])
-def test_GaussianProcess_logpost_hessian(x, y, dx, mean, nugget, sn):
-    "test the hessian method of GaussianProcess with finite differences"
-
-    # zero mean, no nugget
-
-    gp = GaussianProcess(x, y, nugget=0.)
-
-    n = gp.n_params
-    theta = np.ones(n)
-    theta[-1] = sn
-
-    hess = np.zeros((n, n))
-
-    for i in range(n):
-        for j in range(n):
-            dx_array = np.zeros(n)
-            dx_array[j] = dx
-            hess[i, j] = (gp.logpost_deriv(theta)[i] - gp.logpost_deriv(theta - dx_array)[i])/dx
-
-    assert_allclose(hess, gp.logpost_hessian(theta), rtol=1.e-5, atol=1.e-7)
-
-@pytest.mark.parametrize("priors,nugget,sn", [([ NormalPrior(0.9, 0.5), None, NormalPrior(0.5, 2.),
-                                              InvGammaPrior(2., 1.), None], 0., 0.),
-                                           ([ None, NormalPrior(1.2, 0.2), None,
-                                              GammaPrior(2., 1.), InvGammaPrior(2., 1.)], "fit", np.log(1.e-6))])
-def test_GaussianProcess_priors(x, y, dx, priors, nugget, sn):
-    "test that prior distributions are properly accounted for in posterior"
-
-    gp = GaussianProcess(x, y, priors=priors, nugget=nugget)
-
-    theta = np.ones(gp.n_params)
-    theta[-1] = sn
-
-    gp.fit(theta)
-
-    if nugget == 0.:
-        noise = 0.
-    else:
-        assert_allclose(gp.nugget, np.exp(sn))
-        noise = np.exp(sn)*np.eye(x.shape[0])
-    Q = gp.get_K_matrix() + noise
-
-    L_expect = np.linalg.cholesky(Q)
-    invQt_expect = np.linalg.solve(Q, y)
-    logpost_expect = 0.5*(np.log(np.linalg.det(Q)) +
-                          np.dot(y, invQt_expect) +
-                          gp.n*np.log(2.*np.pi))
-
-    for p, t in zip(priors, theta):
-        if not p is None:
-            logpost_expect -= p.logp(t)
-
-    assert_allclose(L_expect, gp.L)
-    assert_allclose(invQt_expect, gp.invQt)
-    assert_allclose(logpost_expect, gp.current_logpost)
-    assert_allclose(logpost_expect, gp.logposterior(theta))
-
-    n = gp.n_params
-    deriv = np.zeros(n)
-
-    for i in range(n):
-        dx_array = np.zeros(n)
-        dx_array[i] = dx
-        deriv[i] = (gp.logposterior(theta) - gp.logposterior(theta - dx_array))/dx
-
-    assert_allclose(deriv, gp.logpost_deriv(theta), atol=1.e-5, rtol=1.e-4)
-
-    hess = np.zeros((n, n))
-
-    for i in range(n):
-        for j in range(n):
-            dx_array = np.zeros(n)
-            dx_array[j] = dx
-            hess[i, j] = (gp.logpost_deriv(theta)[i] - gp.logpost_deriv(theta - dx_array)[i])/dx
-
-    assert_allclose(hess, gp.logpost_hessian(theta), rtol=1.e-5, atol=1.e-5)
-
-def test_GaussianProcess_predict(x, y, dx):
-    "test the predict method of GaussianProcess"
-
-    # zero mean
-
-    gp = GaussianProcess(x, y, nugget=0.)
-    theta = np.ones(gp.n_params)
-
-    gp.fit(theta)
-
-    x_test = np.array([[2., 3., 4.]])
-
-    mu, var, deriv = gp.predict(x_test)
-
-    K = gp.kernel.kernel_f(x, x, theta[:-1])
-    Ktest = gp.kernel.kernel_f(x_test, x, theta[:-1])
-
-    mu_expect = np.dot(Ktest, gp.invQt)
-    var_expect = np.exp(theta[-2]) - np.diag(np.dot(Ktest, np.linalg.solve(K, Ktest.T)))
-
-    D = gp.D
-
-    deriv_expect = np.zeros((1, D))
-
-    for i in range(D):
-        dx_array = np.zeros(D)
-        dx_array[i] = dx
-        deriv_expect[0, i] = (gp.predict(x_test)[0] - gp.predict(x_test - dx_array)[0])/dx
-
-    assert_allclose(mu, mu_expect)
-    assert_allclose(var, var_expect)
-    assert_allclose(deriv, deriv_expect, atol=1.e-7, rtol=1.e-7)
-
-    # check that reshaping works as expected
-
-    x_test = np.array([2., 3., 4.])
-
-    mu, var, deriv = gp.predict(x_test)
-
-    assert_allclose(mu, mu_expect)
-    assert_allclose(var, var_expect)
-    assert_allclose(deriv, deriv_expect, atol=1.e-7, rtol=1.e-7)
-
-    # check that with 1D input data can handle 1D prediction data correctly
-
-    gp = GaussianProcess(y, y, nugget=0.)
-
-    gp.fit(np.ones(gp.n_params))
-
-    n_predict = 51
-    mu, var, deriv = gp.predict(np.linspace(0., 1., n_predict))
-
-    assert mu.shape == (n_predict,)
-    assert var.shape == (n_predict,)
-    assert deriv.shape == (n_predict, 1)
-
-    # nonzero mean function
-
-    gp = GaussianProcess(x, y, mean="x[0]", nugget=0.)
-
-    theta = np.ones(gp.n_params)
-
-    gp.fit(theta)
-
-    x_test = np.array([[2., 3., 4.]])
-
-    mu, var, deriv = gp.predict(x_test)
-
-    switch = gp.mean.get_n_params(x)
-    m = gp.mean.mean_f(x_test, theta[:switch])
-    K = gp.kernel.kernel_f(x, x, theta[switch:-1])
-    Ktest = gp.kernel.kernel_f(x_test, x, theta[switch:-1])
-
-    mu_expect = m + np.dot(Ktest, gp.invQt)
-    var_expect = np.exp(theta[-2]) - np.diag(np.dot(Ktest, np.linalg.solve(K, Ktest.T)))
-
-    D = gp.D
-
-    deriv_expect = np.zeros((1, D))
-
-    for i in range(D):
-        dx_array = np.zeros(D)
-        dx_array[i] = dx
-        deriv_expect[0, i] = (gp.predict(x_test)[0] - gp.predict(x_test - dx_array)[0])/dx
-
-    assert_allclose(mu, mu_expect)
-    assert_allclose(var, var_expect)
-    assert_allclose(deriv, deriv_expect, atol=1.e-7, rtol=1.e-7)
-
-    # check unc and deriv flags work
-
-    _, var, deriv = gp.predict(x_test, unc=False, deriv=False)
-
-    assert var is None
-    assert deriv is None
-
-    # check that the returned PredictResult works correctly
-
-    pr = gp.predict(x_test)
-
-    assert_allclose(pr.mean, mu_expect)
-    assert_allclose(pr.unc, var_expect)
-    assert_allclose(pr.deriv, deriv_expect, atol=1.e-7, rtol=1.e-7)
-
-    assert_allclose(pr['mean'], mu_expect)
-    assert_allclose(pr['unc'], var_expect)
-    assert_allclose(pr['deriv'], deriv_expect, atol=1.e-7, rtol=1.e-7)
-
-    assert_allclose(pr[0], mu_expect)
-    assert_allclose(pr[1], var_expect)
-    assert_allclose(pr[2], deriv_expect, atol=1.e-7, rtol=1.e-7)
-
-    # check that calling gp is equivalent to predicting
-
-    assert_allclose(gp(x_test), mu_expect)
-
-def test_GaussianProcess_predict_nugget(x, y):
-    "test that the nugget works correctly when making predictions"
-
-    nugget = 1.e0
-
-    gp = GaussianProcess(x, y, nugget=nugget)
-    theta = np.ones(gp.n_params)
-
-    gp.fit(theta)
-
-    preds = gp.predict(x)
-
-    K = gp.kernel.kernel_f(x, x, theta[:-1])
-
-    var_expect = np.exp(theta[-2]) + nugget - np.diag(np.dot(K, np.linalg.solve(K + np.eye(gp.n)*nugget, K)))
-
-    assert_allclose(preds.unc, var_expect, atol=1.e-7)
-
-    preds = gp.predict(x, include_nugget=False)
-
-    var_expect = np.exp(theta[-2]) - np.diag(np.dot(K, np.linalg.solve(K + np.eye(gp.n)*nugget, K)))
-
-    assert_allclose(preds.unc, var_expect, atol=1.e-7)
-
-def test_GaussianProcess_predict_variance():
-    "confirm that caching factorized matrix produces stable variance predictions"
-
-    x = np.linspace(0., 5., 21)
-    y = x**2
-    x = np.reshape(x, (-1, 1))
-    nugget = 1.e-8
-
-    gp = GaussianProcess(x, y, nugget=nugget)
-
-    theta = np.array([-7.352408190715323, 15.041447753599755, 0.])
-    gp.fit(theta)
-
-    testing = np.reshape(np.linspace(0., 5., 101), (-1, 1))
-
-    _, var, _ = gp.predict(testing)
-
-    assert_allclose(np.zeros(101), var, atol = 1.e-3)
-
-def test_GaussianProcess_predict_failures(x, y):
-    "test situations where predict method of GaussianProcess should fail"
-
-    gp = GaussianProcess(x, y)
->>>>>>> ecec9ea9
 
     with pytest.raises(ValueError):
         gp.predict(np.array([2., 3., 4.]))
@@ -1344,16 +896,11 @@
 
     with pytest.raises(AssertionError):
         gp.predict(np.array([[2., 4.]]))
-<<<<<<< HEAD
-
-=======
->>>>>>> ecec9ea9
 
 def test_GaussianProcess_str(x, y):
     "Test function for string method"
 
     gp = GaussianProcess(x, y)
-<<<<<<< HEAD
     assert (str(gp) == "Gaussian Process with {} training examples and {} input variables".format(x.shape[0], x.shape[1]))
 
 
@@ -1362,6 +909,4 @@
     "Test function for string method"
 
     gp = GaussianProcessGPU(x, y)
-=======
->>>>>>> ecec9ea9
     assert (str(gp) == "Gaussian Process with {} training examples and {} input variables".format(x.shape[0], x.shape[1]))