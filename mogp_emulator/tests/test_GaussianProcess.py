from tempfile import TemporaryFile
import numpy as np
import pytest
from numpy.testing import assert_allclose
from ..GaussianProcess import GaussianProcess
from scipy import linalg

def test_GaussianProcess_init():
    "Test function for correct functioning of the init method of GaussianProcess"

    x = np.reshape(np.array([1., 2., 3.]), (1, 3))
    y = np.array([2.])
    gp = GaussianProcess(x, y)
    assert_allclose(x, gp.inputs)
    assert_allclose(y, gp.targets)
    assert gp.D == 3
    assert gp.n == 1
    assert gp.nugget == None

    x = np.reshape(np.array([1., 2., 3., 4., 5., 6.]), (3, 2))
    y = np.array([2., 3., 4.])
    gp = GaussianProcess(x, y)
    assert_allclose(x, gp.inputs)
    assert_allclose(y, gp.targets)
    assert gp.D == 2
    assert gp.n == 3
    assert gp.nugget == None

    x = np.array([1., 2., 3., 4., 5., 6.])
    y = np.array([2.])
    gp = GaussianProcess(x, y)
    assert_allclose(np.array([x]), gp.inputs)
    assert_allclose(y, gp.targets)
    assert gp.D == 6
    assert gp.n == 1
    assert gp.nugget == None

    x = np.reshape(np.array([1., 2., 3.]), (1, 3))
    y = np.array([2.])
    gp = GaussianProcess(x, y, 1.)
    assert_allclose(x, gp.inputs)
    assert_allclose(y, gp.targets)
    assert gp.D == 3
    assert gp.n == 1
    assert gp.nugget == 1.

    x = np.reshape(np.array([1., 2., 3.]), (1, 3))
    y = np.array([2.])
    gp = GaussianProcess(x, y, None)
    assert_allclose(x, gp.inputs)
    assert_allclose(y, gp.targets)
    assert gp.D == 3
    assert gp.n == 1
    assert gp.nugget == None

    with TemporaryFile() as tmp:
        np.savez(tmp, inputs=np.array([[1., 2., 3.], [4., 5., 6]]),
                                      targets = np.array([2., 4.]),
                                      nugget = None)
        tmp.seek(0)
        gp = GaussianProcess(tmp)

    x = np.reshape(np.array([1., 2., 3., 4., 5., 6.]), (2, 3))
    y = np.array([2., 4.])
    assert_allclose(gp.inputs, x)
    assert_allclose(gp.targets, y)
    assert gp.n == 2
    assert gp.D == 3
    assert gp.nugget == None
<<<<<<< HEAD
    with pytest.raises(AttributeError):
        gp.theta

=======
    assert gp.theta is None
    
>>>>>>> 0108ddbb
    with TemporaryFile() as tmp:
        np.savez(tmp, inputs=np.array([[1., 2., 3.], [4., 5., 6]]),
                                      targets = np.array([2., 4.]),
                                      theta = np.array([1., 2., 3., 4.]),
                                      nugget = 1.e-6)
        tmp.seek(0)
        gp = GaussianProcess(tmp)

    x = np.reshape(np.array([1., 2., 3., 4., 5., 6.]), (2, 3))
    y = np.array([2., 4.])
    theta = np.array([1., 2., 3., 4.])
    assert_allclose(gp.inputs, x)
    assert_allclose(gp.targets, y)
    assert_allclose(gp.theta, theta)
    assert_allclose(gp.nugget, 1.e-6)
    assert gp.n == 2
    assert gp.D == 3


def test_GaussianProcess_init_failures():
    "Tests that GaussianProcess fails correctly with bad inputs"

    x = np.reshape(np.array([1., 2., 3.]), (1, 3))
    y = np.array([2.])
    z = np.array([4.])
    with pytest.raises(ValueError):
        gp = GaussianProcess(x, y, z, z)

    x = np.array([1., 2., 3., 4., 5., 6.])
    y = np.array([2., 3.])
    with pytest.raises(ValueError):
        gp = GaussianProcess(x, y)

    x = np.array([[1., 2., 3.], [4., 5., 6.]])
    y = np.array([2., 3., 4.])
    with pytest.raises(ValueError):
        gp = GaussianProcess(x, y)

    x = np.array([[1., 2., 3.]])
    y = np.array([[2., 3.], [4., 5]])
    with pytest.raises(ValueError):
        gp = GaussianProcess(x, y)

    x = np.reshape(np.array([1., 2., 3.]), (1, 3))
    y = np.array([2.])
    with pytest.raises(ValueError):
        gp = GaussianProcess(x, y, -1.)

def test_GaussianProcess_save_emulators():
    "Test function for the save_emulators method"

    x = np.reshape(np.array([1., 2., 3., 4., 5., 6.]), (2, 3))
    y = np.array([2., 4.])
    gp = GaussianProcess(x, y)

    with TemporaryFile() as tmp:
        gp.save_emulator(tmp)
        tmp.seek(0)
        emulator_file = np.load(tmp, allow_pickle=True)
        assert_allclose(emulator_file['inputs'], x)
        assert_allclose(emulator_file['targets'], y)
        assert emulator_file['nugget'] == None
<<<<<<< HEAD
        with pytest.raises(KeyError):
            emulator_file['theta']

=======
        assert emulator_file['theta'] == None
        
>>>>>>> 0108ddbb
    x = np.reshape(np.array([1., 2., 3., 4., 5., 6., 7., 8., 9.]), (3, 3))
    y = np.reshape(np.array([2., 4., 6.]), (3,))
    gp = GaussianProcess(x, y, 1.e-6)
    theta = np.zeros(4)
    gp._set_params(theta)

    with TemporaryFile() as tmp:
        gp.save_emulator(tmp)
        tmp.seek(0)
        emulator_file = np.load(tmp, allow_pickle=True)
        assert_allclose(emulator_file['inputs'], x)
        assert_allclose(emulator_file['targets'], y)
        assert_allclose(emulator_file['theta'], theta)
        assert_allclose(emulator_file['nugget'], 1.e-6)

def test_GaussianProcess_get_n():
    "Tests the get_n method of GaussianProcess"

    x = np.reshape(np.array([1., 2., 3.]), (1, 3))
    y = np.array([2.])
    gp = GaussianProcess(x, y)
    assert gp.get_n() == 1

def test_GaussianProcess_get_D():
    "Tests the get_D method of Gaussian Process"

    x = np.reshape(np.array([1., 2., 3.]), (1, 3))
    y = np.array([2.])
    gp = GaussianProcess(x, y)
    assert gp.get_D() == 3

def test_GaussianProcess_get_params():
    "Tests the get_params method of GaussianProcess"

    x = np.reshape(np.array([1., 2., 3.]), (1, 3))
    y = np.array([2.])
    gp = GaussianProcess(x, y)
    theta_expected = np.zeros(4)
    gp.theta = np.zeros(4)
    assert_allclose(gp.get_params(), theta_expected)

    x = np.reshape(np.array([1., 2., 3.]), (1, 3))
    y = np.array([2.])
    gp = GaussianProcess(x, y)
    assert gp.get_params() == None

def test_GaussianProcess_get_nugget():
    "Tests the get_nugget method of GaussianProcess"

    x = np.reshape(np.array([1., 2., 3.]), (1, 3))
    y = np.array([2.])
    gp = GaussianProcess(x, y)
    assert gp.get_nugget() == None

    x = np.reshape(np.array([1., 2., 3.]), (1, 3))
    y = np.array([2.])
    gp = GaussianProcess(x, y, 1.e-6)
    assert_allclose(gp.get_nugget(), 1.e-6)

def test_GaussianProcess_set_nugget():
    "Tests the set_nugget method of GaussianProcess"

    x = np.reshape(np.array([1., 2., 3.]), (1, 3))
    y = np.array([2.])
    gp = GaussianProcess(x, y)
    gp.set_nugget(None)
    assert gp.nugget == None

    x = np.reshape(np.array([1., 2., 3.]), (1, 3))
    y = np.array([2.])
    gp = GaussianProcess(x, y)
    gp.set_nugget(1.e-6)
    assert_allclose(gp.nugget, 1.e-6)

    x = np.reshape(np.array([1., 2., 3.]), (1, 3))
    y = np.array([2.])
    gp = GaussianProcess(x, y)
    with pytest.raises(AssertionError):
        gp.set_nugget(-1.e-6)

def test_GaussianProcess_jit_cholesky():
    "Tests the stabilized Cholesky decomposition routine in Gaussian Process"

    x = np.reshape(np.array([1., 2., 3., 4., 5., 6.]), (3, 2))
    y = np.array([2., 3., 4.])
    gp = GaussianProcess(x, y)

    L_expected = np.array([[2., 0., 0.], [6., 1., 0.], [-8., 5., 3.]])
    input_matrix = np.array([[4., 12., -16.], [12., 37., -43.], [-16., -43., 98.]])
    L_actual, jitter = gp._jit_cholesky(input_matrix)
    assert_allclose(L_expected, L_actual)
    assert_allclose(jitter, 0.)

    L_expected = np.array([[1.0000004999998751e+00, 0.0000000000000000e+00, 0.0000000000000000e+00],
                         [9.9999950000037496e-01, 1.4142132088085626e-03, 0.0000000000000000e+00],
                         [6.7379436301144941e-03, 4.7644444411381860e-06, 9.9997779980004420e-01]])
    input_matrix = np.array([[1.                , 1.                , 0.0067379469990855],
                             [1.                , 1.                , 0.0067379469990855],
                             [0.0067379469990855, 0.0067379469990855, 1.                ]])
    L_actual, jitter = gp._jit_cholesky(input_matrix)
    assert_allclose(L_expected, L_actual)
    assert_allclose(jitter, 1.e-6)

    input_matrix = np.array([[1.e-6, 1., 0.], [1., 1., 1.], [0., 1., 1.e-10]])
    with pytest.raises(linalg.LinAlgError):
        gp._jit_cholesky(input_matrix)

    input_matrix = np.array([[-1., 2., 2.], [2., 3., 2.], [2., 2., -3.]])
    with pytest.raises(linalg.LinAlgError):
        gp._jit_cholesky(input_matrix)

def test_GaussianProcess_prepare_likelihood():
    "Tests the _prepare_likelihood method of Gaussian Process"

    x = np.reshape(np.array([1., 2., 3., 2., 4., 1., 4., 2., 2.]), (3, 3))
    y = np.array([2., 3., 4.])
    gp = GaussianProcess(x, y)
    theta = np.zeros(4)
    invQ_expected = np.array([[ 1.000167195256076 , -0.0110373516824135, -0.0066164596502281],
                              [-0.0110373516824135,  1.0002452278032625, -0.0110373516824135],
                              [-0.0066164596502281, -0.0110373516824135,  1.0001671952560762]])
    invQt_expected = np.array([1.9407564968639992, 2.934511573315307 , 3.954323806676608 ])
    logdetQ_expected = -0.00029059870020992285
    gp.theta = theta
    gp._prepare_likelihood()
    assert_allclose(gp.invQ, invQ_expected, atol = 1.e-8, rtol = 1.e-5)
    assert_allclose(gp.invQt, invQt_expected, atol = 1.e-8, rtol = 1.e-5)
    assert_allclose(gp.logdetQ, logdetQ_expected, atol = 1.e-8, rtol = 1.e-5)

    gp.set_nugget(0.)
    gp.theta = theta
    gp._prepare_likelihood()
    assert_allclose(gp.invQ, invQ_expected, atol = 1.e-8, rtol = 1.e-5)
    assert_allclose(gp.invQt, invQt_expected, atol = 1.e-8, rtol = 1.e-5)
    assert_allclose(gp.logdetQ, logdetQ_expected, atol = 1.e-8, rtol = 1.e-5)

    x = np.reshape(np.array([1., 2., 3., 1., 2., 3., 4., 2., 2.]), (3, 3))
    y = np.array([2., 3., 4.])
    gp = GaussianProcess(x, y)
    theta = np.zeros(4)
    gp.theta = theta
    gp._prepare_likelihood()
    invQ_expected = np.array([[ 5.0000025001932273e+05, -4.9999974999687175e+05, -3.3691214036059968e-03],
                              [-4.9999974999687175e+05,  5.0000025001932273e+05, -3.3691214038620732e-03],
                              [-3.3691214036059972e-03, -3.3691214038620732e-03, 1.0000444018785022e+00]])
    invQt_expected = np.array([-4.9999876342845545e+05,  5.0000123658773920e+05, 3.9833320004952104e+00])
    logdetQ_expected = -13.122407278313416
    assert_allclose(gp.invQ, invQ_expected, atol = 1.e-8, rtol = 1.e-5)
    assert_allclose(gp.invQt, invQt_expected, atol = 1.e-8, rtol = 1.e-5)
    assert_allclose(gp.logdetQ, logdetQ_expected, atol = 1.e-8, rtol = 1.e-5)

    gp.set_nugget(1.e-6)
    gp.theta = theta
    gp._prepare_likelihood()
    invQ_expected = np.array([[ 5.0000025001932273e+05, -4.9999974999687175e+05, -3.3691214036059968e-03],
                              [-4.9999974999687175e+05,  5.0000025001932273e+05, -3.3691214038620732e-03],
                              [-3.3691214036059972e-03, -3.3691214038620732e-03, 1.0000444018785022e+00]])
    invQt_expected = np.array([-4.9999876342845545e+05,  5.0000123658773920e+05, 3.9833320004952104e+00])
    logdetQ_expected = -13.122407278313416
    assert_allclose(gp.invQ, invQ_expected, atol = 1.e-8, rtol = 1.e-5)
    assert_allclose(gp.invQt, invQt_expected, atol = 1.e-8, rtol = 1.e-5)
    assert_allclose(gp.logdetQ, logdetQ_expected, atol = 1.e-8, rtol = 1.e-5)

    gp.set_nugget(0.)
    gp.theta = theta
    with pytest.raises(linalg.LinAlgError):
        gp._prepare_likelihood()

def test_GaussianProcess_set_params():
    "Tests the _set_params method of GaussianProcess"

    x = np.reshape(np.array([1., 2., 3., 2., 4., 1., 4., 2., 2.]), (3, 3))
    y = np.array([2., 3., 4.])
    gp = GaussianProcess(x, y)
    theta = np.zeros(4)
    invQ_expected = np.array([[ 1.000167195256076 , -0.0110373516824135, -0.0066164596502281],
                              [-0.0110373516824135,  1.0002452278032625, -0.0110373516824135],
                              [-0.0066164596502281, -0.0110373516824135,  1.0001671952560762]])
    invQt_expected = np.array([1.9407564968639992, 2.934511573315307 , 3.954323806676608 ])
    logdetQ_expected = -0.00029059870020992285
    gp._set_params(theta)
    assert_allclose(theta, gp.theta)
    assert_allclose(gp.invQ, invQ_expected, atol = 1.e-8, rtol = 1.e-5)
    assert_allclose(gp.invQt, invQt_expected, atol = 1.e-8, rtol = 1.e-5)
    assert_allclose(gp.logdetQ, logdetQ_expected, atol = 1.e-8, rtol = 1.e-5)

    x = np.reshape(np.array([1., 2., 3., 2., 4., 1., 4., 2., 2.]), (3, 3))
    y = np.array([2., 3., 4.])
    gp = GaussianProcess(x, y)
    theta = np.ones(4)
    invQ_expected = np.array([[ 3.6787944118074578e-01, -1.7918365128975691e-06, -4.6028125821577508e-07],
                              [-1.7918365128975691e-06,  3.6787944118889743e-01, -1.7918365128975699e-06],
                              [-4.6028125821577513e-07, -1.7918365128975699e-06, 3.6787944118074578e-01]])
    invQt_expected = np.array([0.73575166572692  , 1.1036275725476148, 1.471511468650928 ])
    logdetQ_expected = 2.9999999999509863
    gp._set_params(theta)
    assert_allclose(theta, gp.theta, atol = 1.e-8, rtol = 1.e-5)
    assert_allclose(gp.invQ, invQ_expected, atol = 1.e-8, rtol = 1.e-5)
    assert_allclose(gp.invQt, invQt_expected, atol = 1.e-8, rtol = 1.e-5)
    assert_allclose(gp.logdetQ, logdetQ_expected, atol = 1.e-8, rtol = 1.e-5)

    x = np.reshape(np.array([1., 2., 3., 1., 2., 3., 4., 2., 2.]), (3, 3))
    y = np.array([2., 3., 4.])
    gp = GaussianProcess(x, y)
    theta = np.zeros(4)
    invQ_expected = np.array([[ 5.0000025001932273e+05, -4.9999974999687175e+05, -3.3691214036059968e-03],
                              [-4.9999974999687175e+05,  5.0000025001932273e+05, -3.3691214038620732e-03],
                              [-3.3691214036059972e-03, -3.3691214038620732e-03, 1.0000444018785022e+00]])
    invQt_expected = np.array([-4.9999876342845545e+05,  5.0000123658773920e+05, 3.9833320004952104e+00])
    logdetQ_expected = -13.122407278313416
    gp._set_params(theta)
    assert_allclose(theta, gp.theta, atol = 1.e-8, rtol = 1.e-5)
    assert_allclose(gp.invQ, invQ_expected, atol = 1.e-8, rtol = 1.e-5)
    assert_allclose(gp.invQt, invQt_expected, atol = 1.e-8, rtol = 1.e-5)
    assert_allclose(gp.logdetQ, logdetQ_expected, atol = 1.e-8, rtol = 1.e-5)

    invQ_expected = np.array([[ 5.0000025001932273e+05, -4.9999974999687175e+05, -3.3691214036059968e-03],
                              [-4.9999974999687175e+05,  5.0000025001932273e+05, -3.3691214038620732e-03],
                              [-3.3691214036059972e-03, -3.3691214038620732e-03, 1.0000444018785022e+00]])
    invQt_expected = np.array([-4.9999876342845545e+05,  5.0000123658773920e+05, 3.9833320004952104e+00])
    logdetQ_expected = -13.122407278313416
    gp.set_nugget(1.e-6)
    gp._set_params(theta)
    assert_allclose(gp.invQ, invQ_expected, atol = 1.e-8, rtol = 1.e-5)
    assert_allclose(gp.invQt, invQt_expected, atol = 1.e-8, rtol = 1.e-5)
    assert_allclose(gp.logdetQ, logdetQ_expected, atol = 1.e-8, rtol = 1.e-5)

    x = np.reshape(np.array([1., 2., 3., 2., 4., 1., 4., 2., 2.]), (3, 3))
    y = np.array([2., 3., 4.])
    gp = GaussianProcess(x, y)
    theta = np.zeros(5)
    with pytest.raises(AssertionError):
        gp._set_params(theta)

def test_GaussianProcess_loglikelihood():
    "Test the loglikelihood method of GaussianProcess"

    x = np.reshape(np.array([1., 2., 3., 2., 4., 1., 4., 2., 2.]), (3, 3))
    y = np.array([2., 3., 4.])
    gp = GaussianProcess(x, y)
    theta = np.zeros(4)
    expected_loglikelihood = 17.00784177045409
    actual_loglikelihood = gp.loglikelihood(theta)
    assert_allclose(actual_loglikelihood, expected_loglikelihood, atol = 1.e-8, rtol = 1.e-5)
    assert_allclose(gp.theta, theta, atol = 1.e-8, rtol = 1.e-5)
<<<<<<< HEAD
    assert_allclose(gp.current_loglikelihood, expected_loglikelihood, atol = 1.e-8, rtol = 1.e-5)
    assert_allclose(gp.current_theta, theta, atol = 1.e-8, rtol = 1.e-5)

=======
    
>>>>>>> 0108ddbb
    x = np.reshape(np.array([1., 2., 3., 2., 4., 1., 4., 2., 2.]), (3, 3))
    y = np.array([2., 3., 4.])
    gp = GaussianProcess(x, y)
    theta = np.zeros(5)
    with pytest.raises(AssertionError):
        gp.loglikelihood(theta)

def test_GaussianProcess_partial_devs():
    "Test the partial derivatives of the loglikelihood method of GaussianProcess"

    x = np.reshape(np.array([1., 2., 3., 2., 4., 1., 4., 2., 2.]), (3, 3))
    y = np.array([2., 3., 4.])
    gp = GaussianProcess(x, y)
    theta = np.zeros(4)
    gp._set_params(theta)
    dtheta = 1.e-6
    partials_fd = np.array([(gp.loglikelihood(theta)-gp.loglikelihood([-dtheta, 0., 0., 0.]))/dtheta,
                            (gp.loglikelihood(theta)-gp.loglikelihood([0., -dtheta, 0., 0.]))/dtheta,
                            (gp.loglikelihood(theta)-gp.loglikelihood([0., 0., -dtheta, 0.]))/dtheta,
                            (gp.loglikelihood(theta)-gp.loglikelihood([0., 0., 0., -dtheta]))/dtheta])
    partials_expected = np.array([0.5226523233529687, 0.38484393200869393, 0.217173572580031, -12.751185721368774])
    partials_actual = gp.partial_devs(theta)
    assert_allclose(partials_actual, partials_expected, rtol = 1.e-5, atol = 1.e-8)
    assert_allclose(partials_actual, partials_fd, rtol = 1.e-5, atol = 1.e-8)

    x = np.reshape(np.array([1., 2., 3., 2., 4., 1., 4., 2., 2.]), (3, 3))
    y = np.array([2., 3., 4.])
    gp = GaussianProcess(x, y)
    theta = np.ones(4)
    gp._set_params(theta)
    dtheta = 1.e-6
    partials_fd = np.array([(gp.loglikelihood(theta)-gp.loglikelihood([1. - dtheta, 1., 1., 1.]))/dtheta,
                            (gp.loglikelihood(theta)-gp.loglikelihood([1., 1. - dtheta, 1., 1.]))/dtheta,
                            (gp.loglikelihood(theta)-gp.loglikelihood([1., 1., 1. - dtheta, 1.]))/dtheta,
                            (gp.loglikelihood(theta)-gp.loglikelihood([1., 1., 1., 1. - dtheta]))/dtheta])
    partials_expected = np.array([0.00017655025945592195, 0.0001753434945624111, 9.2676341163899e-05, -3.834215961850198])
    partials_actual = gp.partial_devs(theta)
    assert_allclose(partials_actual, partials_expected, rtol = 1.e-5, atol = 1.e-8)
    assert_allclose(partials_actual, partials_fd, rtol = 1.e-5, atol = 1.e-8)

    x = np.reshape(np.array([1., 2., 3., 2., 4., 1., 4., 2., 2.]), (3, 3))
    y = np.array([2., 3., 4.])
    gp = GaussianProcess(x, y)
    theta = np.zeros(4)
    gp._set_params(theta)
    new_theta = np.ones(4)
    partials_expected = np.array([0.00017655025945592195, 0.0001753434945624111, 9.2676341163899e-05, -3.834215961850198])
    partials_actual = gp.partial_devs(new_theta)
    assert_allclose(partials_actual, partials_expected, rtol = 1.e-5, atol = 1.e-8)

<<<<<<< HEAD
def test_GaussianProcess_hessian_1():
    "test the hessian method of GaussianProcess"

=======
def test_GaussianProcess_hessian():
    "test the hessian method of GaussianProcess"
    
>>>>>>> 0108ddbb
    x = np.reshape(np.array([1., 2., 3., 2., 4., 1., 4., 2., 2.]), (3, 3))
    y = np.array([2., 3., 4.])
    gp = GaussianProcess(x, y)
    theta = np.zeros(4)
    gp._set_params(theta)
    dtheta = 1.e-6
    hessian_expected = np.zeros((4, 4))
    hessian_expected[0, 0] = -1.0158836934314412
    hessian_expected[0, 1] = -0.550852654584278
    hessian_expected[0, 2] = -0.2896355405877978
    hessian_expected[0, 3] = -0.5221446503589787
    hessian_expected[1, 0] = -0.550852654584278
    hessian_expected[1, 1] = -0.3605958354413885
    hessian_expected[1, 2] = -0.36835202261668
    hessian_expected[1, 3] = -0.384353092048885
    hessian_expected[2, 0] = -0.2896355405877978
    hessian_expected[2, 1] = -0.36835202261668
    hessian_expected[2, 2] = -0.0713607346004307
    hessian_expected[2, 3] = -0.216844530304092
    hessian_expected[3, 0] = -0.5221446503589788
    hessian_expected[3, 1] = -0.384353092048885
    hessian_expected[3, 2] = -0.21684453030409206
    hessian_expected[3, 3] = 14.251171470190169
    hessian_fd = np.zeros((4, 4))
    hessian_fd[0, 0] = (gp.partial_devs(theta)[0]-gp.partial_devs(theta-np.array([dtheta, 0., 0., 0.]))[0])/dtheta
    hessian_fd[0, 1] = (gp.partial_devs(theta)[0]-gp.partial_devs(theta-np.array([0., dtheta, 0., 0.]))[0])/dtheta
    hessian_fd[0, 2] = (gp.partial_devs(theta)[0]-gp.partial_devs(theta-np.array([0., 0., dtheta, 0.]))[0])/dtheta
    hessian_fd[0, 3] = (gp.partial_devs(theta)[0]-gp.partial_devs(theta-np.array([0., 0., 0., dtheta]))[0])/dtheta
    hessian_fd[1, 0] = (gp.partial_devs(theta)[1]-gp.partial_devs(theta-np.array([dtheta, 0., 0., 0.]))[1])/dtheta
    hessian_fd[1, 1] = (gp.partial_devs(theta)[1]-gp.partial_devs(theta-np.array([0., dtheta, 0., 0.]))[1])/dtheta
    hessian_fd[1, 2] = (gp.partial_devs(theta)[1]-gp.partial_devs(theta-np.array([0., 0., dtheta, 0.]))[1])/dtheta
    hessian_fd[1, 3] = (gp.partial_devs(theta)[1]-gp.partial_devs(theta-np.array([0., 0., 0., dtheta]))[1])/dtheta
    hessian_fd[2, 0] = (gp.partial_devs(theta)[2]-gp.partial_devs(theta-np.array([dtheta, 0., 0., 0.]))[2])/dtheta
    hessian_fd[2, 1] = (gp.partial_devs(theta)[2]-gp.partial_devs(theta-np.array([0., dtheta, 0., 0.]))[2])/dtheta
    hessian_fd[2, 2] = (gp.partial_devs(theta)[2]-gp.partial_devs(theta-np.array([0., 0., dtheta, 0.]))[2])/dtheta
    hessian_fd[2, 3] = (gp.partial_devs(theta)[2]-gp.partial_devs(theta-np.array([0., 0., 0., dtheta]))[2])/dtheta
    hessian_fd[3, 0] = (gp.partial_devs(theta)[3]-gp.partial_devs(theta-np.array([dtheta, 0., 0., 0.]))[3])/dtheta
    hessian_fd[3, 1] = (gp.partial_devs(theta)[3]-gp.partial_devs(theta-np.array([0., dtheta, 0., 0.]))[3])/dtheta
    hessian_fd[3, 2] = (gp.partial_devs(theta)[3]-gp.partial_devs(theta-np.array([0., 0., dtheta, 0.]))[3])/dtheta
    hessian_fd[3, 3] = (gp.partial_devs(theta)[3]-gp.partial_devs(theta-np.array([0., 0., 0., dtheta]))[3])/dtheta
    hessian_actual = gp.hessian(theta)
    assert_allclose(hessian_actual, hessian_expected, rtol = 1.e-5, atol = 1.e-8)
    assert_allclose(hessian_actual, hessian_fd, rtol = 1.e-5, atol = 1.e-8)
<<<<<<< HEAD

def test_GaussianProcess_hessian_2():
    "test the hessian method of GaussianProcess"

=======
    
>>>>>>> 0108ddbb
    x = np.reshape(np.array([1., 2., 3., 2., 4., 1., 4., 2., 2.]), (3, 3))
    y = np.array([2., 3., 4.])
    gp = GaussianProcess(x, y)
    theta = -1.*np.ones(4)
    gp._set_params(theta)
    dtheta = 2.e-5
    hessian_expected = np.zeros((4,4))
    hessian_expected[0, 0] = 2.425105736706968
    hessian_expected[0, 1] = -0.7592369859894426
    hessian_expected[0, 2] = 0.08478040182448324
    hessian_expected[0, 3] = -5.582509570382468
    hessian_expected[1, 0] = -0.7592369859894423
    hessian_expected[1, 1] = 2.1779257865718
    hessian_expected[1, 2] = -0.5537146428134243
    hessian_expected[1, 3] = -3.6647301216097365
    hessian_expected[2, 0] = 0.08478040182448301
    hessian_expected[2, 1] = -0.5537146428134241
    hessian_expected[2, 2] = 1.5652039104733786
    hessian_expected[2, 3] = -1.8439118038868478
    hessian_expected[3, 0] = -5.582509570382468
    hessian_expected[3, 1] = -3.664730121609735
    hessian_expected[3, 2] = -1.8439118038868476
    hessian_expected[3, 3] = 30.208300617396674
    hessian_actual = gp.hessian(theta)
    hessian_fd = np.zeros((4, 4))
    hessian_fd[0, 0] = (gp.partial_devs(theta)[0]-gp.partial_devs(theta-np.array([dtheta, 0., 0., 0.]))[0])/dtheta
    hessian_fd[0, 1] = (gp.partial_devs(theta)[0]-gp.partial_devs(theta-np.array([0., dtheta, 0., 0.]))[0])/dtheta
    hessian_fd[0, 2] = (gp.partial_devs(theta)[0]-gp.partial_devs(theta-np.array([0., 0., dtheta, 0.]))[0])/dtheta
    hessian_fd[0, 3] = (gp.partial_devs(theta)[0]-gp.partial_devs(theta-np.array([0., 0., 0., dtheta]))[0])/dtheta
    hessian_fd[1, 0] = (gp.partial_devs(theta)[1]-gp.partial_devs(theta-np.array([dtheta, 0., 0., 0.]))[1])/dtheta
    hessian_fd[1, 1] = (gp.partial_devs(theta)[1]-gp.partial_devs(theta-np.array([0., dtheta, 0., 0.]))[1])/dtheta
    hessian_fd[1, 2] = (gp.partial_devs(theta)[1]-gp.partial_devs(theta-np.array([0., 0., dtheta, 0.]))[1])/dtheta
    hessian_fd[1, 3] = (gp.partial_devs(theta)[1]-gp.partial_devs(theta-np.array([0., 0., 0., dtheta]))[1])/dtheta
    hessian_fd[2, 0] = (gp.partial_devs(theta)[2]-gp.partial_devs(theta-np.array([dtheta, 0., 0., 0.]))[2])/dtheta
    hessian_fd[2, 1] = (gp.partial_devs(theta)[2]-gp.partial_devs(theta-np.array([0., dtheta, 0., 0.]))[2])/dtheta
    hessian_fd[2, 2] = (gp.partial_devs(theta)[2]-gp.partial_devs(theta-np.array([0., 0., dtheta, 0.]))[2])/dtheta
    hessian_fd[2, 3] = (gp.partial_devs(theta)[2]-gp.partial_devs(theta-np.array([0., 0., 0., dtheta]))[2])/dtheta
    hessian_fd[3, 0] = (gp.partial_devs(theta)[3]-gp.partial_devs(theta-np.array([dtheta, 0., 0., 0.]))[3])/dtheta
    hessian_fd[3, 1] = (gp.partial_devs(theta)[3]-gp.partial_devs(theta-np.array([0., dtheta, 0., 0.]))[3])/dtheta
    hessian_fd[3, 2] = (gp.partial_devs(theta)[3]-gp.partial_devs(theta-np.array([0., 0., dtheta, 0.]))[3])/dtheta
    hessian_fd[3, 3] = (gp.partial_devs(theta)[3]-gp.partial_devs(theta-np.array([0., 0., 0., dtheta]))[3])/dtheta
    assert_allclose(hessian_actual, hessian_expected, rtol = 1.e-5, atol = 1.e-8)
    assert_allclose(hessian_actual, hessian_fd, rtol = 2.e-4, atol = 1.e-8)
<<<<<<< HEAD

def test_GaussianProcess_hessian_3():
    "test the hessian method of GaussianProcess"

=======
    
>>>>>>> 0108ddbb
    x = np.reshape(np.array([1., 2., 3., 2., 4., 1., 4., 2., 2.]), (3, 3))
    y = np.array([2., 3., 4.])
    gp = GaussianProcess(x, y)
    theta = np.zeros(4)
    gp._set_params(theta)
    new_theta = np.ones(4)
    hessian_expected = np.zeros((4, 4))
    hessian_expected[0, 0] = -0.0010297819788006634
    hessian_expected[0, 1] = -0.0007149385821463147
    hessian_expected[0, 2] = -0.0002995290148774177
    hessian_expected[0, 3] = -0.0001765500790860304
    hessian_expected[1, 0] = -0.0007149385821463147
    hessian_expected[1, 1] = -0.0007779100486468533
    hessian_expected[1, 2] = -0.0004766253650867711
    hessian_expected[1, 3] = -0.00017534323660931483
    hessian_expected[2, 0] = -0.0002995290148774177
    hessian_expected[2, 1] = -0.00047662536508677103
    hessian_expected[2, 2] = -0.00027159517134287816
    hessian_expected[2, 3] = -9.267617781552426e-05
    hessian_expected[3, 0] = -0.0001765500790860304
    hessian_expected[3, 1] = -0.00017534323660931483
    hessian_expected[3, 2] = -9.267617781552426e-05
    hessian_expected[3, 3] = 5.334215961850198
    hessian_actual = gp.hessian(new_theta)
    assert_allclose(hessian_actual, hessian_expected, rtol = 1.e-5, atol = 1.e-8)

<<<<<<< HEAD
=======
def test_GaussianProcess_compute_local_covariance():
    "Test method to compute local covariance"
    
    x = np.reshape(np.array([1., 2., 3., 2., 4., 1., 4., 2., 2.]), (3, 3)) 
    y = np.array([2., 3., 4.]) 
    gp = GaussianProcess(x, y) 
    theta = np.array([ -2.770112571305776, -25.559083252151222, -23.37268466647295, 2.035946172810567])
    gp._set_params(theta)
    gp.mle_theta = theta
    
    cov_expected = np.array([[ 5.2334002861595219e-01, -5.5692324961402118e-01, -1.2647444334415132e+00, -4.7420841785839668e-01],
                             [-5.5692324961402129e-01,  1.0367253634403032e+09,  6.1520087942740198e-01, -2.4147524896766978e-01],
                             [-1.2647444334415130e+00,  6.1520087942740187e-01,  2.2051845246175849e+08, -1.1825129773545225e-01],
                             [-4.7420841785839674e-01, -2.4147524896766978e-01, -1.1825129773545225e-01,  1.0963600855110882e+00]])
    
    cov_actual = gp.compute_local_covariance()
    
    assert_allclose(cov_actual, cov_expected)
    
    x = np.reshape(np.array([1., 2., 3., 2., 4., 1., 4., 2., 2.]), (3, 3)) 
    y = np.array([2., 3., 4.]) 
    gp = GaussianProcess(x, y)
    gp._set_params(np.zeros(4))
    gp.mle_theta = np.zeros(4)
    
    with pytest.raises(linalg.LinAlgError):
        gp.compute_local_covariance()

>>>>>>> 0108ddbb
def test_GaussianProcess_learn():
    "Test the _learn method of GaussianProcess"

    x = np.reshape(np.array([1., 2., 3., 2., 4., 1., 4., 2., 2.]), (3, 3))
    y = np.array([2., 3., 4.])
    gp = GaussianProcess(x, y)
    theta = np.zeros(4)
    min_theta_expected = np.array([ -2.770116256891518, -23.448555866578715, -26.827585590412895, 2.035943563707568])
    min_loglikelihood_expected = 4.457233158665504
    min_theta_actual, min_loglikelihood_actual = gp._learn(theta)
    assert_allclose(min_theta_expected, min_theta_actual, atol = 1.e-8, rtol = 1.e-5)
    assert_allclose(min_loglikelihood_expected, min_loglikelihood_actual, atol = 1.e-8, rtol = 1.e-5)


def test_GaussianProcess_learn_hyperparameters():
    "Test the learn_hyperparameters method of GaussianProcess"

    x = np.reshape(np.array([1., 2., 3., 2., 4., 1., 4., 2., 2.]), (3, 3))
    y = np.array([2., 3., 4.])
    gp = GaussianProcess(x, y)
    theta = np.zeros(4)
    min_theta_expected = np.array([ -2.770116256891518, -23.448555866578715, -26.827585590412895, 2.035943563707568])
    min_loglikelihood_expected = 4.457233158665504
    min_loglikelihood_actual, min_theta_actual = gp.learn_hyperparameters(n_tries = 1, theta0 = theta)

    assert_allclose(min_theta_expected, min_theta_actual, atol = 1.e-8, rtol = 1.e-5)
    assert_allclose(min_loglikelihood_expected, min_loglikelihood_actual, atol = 1.e-8, rtol = 1.e-5)

    x = np.reshape(np.array([1., 2., 3., 2., 4., 1., 4., 2., 2.]), (3, 3))
    y = np.array([2., 3., 4.])
    gp = GaussianProcess(x, y)
    theta = np.zeros(5)
    with pytest.raises(AssertionError):
        gp.learn_hyperparameters(theta0 = theta)

    x = np.reshape(np.array([1., 2., 3., 2., 4., 1., 4., 2., 2.]), (3, 3))
    y = np.array([2., 3., 4.])
    gp = GaussianProcess(x, y)
    with pytest.raises(AssertionError):
        gp.learn_hyperparameters(n_tries = -1)


def test_GaussianProcess_train_model():
    "Test the 'train_model' interface to GaussianProcess"
    X = np.reshape(np.array([1., 2., 3., 2., 4., 1., 4., 2., 2.]), (3, 3))
    Y = np.array([2., 3., 4.])

    np.random.seed(10)
    gp1 = GaussianProcess(X, Y)
    gp1.learn_hyperparameters()

    np.random.seed(10)
    gp2 = GaussianProcess.train_model(X, Y)

    ## Check that the models produce identical predictions.  Depends
    ## on each having the same random seed.
    Xnew = np.array([3.0, 3.0, 2.0])
    assert(gp1(Xnew) == gp2(Xnew))
    assert(np.all(gp1.get_params() == gp2.get_params()))


def test_GaussianProcess_learn_hyperparameters_normalapprox():
    "test the method to learn hyperparameters via normal approximation around the MLE solution"

    np.random.seed(4532)

    x = np.reshape(np.linspace(0., 10.), (50, 1)) 
    y = np.linspace(0., 10.) 
    gp = GaussianProcess(x, y)
    gp.learn_hyperparameters_normalapprox(n_samples = 4)
    
    samples_expected = np.array([[-2.1798139941810755,  1.3951266574358445],
                                 [-2.8569227619470587,  1.4961351227085802],
                                 [-4.178717685602986 ,  2.095024451881066 ],
                                 [-3.7173995375318185,  2.445171732490624 ]])
                              
    assert_allclose(gp.samples, samples_expected)
    
    with pytest.raises(AssertionError):
        gp.learn_hyperparameters_normalapprox(n_samples = -1)


def test_GaussianProcess_learn_hyperparameters_MCMC():
    "test method to fit hyperparameters via MCMC"

    np.random.seed(5823)

    x = np.reshape(np.linspace(0., 10.), (50, 1))
    y = np.linspace(0., 10.)
    gp = GaussianProcess(x, y)
    mle_theta = np.array([-2.8681732101415904,  1.7203770153824067])
    gp.mle_theta = mle_theta[:]
    gp._set_params(mle_theta)
    with pytest.warns(Warning):
        gp.learn_hyperparameters_MCMC(n_samples = 4, thin = 1)

    samples_expected = np.array([[-2.8681732101415904,  1.7203770153824067],
                                 [-2.8681732101415904,  1.7203770153824067],
                                 [-4.020075767243161 ,  1.9384110290055818],
                                 [-3.506084393287192,  1.500944133661814]])

    assert_allclose(gp.samples, samples_expected)

    np.random.seed(5823)

    x = np.reshape(np.linspace(0., 10.), (50, 1))
    y = np.linspace(0., 10.)
    gp = GaussianProcess(x, y)
    mle_theta = np.array([-2.8681732101415904,  1.7203770153824067])
    gp.mle_theta = mle_theta[:]
    gp._set_params(mle_theta)
    with pytest.warns(Warning):
        gp.learn_hyperparameters_MCMC(n_samples = 4, thin = 2)

    samples_expected = np.array([[-2.8681732101415904,  1.7203770153824067],
                                 [-4.020075767243161 ,  1.9384110290055818]])

    assert_allclose(gp.samples, samples_expected)
    
    np.random.seed(5823)

    x = np.reshape(np.linspace(0., 10.), (50, 1))
    y = np.linspace(0., 10.)
    gp = GaussianProcess(x, y)
    mle_theta = np.array([-2.8681732101415904,  1.7203770153824067])
    gp.mle_theta = mle_theta[:]
    gp._set_params(mle_theta)
    with pytest.warns(Warning):
        gp.learn_hyperparameters_MCMC(n_samples = 4, thin = 0)

    samples_expected = np.array([[-2.8681732101415904,  1.7203770153824067],
                                 [-2.8681732101415904,  1.7203770153824067],
                                 [-4.020075767243161 ,  1.9384110290055818],
                                 [-3.506084393287192,  1.500944133661814]])

    assert_allclose(gp.samples, samples_expected)

    with pytest.raises(AssertionError):
        gp.learn_hyperparameters_MCMC(n_samples = -1)

def test_GaussianProcess_predict_single():
    "Test the _single_predict method of GaussianProcess"

    x = np.reshape(np.array([1., 2., 3., 2., 4., 1., 4., 2., 2.]), (3, 3))
    y = np.array([2., 3., 4.])
    gp = GaussianProcess(x, y)
    theta = np.zeros(4)
    gp._set_params(theta)
    x_star = np.array([[1., 3., 2.], [3., 2., 1.]])
    predict_expected = np.array([1.395386477054048, 1.7311400058360489])
    unc_expected = np.array([0.816675395381421, 0.8583559202639046])
    predict_actual, unc_actual, deriv_actual = gp._predict_single(x_star)
    
    delta = 1.e-8
    predict_1, _, _ = gp._predict_single(np.array([[1. - delta, 3., 2.], [3. - delta, 2., 1.]]), do_deriv=False, do_unc=False)
    predict_2, _, _ = gp._predict_single(np.array([[1., 3. - delta, 2.], [3., 2. - delta, 1.]]), do_deriv=False, do_unc=False)
    predict_3, _, _ = gp._predict_single(np.array([[1., 3., 2. - delta], [3., 2., 1. - delta]]), do_deriv=False, do_unc=False)
    
    deriv_fd = np.transpose(np.array([(predict_actual - predict_1)/delta, (predict_actual - predict_2)/delta,
                         (predict_actual - predict_3)/delta]))
    
    assert_allclose(predict_actual, predict_expected, atol = 1.e-8, rtol = 1.e-5)
    assert_allclose(unc_actual, unc_expected, atol = 1.e-8, rtol = 1.e-5)
    assert_allclose(deriv_actual, deriv_fd, atol = 1.e-8, rtol = 1.e-5)
    
    predict_actual, unc_actual, deriv_actual = gp._predict_single(x_star, do_deriv = False, do_unc = False)
    assert_allclose(predict_actual, predict_expected)
    assert unc_actual is None
    assert deriv_actual is None
    
    x = np.reshape(np.array([1., 2., 3., 2., 4., 1., 4., 2., 2.]), (3, 3))
    y = np.array([2., 3., 4.])
    gp = GaussianProcess(x, y)
    theta = np.ones(4)
    gp._set_params(theta)
    x_star = np.array([4., 0., 2.])
    predict_expected = 0.0174176198731851
    unc_expected = 2.7182302871685224
    predict_actual, unc_actual, deriv_actual = gp._predict_single(x_star)
    
    delta = 1.e-8
    predict_1, _, _ = gp._predict_single(np.array([4. - delta, 0., 2.]), do_deriv = False, do_unc = False)
    predict_2, _, _ = gp._predict_single(np.array([4., 0. - delta, 2.]), do_deriv = False, do_unc = False)
    predict_3, _, _ = gp._predict_single(np.array([4., 0., 2. - delta]), do_deriv = False, do_unc = False)
    
    deriv_fd = np.transpose(np.array([(predict_actual - predict_1)/delta, (predict_actual - predict_2)/delta,
                                      (predict_actual - predict_3)/delta]))
    
    assert_allclose(predict_actual, predict_expected, atol = 1.e-8, rtol = 1.e-5)
    assert_allclose(unc_actual, unc_expected, atol = 1.e-8, rtol = 1.e-5)
    assert_allclose(deriv_actual, deriv_fd, atol = 1.e-8, rtol = 1.e-5)

def test_GaussianProcess_predict_samples():
    "test the method to make GP predictions from multiple samples"
    
    x = np.reshape(np.array([1., 2., 3., 2., 4., 1., 4., 2., 2.]), (3, 3))
    y = np.array([2., 3., 4.])
    gp = GaussianProcess(x, y)
    gp.samples = np.array([np.zeros(4), np.ones(4)])
    x_star = np.array([[1., 3., 2.], [3., 2., 1.]])
    predict_expected = np.array([0.7891095269432049, 0.9992423087556475])
    unc_expected = np.array([2.128741560279022 , 2.3180731417232177])
    deriv_expected = np.array([[ 0.4364915756366609, -0.1531782086880979,  0.1398493943868446],
                               [ 0.9254540360545744,  0.2500010516838409,  1.1217531153714817]])
    predict_actual, unc_actual, deriv_actual = gp._predict_samples(x_star)
    
    assert_allclose(predict_actual, predict_expected, atol = 1.e-8, rtol = 1.e-5)
    assert_allclose(unc_actual, unc_expected, atol = 1.e-8, rtol = 1.e-5)
    assert_allclose(deriv_actual, deriv_expected, atol = 1.e-8, rtol = 1.e-5)
    
    predict_actual, unc_actual, deriv_actual = gp._predict_samples(x_star, do_unc = False, do_deriv = False)

    assert_allclose(predict_actual, predict_expected, atol = 1.e-8, rtol = 1.e-5)
    assert unc_actual is None
    assert deriv_actual is None

    x = np.reshape(np.array([1., 2., 3., 2., 4., 1., 4., 2., 2.]), (3, 3))
    y = np.array([2., 3., 4.])
    gp = GaussianProcess(x, y)
    theta = np.zeros(4)
    gp._set_params(theta)
    gp.mle_theta = theta
    x_star = np.array([[1., 3., 2.], [3., 2., 1.]])
    predict_expected = np.array([1.395386477054048, 1.7311400058360489])
    unc_expected = np.array([0.816675395381421, 0.8583559202639046])
    deriv_expected = np.array([[ 0.734710109991092 , -0.0858304024315173,  0.0591863782049085],
                               [ 1.1427426634186673,  0.4817587569148039,  1.5258068225461723]])

    with pytest.warns(Warning):
        predict_actual, unc_actual, deriv_actual = gp._predict_samples(x_star)
        
    assert_allclose(predict_actual, predict_expected, atol = 1.e-8, rtol = 1.e-5)
    assert_allclose(unc_actual, unc_expected, atol = 1.e-8, rtol = 1.e-5)
    assert_allclose(deriv_actual, deriv_expected, atol = 1.e-8, rtol = 1.e-5)


def test_GaussianProcess_predict():
    """
    Tests the predict method of GaussianProcess -- note the test only checks the derivatives
    via finite differences rather than analytical results as I have not dug through references
    to find the appropriate expressions
    """

    x = np.reshape(np.array([1., 2., 3., 2., 4., 1., 4., 2., 2.]), (3, 3))
    y = np.array([2., 3., 4.])
    gp = GaussianProcess(x, y)
    theta = np.zeros(4)
    gp._set_params(theta)
    gp.mle_theta = theta
    x_star = np.array([[1., 3., 2.], [3., 2., 1.]])
    predict_expected = np.array([1.395386477054048, 1.7311400058360489])
    unc_expected = np.array([0.816675395381421, 0.8583559202639046])
    predict_actual, unc_actual, deriv_actual = gp.predict(x_star)

    delta = 1.e-8
    predict_1, _, _ = gp.predict(np.array([[1. - delta, 3., 2.], [3. - delta, 2., 1.]]), do_deriv=False, do_unc=False)
    predict_2, _, _ = gp.predict(np.array([[1., 3. - delta, 2.], [3., 2. - delta, 1.]]), do_deriv=False, do_unc=False)
    predict_3, _, _ = gp.predict(np.array([[1., 3., 2. - delta], [3., 2., 1. - delta]]), do_deriv=False, do_unc=False)

    deriv_fd = np.transpose(np.array([(predict_actual - predict_1)/delta, (predict_actual - predict_2)/delta,
                         (predict_actual - predict_3)/delta]))

    assert_allclose(predict_actual, predict_expected, atol = 1.e-8, rtol = 1.e-5)
    assert_allclose(unc_actual, unc_expected, atol = 1.e-8, rtol = 1.e-5)
    assert_allclose(deriv_actual, deriv_fd, atol = 1.e-8, rtol = 1.e-5)

    predict_actual, unc_actual, deriv_actual = gp.predict(x_star, do_deriv = False, do_unc = False)
    assert_allclose(predict_actual, predict_expected)
    assert unc_actual is None
    assert deriv_actual is None

    x = np.reshape(np.array([1., 2., 3., 2., 4., 1., 4., 2., 2.]), (3, 3))
    y = np.array([2., 3., 4.])
    gp = GaussianProcess(x, y)
    theta = np.ones(4)
    gp._set_params(theta)
    gp.mle_theta = theta
    x_star = np.array([4., 0., 2.])
    predict_expected = 0.0174176198731851
    unc_expected = 2.7182302871685224
    predict_actual, unc_actual, deriv_actual = gp.predict(x_star)

    delta = 1.e-8
    predict_1, _, _ = gp.predict(np.array([4. - delta, 0., 2.]), do_deriv = False, do_unc = False)
    predict_2, _, _ = gp.predict(np.array([4., 0. - delta, 2.]), do_deriv = False, do_unc = False)
    predict_3, _, _ = gp.predict(np.array([4., 0., 2. - delta]), do_deriv = False, do_unc = False)

    deriv_fd = np.transpose(np.array([(predict_actual - predict_1)/delta, (predict_actual - predict_2)/delta,
                                      (predict_actual - predict_3)/delta]))

    assert_allclose(predict_actual, predict_expected, atol = 1.e-8, rtol = 1.e-5)
    assert_allclose(unc_actual, unc_expected, atol = 1.e-8, rtol = 1.e-5)
    assert_allclose(deriv_actual, deriv_fd, atol = 1.e-8, rtol = 1.e-5)
    
    x = np.reshape(np.array([1., 2., 3., 2., 4., 1., 4., 2., 2.]), (3, 3))
    y = np.array([2., 3., 4.])
    gp = GaussianProcess(x, y)
    gp.theta = np.ones(4)
    gp.samples = np.array([np.zeros(4), np.ones(4)])
    x_star = np.array([[1., 3., 2.], [3., 2., 1.]])
    predict_expected = np.array([0.7891095269432049, 0.9992423087556475])
    unc_expected = np.array([2.128741560279022 , 2.3180731417232177])
    deriv_expected = np.array([[ 0.4364915756366609, -0.1531782086880979,  0.1398493943868446],
                               [ 0.9254540360545744,  0.2500010516838409,  1.1217531153714817]])
    predict_actual, unc_actual, deriv_actual = gp.predict(x_star, predict_from_samples = True)
    
    assert_allclose(predict_actual, predict_expected, atol = 1.e-8, rtol = 1.e-5)
    assert_allclose(unc_actual, unc_expected, atol = 1.e-8, rtol = 1.e-5)
    assert_allclose(deriv_actual, deriv_expected, atol = 1.e-8, rtol = 1.e-5)
    
    predict_actual, unc_actual, deriv_actual = gp.predict(x_star, do_unc = False, do_deriv = False,
                                                                   predict_from_samples = True)

    assert_allclose(predict_actual, predict_expected, atol = 1.e-8, rtol = 1.e-5)
    assert unc_actual is None
    assert deriv_actual is None

def test_GaussianProcess_predict_failures():
    "Test predict method of GaussianProcess with bad inputs or warnings"

    x = np.reshape(np.array([1., 2., 3., 2., 4., 1., 4., 2., 2.]), (3, 3))
    y = np.array([2., 3., 4.])
    gp = GaussianProcess(x, y)
    theta = np.zeros(4)
    gp._set_params(theta)
    gp.mle_theta = theta
    x_star = np.array([1., 3., 2., 4.])
    with pytest.raises(AssertionError):
        gp.predict(x_star)
<<<<<<< HEAD

=======
        gp._predict_single(x_star)
        gp._predict_samples(x_star)
        
>>>>>>> 0108ddbb
    x = np.reshape(np.array([1., 2., 3., 2., 4., 1., 4., 2., 2.]), (3, 3))
    y = np.array([2., 3., 4.])
    gp = GaussianProcess(x, y)
    theta = np.zeros(4)
    gp._set_params(theta)
    gp.mle_theta = theta
    x_star = np.reshape(np.array([1., 3., 2., 4., 5., 7.]), (3, 2))
    with pytest.raises(AssertionError):
        gp.predict(x_star)
        gp._predict_single(x_star)
        gp._predict_samples(x_star)
        
    x = np.reshape(np.array([1., 2., 3., 2., 4., 1., 4., 2., 2.]), (3, 3))
    y = np.array([2., 3., 4.])
    gp = GaussianProcess(x, y)
    theta = np.zeros(4)
    x_star = np.reshape(np.array([1., 3., 2., 4., 5., 7.]), (3, 2))
    with pytest.raises(AssertionError):
        gp.predict(x_star)
        gp._predict_single(x_star)
        gp._predict_samples(x_star)
        
    x = np.reshape(np.array([1., 2., 3., 2., 4., 1., 4., 2., 2.]), (3, 3))
    y = np.array([2., 3., 4.])
    gp = GaussianProcess(x, y)
    theta = np.zeros(4)
    gp._set_params(theta)
    x_star = np.array([4., 0., 2.])
    with pytest.warns(Warning):
        gp.predict(x_star)
        
    x = np.reshape(np.array([1., 2., 3., 2., 4., 1., 4., 2., 2.]), (3, 3))
    y = np.array([2., 3., 4.])
    gp = GaussianProcess(x, y)
    theta = np.zeros(4)
    gp._set_params(theta)
    gp.mle_theta = np.ones(4)
    x_star = np.array([4., 0., 2.])
    with pytest.warns(Warning):
        gp.predict(x_star)

def test_GaussianProcess_str():
    "Test function for string method"

    x = np.reshape(np.array([1., 2., 3.]), (1, 3))
    y = np.array([2.])
    gp = GaussianProcess(x, y)
    assert (str(gp) == "Gaussian Process with 1 training examples and 3 input variables")
<<<<<<< HEAD
=======
    
>>>>>>> 0108ddbb
<|MERGE_RESOLUTION|>--- conflicted
+++ resolved
@@ -67,14 +67,8 @@
     assert gp.n == 2
     assert gp.D == 3
     assert gp.nugget == None
-<<<<<<< HEAD
-    with pytest.raises(AttributeError):
-        gp.theta
-
-=======
     assert gp.theta is None
-    
->>>>>>> 0108ddbb
+
     with TemporaryFile() as tmp:
         np.savez(tmp, inputs=np.array([[1., 2., 3.], [4., 5., 6]]),
                                       targets = np.array([2., 4.]),
@@ -137,14 +131,8 @@
         assert_allclose(emulator_file['inputs'], x)
         assert_allclose(emulator_file['targets'], y)
         assert emulator_file['nugget'] == None
-<<<<<<< HEAD
-        with pytest.raises(KeyError):
-            emulator_file['theta']
-
-=======
         assert emulator_file['theta'] == None
-        
->>>>>>> 0108ddbb
+
     x = np.reshape(np.array([1., 2., 3., 4., 5., 6., 7., 8., 9.]), (3, 3))
     y = np.reshape(np.array([2., 4., 6.]), (3,))
     gp = GaussianProcess(x, y, 1.e-6)
@@ -390,13 +378,7 @@
     actual_loglikelihood = gp.loglikelihood(theta)
     assert_allclose(actual_loglikelihood, expected_loglikelihood, atol = 1.e-8, rtol = 1.e-5)
     assert_allclose(gp.theta, theta, atol = 1.e-8, rtol = 1.e-5)
-<<<<<<< HEAD
-    assert_allclose(gp.current_loglikelihood, expected_loglikelihood, atol = 1.e-8, rtol = 1.e-5)
-    assert_allclose(gp.current_theta, theta, atol = 1.e-8, rtol = 1.e-5)
-
-=======
-    
->>>>>>> 0108ddbb
+
     x = np.reshape(np.array([1., 2., 3., 2., 4., 1., 4., 2., 2.]), (3, 3))
     y = np.array([2., 3., 4.])
     gp = GaussianProcess(x, y)
@@ -447,15 +429,9 @@
     partials_actual = gp.partial_devs(new_theta)
     assert_allclose(partials_actual, partials_expected, rtol = 1.e-5, atol = 1.e-8)
 
-<<<<<<< HEAD
 def test_GaussianProcess_hessian_1():
     "test the hessian method of GaussianProcess"
 
-=======
-def test_GaussianProcess_hessian():
-    "test the hessian method of GaussianProcess"
-    
->>>>>>> 0108ddbb
     x = np.reshape(np.array([1., 2., 3., 2., 4., 1., 4., 2., 2.]), (3, 3))
     y = np.array([2., 3., 4.])
     gp = GaussianProcess(x, y)
@@ -499,14 +475,10 @@
     hessian_actual = gp.hessian(theta)
     assert_allclose(hessian_actual, hessian_expected, rtol = 1.e-5, atol = 1.e-8)
     assert_allclose(hessian_actual, hessian_fd, rtol = 1.e-5, atol = 1.e-8)
-<<<<<<< HEAD
 
 def test_GaussianProcess_hessian_2():
     "test the hessian method of GaussianProcess"
 
-=======
-    
->>>>>>> 0108ddbb
     x = np.reshape(np.array([1., 2., 3., 2., 4., 1., 4., 2., 2.]), (3, 3))
     y = np.array([2., 3., 4.])
     gp = GaussianProcess(x, y)
@@ -550,14 +522,10 @@
     hessian_fd[3, 3] = (gp.partial_devs(theta)[3]-gp.partial_devs(theta-np.array([0., 0., 0., dtheta]))[3])/dtheta
     assert_allclose(hessian_actual, hessian_expected, rtol = 1.e-5, atol = 1.e-8)
     assert_allclose(hessian_actual, hessian_fd, rtol = 2.e-4, atol = 1.e-8)
-<<<<<<< HEAD
 
 def test_GaussianProcess_hessian_3():
     "test the hessian method of GaussianProcess"
 
-=======
-    
->>>>>>> 0108ddbb
     x = np.reshape(np.array([1., 2., 3., 2., 4., 1., 4., 2., 2.]), (3, 3))
     y = np.array([2., 3., 4.])
     gp = GaussianProcess(x, y)
@@ -584,8 +552,6 @@
     hessian_actual = gp.hessian(new_theta)
     assert_allclose(hessian_actual, hessian_expected, rtol = 1.e-5, atol = 1.e-8)
 
-<<<<<<< HEAD
-=======
 def test_GaussianProcess_compute_local_covariance():
     "Test method to compute local covariance"
     
@@ -614,7 +580,6 @@
     with pytest.raises(linalg.LinAlgError):
         gp.compute_local_covariance()
 
->>>>>>> 0108ddbb
 def test_GaussianProcess_learn():
     "Test the _learn method of GaussianProcess"
 
@@ -944,13 +909,9 @@
     x_star = np.array([1., 3., 2., 4.])
     with pytest.raises(AssertionError):
         gp.predict(x_star)
-<<<<<<< HEAD
-
-=======
         gp._predict_single(x_star)
         gp._predict_samples(x_star)
-        
->>>>>>> 0108ddbb
+
     x = np.reshape(np.array([1., 2., 3., 2., 4., 1., 4., 2., 2.]), (3, 3))
     y = np.array([2., 3., 4.])
     gp = GaussianProcess(x, y)
@@ -998,8 +959,4 @@
     x = np.reshape(np.array([1., 2., 3.]), (1, 3))
     y = np.array([2.])
     gp = GaussianProcess(x, y)
-    assert (str(gp) == "Gaussian Process with 1 training examples and 3 input variables")
-<<<<<<< HEAD
-=======
-    
->>>>>>> 0108ddbb
+    assert (str(gp) == "Gaussian Process with 1 training examples and 3 input variables")