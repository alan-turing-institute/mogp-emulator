import numpy as np
from numpy.testing import assert_allclose
import pytest
from inspect import signature
import types
from ..ExperimentalDesign import LatinHypercubeDesign
from ..SequentialDesign import SequentialDesign, MICEDesign, MICEFastGP
from ..GaussianProcess import GaussianProcess
<<<<<<< HEAD
=======
from tempfile import TemporaryFile
>>>>>>> be1ef5c6

def test_SequentialDesign_init():
    "test the init method of ExperimentalDesign"
    
    ed = LatinHypercubeDesign(3)
    
    def f(x):
        return np.array([1.])
        
    sd = SequentialDesign(ed)
    assert type(sd.base_design).__name__ == 'LatinHypercubeDesign'
    assert sd.f == None
    assert sd.n_samples == None
    assert sd.n_init == 10
    assert sd.n_cand == 50
    assert sd.current_iteration == 0
    assert not sd.initialized
    assert sd.inputs == None
    assert sd.targets == None
    assert sd.candidates == None
    
    sd = SequentialDesign(ed, f, n_samples = 100, n_init = 20, n_cand = 100)
    assert type(sd.base_design).__name__ == 'LatinHypercubeDesign'
    assert callable(sd.f)
    assert len(signature(sd.f).parameters) == 1
    assert sd.n_samples == 100
    assert sd.n_init == 20
    assert sd.n_cand == 100
    assert sd.current_iteration == 0
    assert not sd.initialized
    assert sd.inputs == None
    assert sd.targets == None
    assert sd.candidates == None
    
def test_SequentialDesign_init_failures():
    "test cases where init should fail"
    
    ed = LatinHypercubeDesign(3)
    
    def f(x):
        return np.array([1.])
    
    with pytest.raises(TypeError):
        sd = SequentialDesign(3., f)
        
    with pytest.raises(TypeError):
        sd = SequentialDesign(ed, 3.)
    
    def f2(x, y):
        return np.array([1.])
    
    with pytest.raises(ValueError):
        sd = SequentialDesign(ed, f2)
           
    with pytest.raises(ValueError):
        sd = SequentialDesign(ed, f, n_samples = -1)
        
    with pytest.raises(ValueError):
        sd = SequentialDesign(ed, f, n_init = -1)
        
    with pytest.raises(ValueError):
        sd = SequentialDesign(ed, f, n_cand = -1)

def test_SequentialDesign_save_design():
    "test the save_design method"
    
    ed = LatinHypercubeDesign(3)
    sd = SequentialDesign(ed, n_init = 2, n_cand = 3)
    
    sd.inputs = np.array([[0.1, 0.2, 0.3], [0.4, 0.5, 0.6]])
    sd.targets = np.array([2., 4.])
    sd.candidates = np.array([[0.7, 0.8, 0.9], [0.15, 0.25, 0.35], [0.45, 0.55, 0.65]])
    
    with TemporaryFile() as tmp:
        sd.save_design(tmp)
        tmp.seek(0)
        design_file = np.load(tmp)
        assert_allclose(design_file['inputs'], np.array([[0.1, 0.2, 0.3], [0.4, 0.5, 0.6]]))
        assert_allclose(design_file['targets'], np.array([2., 4.]))
        assert_allclose(design_file['candidates'], np.array([[0.7, 0.8, 0.9],
                                                             [0.15, 0.25, 0.35], [0.45, 0.55, 0.65]]))
    
def test_SequentialDesign_load_design():
    "test the load_design method"
    
    ed = LatinHypercubeDesign(3)
    sd = SequentialDesign(ed, n_init = 2, n_cand = 3)
    
    with TemporaryFile() as tmp:
        np.savez(tmp, inputs=np.array([[0.1, 0.2, 0.3], [0.4, 0.5, 0.6]]),
                                      targets = np.array([2., 4.]),
                                      candidates = np.array([[0.7, 0.8, 0.9],
                                                             [0.15, 0.25, 0.35],
                                                             [0.45, 0.55, 0.65]]))
        tmp.seek(0)
        sd.load_design(tmp)
        
    assert_allclose(sd.inputs, np.array([[0.1, 0.2, 0.3], [0.4, 0.5, 0.6]]))
    assert_allclose(sd.targets, np.array([2., 4.]))
    assert_allclose(sd.candidates, np.array([[0.7, 0.8, 0.9],
                                             [0.15, 0.25, 0.35],
                                             [0.45, 0.55, 0.65]]))
    assert sd.initialized
    assert sd.current_iteration == 2
    
    # disagreement between base design and inputs
    
    ed = LatinHypercubeDesign(2)
    sd = SequentialDesign(ed, n_init = 2, n_cand = 3)
    
    with TemporaryFile() as tmp:
        np.savez(tmp, inputs=np.array([[0.1, 0.2, 0.3], [0.4, 0.5, 0.6]]),
                                      targets = np.array([2., 4.]),
                                      candidates = np.array([[0.7, 0.8, 0.9],
                                                             [0.15, 0.25, 0.35],
                                                             [0.45, 0.55, 0.65]]))
        tmp.seek(0)
        with pytest.raises(AssertionError):
            sd.load_design(tmp)
    
    # disagreement between shape of inputs and candidates
    
    ed = LatinHypercubeDesign(3)
    sd = SequentialDesign(ed, n_init = 2, n_cand = 3)
    
    with TemporaryFile() as tmp:
        np.savez(tmp, inputs=np.array([[0.1, 0.2, 0.3], [0.4, 0.5, 0.6]]),
                                      targets = np.array([2., 4.]),
                                      candidates = np.array([[0.7, 0.8],
                                                             [0.15, 0.25],
                                                             [0.45, 0.55]]))
        tmp.seek(0)
        with pytest.raises(AssertionError):
            sd.load_design(tmp)
    
    # error due to targets having a bad shape
    
    ed = LatinHypercubeDesign(3)
    sd = SequentialDesign(ed, n_init = 2, n_cand = 3)
    
    with TemporaryFile() as tmp:
        np.savez(tmp, inputs=np.array([[0.1, 0.2, 0.3], [0.4, 0.5, 0.6]]),
                                      targets = np.array([2., 4., 5.]),
                                      candidates = np.array([[0.7, 0.8],
                                                             [0.15, 0.25],
                                                             [0.45, 0.55]]))
        tmp.seek(0)
        with pytest.raises(AssertionError):
            sd.load_design(tmp)
            
    # error due to existing targets but no inputs
    
    ed = LatinHypercubeDesign(3)
    sd = SequentialDesign(ed, n_init = 2, n_cand = 3)
    
    with TemporaryFile() as tmp:
        np.savez(tmp, inputs = None, targets = np.array([2., 4., 5.]), candidates = None)
        tmp.seek(0)
        with pytest.raises(AssertionError):
            sd.load_design(tmp)

def test_SequentialDesign_has_function():
    "test has_function method"
    
    ed = LatinHypercubeDesign(3)
    
    sd = SequentialDesign(ed)
    assert not sd.has_function()
    
    def f(x):
        return np.array([1.])
        
    sd = SequentialDesign(ed, f)
    assert sd.has_function()

def test_SequentialDesign_get_n_parameters():
    "test the get_n_parameters method"
    
    ed = LatinHypercubeDesign(3)
    
    def f(x):
        return np.array([1.])
        
    sd = SequentialDesign(ed, f)
    assert sd.get_n_parameters() == 3
    
def test_SequentialDesign_get_n_init():
    "test the get_n_init method"
    
    ed = LatinHypercubeDesign(3)
    
    def f(x):
        return np.array([1.])
        
    sd = SequentialDesign(ed, f, n_init = 20)
    assert sd.get_n_init() == 20
    
def test_SequentialDesign_get_n_samples():
    "test the get_n_cand method"
    
    ed = LatinHypercubeDesign(3)
    
    def f(x):
        return np.array([1.])
        
    sd = SequentialDesign(ed, f, n_samples = 20)
    assert sd.get_n_samples() == 20
    
def test_SequentialDesign_get_n_cand():
    "test the get_n_cand method"
    
    ed = LatinHypercubeDesign(3)
    
    def f(x):
        return np.array([1.])
        
    sd = SequentialDesign(ed, f, n_cand = 20)
    assert sd.get_n_cand() == 20
    
    
def test_SequentialDesign_get_current_iteration():
    "test the get_current_iteration method"
    
    ed = LatinHypercubeDesign(3)
    
    def f(x):
        return np.array([1.])
        
    sd = SequentialDesign(ed, f)
    assert sd.get_current_iteration() == 0
    
    sd.current_iteration = 20
    assert sd.get_current_iteration() == 20
    
def test_SequentialDesign_get_inputs():
    "test the get_inputs method"
    
    ed = LatinHypercubeDesign(3)
    
    def f(x):
        return np.array([1.])
        
    sd = SequentialDesign(ed, f)
    assert sd.get_inputs() == None
    
    sd.inputs = np.zeros((3, 4))
    assert_allclose(sd.get_inputs(), np.zeros((3, 4)))
    
def test_SequentialDesign_get_targets():
    "test the get_targets method"
    
    ed = LatinHypercubeDesign(3)
    
    def f(x):
        return np.array([1.])
        
    sd = SequentialDesign(ed, f)
    assert sd.get_targets() == None
    
    sd.targets = np.zeros(4)
    assert_allclose(sd.get_targets(), np.zeros(4))
    
def test_SequentialDesign_get_candidates():
    "test the get_candidates method"
    
    ed = LatinHypercubeDesign(3)
    
    def f(x):
        return np.array([1.])
        
    sd = SequentialDesign(ed, f)
    assert sd.get_candidates() == None
    
    sd.candidates = np.zeros((3, 4))
    assert_allclose(sd.get_candidates(), np.zeros((3, 4)))
    
def test_SequentialDesign_get_base_design():
    "test the get_base_design method"
    
    ed = LatinHypercubeDesign(3)
    
    def f(x):
        return np.array([1.])
        
    sd = SequentialDesign(ed, f)
    assert sd.get_base_design() == "LatinHypercubeDesign"
    
def test_SequentialDesign_generate_initial_design():
    "test the generate_initial_design method"
    
    np.random.seed(74632)
    
    ed = LatinHypercubeDesign(3)
    
    def f(x):
        return np.array([1.])
        
    sd = SequentialDesign(ed, f, n_init = 4)
    initial_design_expected = np.array([[0.9660431763890672, 0.2080126306969736, 0.2576380063570568],
                                        [0.0684779421445063, 0.9308367720360009, 0.1428493015158686],
                                        [0.6345029195085983, 0.6651343562344474, 0.8827198350687029],
                                        [0.4531112960399023, 0.3977273628763245, 0.5867585643640021]])
    initial_design_actual = sd.generate_initial_design()
    assert_allclose(initial_design_actual, initial_design_expected)
    assert_allclose(sd.inputs, initial_design_expected)
    assert sd.current_iteration == 4
    
    sd = SequentialDesign(ed, f, n_init = 4)
    sd.run_initial_design()
    
    with pytest.raises(AssertionError):
        sd.generate_initial_design()
    
def test_SequentialDesign_set_initial_targets():
    "test the set_initial_targets method"
    
    np.random.seed(74632)
    
    ed = LatinHypercubeDesign(3)
    
    def f(x):
        return np.sum(x)
        
    sd = SequentialDesign(ed, f, n_init = 4)
    initial_design_expected = np.array([[0.9660431763890672, 0.2080126306969736, 0.2576380063570568],
                                        [0.0684779421445063, 0.9308367720360009, 0.1428493015158686],
                                        [0.6345029195085983, 0.6651343562344474, 0.8827198350687029],
                                        [0.4531112960399023, 0.3977273628763245, 0.5867585643640021]])
    targets_expected = np.array([np.sum(i) for i in initial_design_expected])
    sd.generate_initial_design()
    sd.set_initial_targets(targets_expected)
    assert_allclose(sd.targets, np.reshape(targets_expected, (4,)))
    assert sd.initialized
    
    sd = SequentialDesign(ed, f, n_init = 4)
    targets_expected = np.array([np.sum(i) for i in initial_design_expected])
    sd.generate_initial_design()
    sd.set_initial_targets(targets_expected)
    assert_allclose(sd.targets, targets_expected)
    assert sd.initialized
    
    sd = SequentialDesign(ed, f, n_init = 4)
    with pytest.raises(ValueError):
        sd.set_initial_targets(targets_expected)
        
    sd = SequentialDesign(ed, f, n_init = 4)
    sd.generate_initial_design()
    with pytest.raises(AssertionError):
        sd.set_initial_targets(np.zeros((2, 4)))
        
    sd = SequentialDesign(ed, f, n_init = 4)
    sd.inputs = np.zeros((5,2))
    with pytest.raises(AssertionError):
        sd.set_initial_targets(targets_expected)
        
def test_SequentialDesign_run_initial_design():
    "test method to run initial design"
    
    np.random.seed(74632)
    
    ed = LatinHypercubeDesign(3)
    
    def f(x):
        return np.sum(x)
        
    sd = SequentialDesign(ed, f, n_init = 4)
    initial_design_expected = np.array([[0.9660431763890672, 0.2080126306969736, 0.2576380063570568],
                                        [0.0684779421445063, 0.9308367720360009, 0.1428493015158686],
                                        [0.6345029195085983, 0.6651343562344474, 0.8827198350687029],
                                        [0.4531112960399023, 0.3977273628763245, 0.5867585643640021]])
    targets_expected = np.array([np.sum(i) for i in initial_design_expected])
    sd.run_initial_design()
    assert_allclose(sd.inputs, initial_design_expected)
    assert_allclose(sd.targets, targets_expected)
    assert sd.initialized
    assert sd.current_iteration == 4
    
    sd = SequentialDesign(ed)
    with pytest.raises(AssertionError):
        sd.run_initial_design()
    
def test_SequentialDesign_generate_candidates():
    "test the _generate_candidates method"
    
    np.random.seed(74632)
    
    ed = LatinHypercubeDesign(3)
    
    def f(x):
        return np.sum(x)
        
    sd = SequentialDesign(ed, f, n_cand = 4)
    candidates_expected = np.array([[0.9660431763890672, 0.2080126306969736, 0.2576380063570568],
                                    [0.0684779421445063, 0.9308367720360009, 0.1428493015158686],
                                    [0.6345029195085983, 0.6651343562344474, 0.8827198350687029],
                                    [0.4531112960399023, 0.3977273628763245, 0.5867585643640021]])
    sd._generate_candidates()
    assert_allclose(sd.candidates, candidates_expected)
    
def test_SequentialDesign_eval_metric():
    "test the _eval_metric method"
    
    ed = LatinHypercubeDesign(3)
    
    def f(x):
        return np.sum(x)
        
    sd = SequentialDesign(ed, f)
    
    with pytest.raises(NotImplementedError):
        sd._eval_metric()

def test_SequentialDesign_estimate_next_target():
    "test the estimate next point method of sequential design"
    
    ed = LatinHypercubeDesign(3)
    
    def f(x):
        return np.sum(x)
        
    sd = SequentialDesign(ed, f)
    
    with pytest.raises(NotImplementedError):
        sd._estimate_next_target(np.array([0., 1., 2.]))

def test_SequentialDesign_get_batch_points():
    "test the get_batch_points method of a MICE design"
    
    np.random.seed(74632)
    
    ed = LatinHypercubeDesign(3)
    
    def f(x):
        return np.sum(x)
        
    sd = SequentialDesign(ed, f, n_init = 4, n_cand = 4)
    
    def tmp_eval_metric(self):
        return 0
    
    def tmp_estimate_next_target(self, next_point):
        return np.array([1.])
    
    sd._eval_metric = types.MethodType(tmp_eval_metric, sd)
    sd._estimate_next_target = types.MethodType(tmp_estimate_next_target, sd)
    
    sd.run_initial_design()
    
    next_points = sd.get_batch_points(2)
    
    assert_allclose(next_points, np.array([[3.9602716910300234e-01, 4.3469440375712098e-02, 9.3294684823072194e-01],
                                           [0.1314127131166828, 0.3850568631590907, 0.2234836206262954]]))
    assert_allclose(sd.inputs, np.array([[0.9660431763890672, 0.2080126306969736, 0.2576380063570568],
                                         [0.0684779421445063, 0.9308367720360009, 0.1428493015158686],
                                         [0.6345029195085983, 0.6651343562344474, 0.8827198350687029],
                                         [0.4531112960399023, 0.3977273628763245, 0.5867585643640021],
                                         [3.9602716910300234e-01, 4.3469440375712098e-02, 9.3294684823072194e-01],
                                         [0.1314127131166828, 0.3850568631590907, 0.2234836206262954]]))
    assert_allclose(sd.targets, np.array([1.4316938134430974, 1.1421640156963757, 2.1823571108117488,
                                          1.437597223280229 ]))
    assert sd.current_iteration == 4

    # check raises error if number of batch points is negative

    ed = LatinHypercubeDesign(3)
    
    def f(x):
        return np.sum(x)
        
    sd = SequentialDesign(ed, f, n_init = 4, n_cand = 4)
    
    sd.run_initial_design()

    with pytest.raises(AssertionError):
        sd.get_batch_points(-1)

def test_SequentialDesign_get_next_point():
    "test the get_next_point method"
    
    np.random.seed(74632)
    
    ed = LatinHypercubeDesign(3)
    
    def f(x):
        return np.sum(x)
        
    def tmp_eval_metric(self):
        return 0
        
    sd = SequentialDesign(ed, f, n_init = 4, n_cand = 4)
    
    sd._eval_metric = types.MethodType(tmp_eval_metric, sd)
    sd.run_initial_design()
    next_point = sd.get_next_point()
    
    next_point_expected = np.array([3.9602716910300234e-01, 4.3469440375712098e-02, 9.3294684823072194e-01])
    inputs_expected = np.array([[0.9660431763890672, 0.2080126306969736, 0.2576380063570568],
                                [0.0684779421445063, 0.9308367720360009, 0.1428493015158686],
                                [0.6345029195085983, 0.6651343562344474, 0.8827198350687029],
                                [0.4531112960399023, 0.3977273628763245, 0.5867585643640021],
                                [3.9602716910300234e-01, 4.3469440375712098e-02, 9.3294684823072194e-01]])
    candidates_expected = np.array([[3.9602716910300234e-01, 4.3469440375712098e-02, 9.3294684823072194e-01],
                                    [6.7353171430888004e-01, 3.2967090024809237e-01, 4.7561098969781079e-01],
                                    [9.9391552790043791e-01, 5.0015522522360367e-01, 2.4850731127782361e-01],
                                    [6.6098271480205528e-04, 9.7616245971529891e-01, 7.4815518971467765e-01]])
    assert_allclose(next_point, next_point_expected)
    assert_allclose(sd.inputs, inputs_expected)
    assert_allclose(sd.candidates, candidates_expected)
    
    
    sd = SequentialDesign(ed, f, n_init = 4, n_cand = 4)
    
    sd.generate_initial_design()
    sd._eval_metric = types.MethodType(tmp_eval_metric, sd)
    
    with pytest.raises(ValueError):
        next_point = sd.get_next_point()
        
    sd = SequentialDesign(ed, f, n_init = 4, n_cand = 4)
    
    with pytest.raises(ValueError):
        next_point = sd.get_next_point()
        
    sd = SequentialDesign(ed, f, n_init = 4, n_cand = 4)
    sd._eval_metric = types.MethodType(tmp_eval_metric, sd)
    sd.run_initial_design()
    sd.inputs = np.zeros((5,3))
    
    with pytest.raises(AssertionError):
        next_point = sd.get_next_point()
        
    sd = SequentialDesign(ed, f, n_init = 4, n_cand = 4)
    sd._eval_metric = types.MethodType(tmp_eval_metric, sd)
    sd.run_initial_design()
    sd.targets = np.zeros((5,3))
    
    with pytest.raises(AssertionError):
        next_point = sd.get_next_point()

def test_SequentialDesign_set_batch_targets():
    "test the set_batch_targets method"
    
    ed = LatinHypercubeDesign(3)
    
    sd = SequentialDesign(ed, n_init = 4, n_cand = 4)
    
    sd.inputs = np.array([[0.1, 0.2, 0.3], [0.4, 0.5, 0.6], [0.7, 0.8, 0.9],
                          [0.15, 0.25, 0.35], [0.45, 0.55, 0.65], [0.75, 0.85, 0.95]])
    sd.targets = np.array([1., 2., 3., 4.])
    sd.current_iteration = 4
    sd.initialized = True
    
    sd.set_batch_targets(np.array([5., 6.]))
    
    assert_allclose(sd.targets, np.array([1., 2., 3., 4., 5., 6.]))
    assert sd.current_iteration == 6
    
    # failure if new_targets wrong shape
    
    ed = LatinHypercubeDesign(3)
    
    sd = SequentialDesign(ed, n_init = 4, n_cand = 4)
    
    sd.inputs = np.array([[0.1, 0.2, 0.3], [0.4, 0.5, 0.6], [0.7, 0.8, 0.9],
                          [0.15, 0.25, 0.35], [0.45, 0.55, 0.65], [0.75, 0.85, 0.95]])
    sd.targets = np.array([1., 2., 3., 4.])
    
    with pytest.raises(AssertionError):
        sd.set_batch_targets(np.array([5., 6., 7.]))

def test_SequentialDesign_set_next_target():
    "test the set_next_target method"
    
    np.random.seed(74632)
    
    ed = LatinHypercubeDesign(3)
    
    def f(x):
        return np.sum(x)
        
    def tmp_eval_metric(self):
        return 0
        
    sd = SequentialDesign(ed, f, n_init = 4, n_cand = 4)
    
    sd._eval_metric = types.MethodType(tmp_eval_metric, sd)
    sd.run_initial_design()
    next_point = sd.get_next_point()
    new_target = np.reshape(np.array(np.sum(next_point)), (1,))
    
    inputs_expected = np.array([[0.9660431763890672, 0.2080126306969736, 0.2576380063570568],
                                [0.0684779421445063, 0.9308367720360009, 0.1428493015158686],
                                [0.6345029195085983, 0.6651343562344474, 0.8827198350687029],
                                [0.4531112960399023, 0.3977273628763245, 0.5867585643640021],
                                [3.9602716910300234e-01, 4.3469440375712098e-02, 9.3294684823072194e-01]])
    targets_expected = np.array([np.sum(i) for i in inputs_expected])
    
    sd.set_next_target(new_target)
    assert_allclose(sd.targets, targets_expected)
    assert sd.current_iteration == 5
    
        
    sd = SequentialDesign(ed, f, n_init = 4, n_cand = 4)
    
    sd._eval_metric = types.MethodType(tmp_eval_metric, sd)
    sd.run_initial_design()
    next_point = sd.get_next_point()
    
    with pytest.raises(AssertionError):
        sd.set_next_target(np.zeros((2,)))
        
        
    sd = SequentialDesign(ed, f, n_init = 4, n_cand = 4)
    
    sd.generate_initial_design()
    sd.inputs = np.zeros((5,3))
    next_target = np.zeros(1)
    
    with pytest.raises(ValueError):
        sd.set_next_target(next_target)
        
    sd = SequentialDesign(ed, f, n_init = 4, n_cand = 4)
    
    with pytest.raises(ValueError):
        sd.set_next_target(next_target)
        
    sd = SequentialDesign(ed, f, n_init = 4, n_cand = 4)
    sd._eval_metric = types.MethodType(tmp_eval_metric, sd)
    sd.run_initial_design()
    
    with pytest.raises(AssertionError):
        sd.set_next_target(next_target)
        
    sd = SequentialDesign(ed, f, n_init = 4, n_cand = 4)
    sd._eval_metric = types.MethodType(tmp_eval_metric, sd)
    sd.run_initial_design()
    sd.get_next_point()
    sd.targets = np.zeros((5,3))
    
    with pytest.raises(AssertionError):
        sd.set_next_target(next_target)
        
def test_SequentialDesign_run_next_point():
    "test the run_next_point method"

    np.random.seed(74632)
    
    ed = LatinHypercubeDesign(3)
    
    def f(x):
        return np.sum(x)
        
    def tmp_eval_metric(self):
        return 0
        
    sd = SequentialDesign(ed, f, n_init = 4, n_cand = 4)
    sd._eval_metric = types.MethodType(tmp_eval_metric, sd)
    sd.run_initial_design()
    sd.run_next_point()
    
    inputs_expected = np.array([[0.9660431763890672, 0.2080126306969736, 0.2576380063570568],
                                [0.0684779421445063, 0.9308367720360009, 0.1428493015158686],
                                [0.6345029195085983, 0.6651343562344474, 0.8827198350687029],
                                [0.4531112960399023, 0.3977273628763245, 0.5867585643640021],
                                [3.9602716910300234e-01, 4.3469440375712098e-02, 9.3294684823072194e-01]])
    targets_expected = np.array([np.sum(i) for i in inputs_expected])
    
    assert_allclose(sd.inputs, inputs_expected)
    assert_allclose(sd.targets, targets_expected)
    assert sd.current_iteration == 5

    sd = SequentialDesign(ed)
    with pytest.raises(AssertionError):
        sd.run_next_point()
    

def test_SequentialDesign_run_sequential_design():
    "test the run_sequential_design method"
    
    np.random.seed(74632)
    
    ed = LatinHypercubeDesign(3)
    
    def f(x):
        return np.sum(x)
        
    def tmp_eval_metric(self):
        return 0
    
    inputs_expected = np.array([[0.9660431763890672, 0.2080126306969736, 0.2576380063570568],
                                [0.0684779421445063, 0.9308367720360009, 0.1428493015158686],
                                [0.6345029195085983, 0.6651343562344474, 0.8827198350687029],
                                [0.4531112960399023, 0.3977273628763245, 0.5867585643640021],
                                [3.9602716910300234e-01, 4.3469440375712098e-02, 9.3294684823072194e-01],
                                [0.1314127131166828, 0.3850568631590907, 0.2234836206262954],
                                [0.1648353557812244, 0.0994384529732742, 0.4715221513612055],
                                [0.8739475357732106, 0.058541390000348 , 0.3103313392459021]])
    targets_expected = np.array([np.sum(i) for i in inputs_expected])
    
    sd = SequentialDesign(ed, f, n_init = 4, n_cand = 4)
    sd._eval_metric = types.MethodType(tmp_eval_metric, sd)
    sd.run_sequential_design(4)
    
    assert_allclose(sd.inputs, inputs_expected)
    assert_allclose(sd.targets, targets_expected)
    assert sd.current_iteration == 8
    
    np.random.seed(74632)
    
    sd = SequentialDesign(ed, f, n_samples = 4, n_init = 4, n_cand = 4)
    sd._eval_metric = types.MethodType(tmp_eval_metric, sd)
    sd.run_sequential_design()
    
    assert_allclose(sd.inputs, inputs_expected)
    assert_allclose(sd.targets, targets_expected)
    assert sd.current_iteration == 8
    
    sd = SequentialDesign(ed, f, n_init = 4, n_cand = 4)
    
    with pytest.raises(ValueError):
        sd.run_sequential_design()
        
    sd = SequentialDesign(ed)
    with pytest.raises(AssertionError):
        sd.run_sequential_design()

    sd = SequentialDesign(ed, f, n_init = 4, n_cand = 4)
    with pytest.raises(AssertionError):
        sd.run_sequential_design(n_samples = -1)

def test_SequentialDesign_str():
    "test string method of sequential design"
    
    ed = LatinHypercubeDesign(3)
    
    def f(x):
        return np.sum(x)
    
    expected_string = ""
    expected_string += "SequentialDesign with\n"
    expected_string += "LatinHypercubeDesign base design\n"
    expected_string += "None total samples\n"
    expected_string += "10 initial points\n"
    expected_string += "50 candidate points\n"
    expected_string += "0 current samples\n"
    expected_string += "current inputs: None\n"
    expected_string += "current targets: None"
    
    sd = SequentialDesign(ed)
    assert str(sd) == expected_string
    
    expected_string = ""
    expected_string += "SequentialDesign with\n"
    expected_string += "LatinHypercubeDesign base design\n"
    expected_string += "a bound simulator function\n"
    expected_string += "10 total samples\n"
    expected_string += "5 initial points\n"
    expected_string += "10 candidate points\n"
    expected_string += "0 current samples\n"
    expected_string += "current inputs: None\n"
    expected_string += "current targets: None"
    
    sd = SequentialDesign(ed, f, n_samples = 10, n_init = 5, n_cand = 10)
    assert str(sd) == expected_string
    
def test_MICEDesign_init():
    "test the init method of MICEDesign"
    
    ed = LatinHypercubeDesign(3)
    
    md = MICEDesign(ed)
    
    assert type(md.base_design).__name__ == 'LatinHypercubeDesign'
    assert md.f == None
    assert md.n_samples == None
    assert md.n_init == 10
    assert md.n_cand == 50
    assert md.current_iteration == 0
    assert not md.initialized
    assert md.inputs == None
    assert md.targets == None
    assert md.candidates == None
    assert md.nugget == None
    assert_allclose(md.nugget_s, 1.)
    
    def f(x):
        return np.array([1.])
    
    md = MICEDesign(ed, f, 20, 5, 40, 1.e-12, 0.1)
    
    assert type(md.base_design).__name__ == 'LatinHypercubeDesign'
    assert callable(md.f)
    assert len(signature(md.f).parameters) == 1
    assert md.n_samples == 20
    assert md.n_init == 5
    assert md.n_cand == 40
    assert md.current_iteration == 0
    assert not md.initialized
    assert md.inputs == None
    assert md.targets == None
    assert md.candidates == None
    assert_allclose(md.nugget, 1.e-12)
    assert_allclose(md.nugget_s, 0.1)
    
def test_MICEDesign_init_failures():
    "test occasions where MICE Design should fail upon initializing"
    
    ed = LatinHypercubeDesign(3)

    with pytest.raises(ValueError):
        md = MICEDesign(ed, nugget = -1.)
        
    with pytest.raises(ValueError):
        md = MICEDesign(ed, nugget_s = -1.)
        
def test_MICEDesign_get_nugget():
    "test the get_nugget method of MICE Design"
    
    ed = LatinHypercubeDesign(3)
    
    md = MICEDesign(ed)
    
    assert md.get_nugget() == None
    
    md = MICEDesign(ed, nugget = 1.)
    
    assert_allclose(md.get_nugget(), 1.)
    
def test_MICEDesign_get_nugget_s():
    "test the get_nugget_s method of MICE Design"
    
    ed = LatinHypercubeDesign(3)
    
    md = MICEDesign(ed)
    
    assert_allclose(md.get_nugget_s(), 1.)

def test_MICEDesign_estimate_next_target():
    "test the estimate next target method for a MICE design"
    
    ed = LatinHypercubeDesign(3)
    md = MICEDesign(ed)
    
    md.gp = GaussianProcess(np.array([[1., 2., 3.], [4., 5., 6]]), np.array([2., 4.]))
    md.gp.mle_theta = np.zeros(4)
    md.gp._set_params(np.zeros(4))
    
    assert_allclose(np.array([0.0018237589305011]), md._estimate_next_target(np.zeros(3)))
    
    with pytest.raises(AssertionError):
        md._estimate_next_target(np.zeros(2))

def test_MICEDesign_MICE_criterion():
    "test the function to compute the MICE criterion"
    
    np.random.seed(74632)
    
    ed = LatinHypercubeDesign(3)
    
    def f(x):
        return np.sum(x)
        
    md = MICEDesign(ed, f, n_init = 4, n_cand = 4)
    
    md.run_initial_design()
    md._generate_candidates()
    
    md.gp = GaussianProcess(md.get_inputs(), md.get_targets())
    md.gp.learn_hyperparameters()
    
    md.gp_fast = MICEFastGP(md.candidates, np.ones(4), 1.)
<<<<<<< HEAD
    md.gp_fast._set_params(md.gp.theta)
=======
    md.gp_fast._set_params(md.gp.current_theta)
>>>>>>> be1ef5c6
    
    metric = md._MICE_criterion(0)
    
    metric_expected = 0.0899338596342571
    
    assert_allclose(metric, metric_expected, rtol = 1.e-6)
    
    with pytest.raises(AssertionError):
        metric = md._MICE_criterion(-1)
        
    with pytest.raises(AssertionError):
        metric = md._MICE_criterion(5)
        
def test_MICEDesign_eval_metric():
    "test the _eval_metric method of MICE Design"
    
    np.random.seed(74632)
    
    ed = LatinHypercubeDesign(3)
    
    def f(x):
        return np.sum(x)
        
    md = MICEDesign(ed, f, n_init = 4, n_cand = 4)
    
    md.run_initial_design()
    md._generate_candidates()
    
    best_point = md._eval_metric()
    
    best_point_expected = 0
    
    assert best_point == best_point_expected
    
def test_MICEFastGP():
    "test the correction formula for the modified GP for Fast MICE"
    
    gp = MICEFastGP(np.reshape([1., 2., 3., 4], (4, 1)), [1., 1., 1., 1.])
    gp._set_params([0., -1.])
    result = gp.fast_predict(3)
    result_expected = 0.191061906777163
    
    assert_allclose(result, result_expected)
    
    with pytest.raises(AssertionError):
        result = gp.fast_predict(-1)
        
    with pytest.raises(AssertionError):
        result = gp.fast_predict(5)<|MERGE_RESOLUTION|>--- conflicted
+++ resolved
@@ -6,10 +6,7 @@
 from ..ExperimentalDesign import LatinHypercubeDesign
 from ..SequentialDesign import SequentialDesign, MICEDesign, MICEFastGP
 from ..GaussianProcess import GaussianProcess
-<<<<<<< HEAD
-=======
 from tempfile import TemporaryFile
->>>>>>> be1ef5c6
 
 def test_SequentialDesign_init():
     "test the init method of ExperimentalDesign"
@@ -881,11 +878,7 @@
     md.gp.learn_hyperparameters()
     
     md.gp_fast = MICEFastGP(md.candidates, np.ones(4), 1.)
-<<<<<<< HEAD
     md.gp_fast._set_params(md.gp.theta)
-=======
-    md.gp_fast._set_params(md.gp.current_theta)
->>>>>>> be1ef5c6
     
     metric = md._MICE_criterion(0)
     
