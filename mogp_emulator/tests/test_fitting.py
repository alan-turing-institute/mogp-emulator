--- conflicted
+++ resolved
@@ -7,11 +7,8 @@
 from ..MultiOutputGP import MultiOutputGP
 from ..fitting import fit_GP_MAP, _fit_single_GP_MAP, _fit_MOGP_MAP
 
-<<<<<<< HEAD
 GPU_NOT_FOUND_MSG = "A compatible GPU could not be found or the GPU library (libgpgpu) could not be loaded"
 
-=======
->>>>>>> e6e27a9c
 def minimize_mock(fun, x0, args=(), method=None, jac=None, hess=None, hessp=None, bounds=None, constraints=(), tol=None, callback=None, options=None):
     return {"x": np.array([1.6, -2.1, -0.8]),
             "fun": 0.}
@@ -20,11 +17,7 @@
     "test the fit_GP_MAP function"
 
     monkeypatch.setattr("mogp_emulator.fitting.minimize", minimize_mock)
-<<<<<<< HEAD
-
-=======
-    
->>>>>>> e6e27a9c
+
     # test correct basic functioning
 
     x = np.linspace(0., 1.)
@@ -49,7 +42,6 @@
     assert_allclose(gp.current_logpost, logpost_exp)
 
 
-<<<<<<< HEAD
 @pytest.mark.skipif(not gpu_usable(), reason=GPU_NOT_FOUND_MSG)
 def test_fit_GP_MAP_GPU(monkeypatch):
     "test the fit_GP_MAP function"
@@ -73,8 +65,6 @@
     assert_allclose(gp.current_logpost, logpost_exp)
 
 
-=======
->>>>>>> e6e27a9c
 def test_fit_GP_MAP_failures():
     "test failures of fit_GP_MAP"
 
@@ -82,11 +72,7 @@
     y = x**2
 
     gp = GaussianProcess(x, y)
-<<<<<<< HEAD
-
-=======
-    
->>>>>>> e6e27a9c
+
     # minimization fails
 
     with pytest.raises(RuntimeError):
@@ -168,7 +154,7 @@
     assert isinstance(gp, MultiOutputGP)
 
     np.random.seed(4335)
-    
+
     # same test, but pass args and kwargs rather than gp
 
     # same test, but pass args and kwargs rather than gp
@@ -189,12 +175,6 @@
 
     gp = fit_GP_MAP(x, y, theta0=[None, np.zeros(3)])
 
-<<<<<<< HEAD
-
-def test_fit_GP_MAP_MOGP_failures():
-    "test situations where mogp fitting should fail"
-
-=======
     # test re-fitting
 
     gp = MultiOutputGP(x, y)
@@ -209,19 +189,14 @@
 
 def test_fit_GP_MAP_MOGP_failures():
     "test situations where mogp fitting should fail"
-    
->>>>>>> e6e27a9c
+
     x = np.linspace(0., 1.)
     y = np.zeros((2, 50))
     y[0] = x**2
     y[1] = 2. + x**3
 
     gp = MultiOutputGP(x, y)
-<<<<<<< HEAD
-
-=======
-    
->>>>>>> e6e27a9c
+
     # minimization fails
 
     gp = fit_GP_MAP(gp, n_tries=1, theta0=-10000.*np.ones(3))
@@ -268,11 +243,7 @@
     "test the method to run the minimization algorithm on a GP class"
 
     monkeypatch.setattr("mogp_emulator.fitting.minimize", minimize_mock)
-<<<<<<< HEAD
-
-=======
-    
->>>>>>> e6e27a9c
+
     x = np.linspace(0., 1.)
     y = x**2
 
@@ -290,11 +261,7 @@
 
 def test_fit_single_GP_MAP_failures():
     "test situation where fitting one emulator should fail"
-<<<<<<< HEAD
-
-=======
-    
->>>>>>> e6e27a9c
+
     x = np.linspace(0., 1.)
     y = x**2
 
@@ -355,7 +322,18 @@
 
     gp = _fit_MOGP_MAP(gp, theta0=[None, np.zeros(3)])
 
-<<<<<<< HEAD
+    # test re-fitting
+
+    gp = MultiOutputGP(x, y)
+    gp.emulators[0].fit(np.ones(3))
+
+    gp = _fit_MOGP_MAP(gp, theta0=np.zeros(3), n_tries=1, refit=False)
+    assert_allclose(gp.emulators[0].theta, np.ones(3))
+    assert not gp.emulators[1].theta is None
+
+    gp = _fit_MOGP_MAP(gp, theta0=np.zeros(3), n_tries=1, refit=True)
+    assert not np.allclose(gp.emulators[0].theta, np.ones(3))
+
 
 def test_fit_MOGP_MAP_failures():
     "test situations where fitting should fail"
@@ -368,36 +346,10 @@
     gp = MultiOutputGP(x, y)
 
     # minimization fails
-=======
-    # test re-fitting
->>>>>>> e6e27a9c
-
-    gp = MultiOutputGP(x, y)
-    gp.emulators[0].fit(np.ones(3))
-
-    gp = _fit_MOGP_MAP(gp, theta0=np.zeros(3), n_tries=1, refit=False)
-    assert_allclose(gp.emulators[0].theta, np.ones(3))
-    assert not gp.emulators[1].theta is None
-
-    gp = _fit_MOGP_MAP(gp, theta0=np.zeros(3), n_tries=1, refit=True)
-    assert not np.allclose(gp.emulators[0].theta, np.ones(3))
-    
-
-def test_fit_MOGP_MAP_failures():
-    "test situations where fitting should fail"
-
-    x = np.linspace(0., 1.)
-    y = np.zeros((2, 50))
-    y[0] = x**2
-    y[1] = 2. + x**3
-
-    gp = MultiOutputGP(x, y)
-    
-    # minimization fails
 
     gp = _fit_MOGP_MAP(gp, n_tries=1, theta0=-10000.*np.ones(3))
     assert gp.get_indices_not_fit() == [0, 1]
-        
+
     gp = MultiOutputGP(x, y, nugget=0.)
 
     gp = _fit_MOGP_MAP(gp, theta0=np.array([0., 0., 0.]), n_tries=1)
