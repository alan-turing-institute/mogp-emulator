--- conflicted
+++ resolved
@@ -61,13 +61,10 @@
     # remove value checks as machine precision means they might fail
     # instead test basic functionality
     assert isinstance(gp, GaussianProcessGPU)
-<<<<<<< HEAD
     assert gp.theta.data_has_been_set()
     assert gp.theta.get_data().shape ==  theta_exp.shape
-=======
     assert_allclose(gp.theta.data, theta_exp)
     assert_allclose(gp.current_logpost, logpost_exp)
->>>>>>> 95b88791
 
 def test_fit_GP_MAP_failures():
     "test failures of fit_GP_MAP"
