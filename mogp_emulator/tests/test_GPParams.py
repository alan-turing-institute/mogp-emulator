import pytest
import numpy as np
from numpy.testing import assert_allclose
from ..GPParams import GPParams

def test_GPParams_init():
    "Test init method of GPParams"
    
    gpp = GPParams()
    
    assert gpp.n_mean == 0
    assert gpp.n_corr == 1
    assert gpp.nugget_type == "fit"
    assert gpp.nugget is None
    assert gpp._cov is None
    assert gpp.mean.shape == (0,)
    assert gpp._data is None

    gpp = GPParams(n_mean=2, n_corr=3, nugget="pivot")
    
    assert gpp.n_mean == 2
    assert gpp.n_corr == 3
    assert gpp._cov is None
    assert gpp.nugget_type == "pivot"
    assert gpp.nugget is None
    assert gpp._data is None
    assert gpp.mean is None
    
    gpp = GPParams(n_mean=2, n_corr=3, nugget=1.e-5)
    
    assert_allclose(gpp.nugget, 1.e-5)
    assert gpp.nugget_type == "fixed"

def test_GPParams_init_failures():
    "Test failures of GPParams init method"
    
    with pytest.raises(AssertionError):
        GPParams(n_mean=-1)

    with pytest.raises(AssertionError):
        GPParams(n_corr=-1)
        
    with pytest.raises(ValueError):
        GPParams(nugget="blah")
        
    with pytest.raises(ValueError):
        GPParams(nugget=-1.)
    
    with pytest.raises(TypeError):
        GPParams(nugget=[])

def test_GPParams_n_params():
    "Test the n_params property of GPParams"
    
    gpp = GPParams()
    
    assert gpp.n_params == 3
    
    gpp = GPParams(n_mean=2, n_corr=3, nugget="pivot")
    
<<<<<<< HEAD
    assert gpp.n_data == 4
=======
    assert gpp.n_params == 4
>>>>>>> 95b88791
    
    gpp = GPParams(n_mean=2, n_corr=3, nugget=1.e-5)
    
    assert gpp.n_params == 4

def test_GPParams_mean():
    "Test the mean functionality of GPParams"
    
    gpp = GPParams()
    
    assert gpp.n_mean == 0
    assert len(gpp.mean) == 0
    
    gpp.mean = None
    
    assert len(gpp.mean) == 0
    
    with pytest.raises(AssertionError):
        gpp.mean = [1.]
    
    gpp = GPParams(n_mean=2)
    
    assert gpp.n_mean == 2
    assert gpp.mean is None
    
    gpp.mean = np.array([2., 3.])
    
    assert_allclose(gpp.mean, np.array([2., 3.]))

    with pytest.raises(AssertionError):
        gpp.mean = []
        
    gpp = GPParams(n_mean=1)
    
    assert gpp.mean is None
    
    gpp.mean = 1.
    
    assert_allclose(gpp.mean, np.ones(1))

def test_GPParams_corr():
    "Test the correlation functionality of GPParams"
    
    gpp = GPParams()
    
    assert gpp.n_corr == 1
    assert gpp.corr is None
    assert gpp.corr_raw is None
    
    with pytest.raises(ValueError):
        gpp.corr = 2.
    
    gpp._data = np.zeros(gpp.n_params)
    assert_allclose(gpp.corr, np.ones(1))
    assert_allclose(gpp.corr_raw, np.zeros(1))

    gpp.corr = 2.
    
    assert_allclose(gpp.corr, np.array([2.]))
    assert_allclose(gpp.corr_raw, -2.*np.log(2.))
    assert_allclose(gpp._data[0], -2.*np.log(2.))

    gpp.corr = np.array([3.])
    
    assert_allclose(gpp.corr, np.array([3.]))
    assert_allclose(gpp.corr_raw, -2.*np.log(3.))
    assert_allclose(gpp._data[0], -2.*np.log(3.))

    with pytest.raises(AssertionError):
        gpp.corr = np.array([2., 3.])
        
    with pytest.raises(AssertionError):
        gpp.corr = -1.
        
    gpp = GPParams(n_corr=3)
    gpp.set_data(np.array([2., 3., 2., 0., 0.]))
    
    assert gpp.n_corr == 3
    assert_allclose(gpp.corr, np.exp(-0.5*np.array([2., 3., 2.])))
    assert_allclose(gpp.corr_raw, np.array([2., 3., 2.]))
    assert_allclose(gpp._data[:3], np.array([2., 3., 2.]))

    gpp.corr = np.ones(3)
    
    assert_allclose(gpp.corr, np.ones(3))
    assert_allclose(gpp.corr_raw, np.zeros(3))
    assert_allclose(gpp._data[:3], np.zeros(3))

    with pytest.raises(AssertionError):
        gpp.corr = np.array([2., 3.])
        
    with pytest.raises(AssertionError):
        gpp.corr = np.array([-1., 3., 3.])

def test_GPParams_cov():
    "Test the covariance functionality of GPParams"
    
    gpp = GPParams()
    
    assert gpp.cov is None
    
    with pytest.raises(ValueError):
        gpp.cov = 2.
    
    gpp._data = np.zeros(gpp.n_params)
    assert_allclose(gpp.cov, np.ones(1))
    assert_allclose(gpp._data[-2], 0.)

    gpp.cov = 2.
    
    assert_allclose(gpp.cov, np.array([2.]))
    assert_allclose(gpp._data[-2], np.log(2.))

    gpp.cov = np.array([3.])
    
    assert_allclose(gpp.cov, np.array([3.]))
    assert_allclose(gpp._data[-2], np.log(3.))

    with pytest.raises(AssertionError):
        gpp.cov = np.array([2., 3.])
        
    with pytest.raises(AssertionError):
        gpp.cov = -1.

def test_GPParams_nugget():
    "Test the covariance functionality of GPParams"
    
    gpp = GPParams()
    
    assert gpp.nugget is None
    assert gpp.nugget_type == "fit"
    
    with pytest.raises(ValueError):
        gpp.nugget = 2.
    
    gpp.set_data(np.zeros(gpp.n_params))
    assert_allclose(gpp.nugget, np.ones(1))

    gpp.nugget = 2.
    
    assert_allclose(gpp.nugget, np.array([2.]))
    assert_allclose(gpp._data[-1], np.log(2.))

    gpp.nugget = np.array([3.])
    
    assert_allclose(gpp.nugget, np.array([3.]))
    assert_allclose(gpp._data[-1], np.log(3.))

    with pytest.raises(AssertionError):
        gpp.nugget = np.array([2., 3.])
        
    with pytest.raises(AssertionError):
        gpp.nugget = -1.
        
    gpp = GPParams(nugget="pivot")
    
    assert gpp.nugget is None
    assert gpp.nugget_type == "pivot"
    
    with pytest.raises(ValueError):
        gpp.nugget = 1.
        
    gpp = GPParams(nugget=1.)
    
    assert_allclose(gpp.nugget, 1.)
    assert gpp.nugget_type == "fixed"
    
    with pytest.raises(ValueError):
        gpp.nugget = 2.
        
    gpp = GPParams(nugget="adaptive")
    
    assert gpp.nugget is None
    assert gpp.nugget_type == "adaptive"
    
    gpp.nugget = 1.
    
    assert_allclose(gpp.nugget, 1.)
    
    gpp.nugget = None
    
    assert gpp.nugget is None

def test_GPParams_data():
    "Test the data getter and setter methods"
    
    gpp = GPParams()
    
    assert gpp.get_data() is None
    
    gpp._data = np.zeros(gpp.n_params)
    
    assert_allclose(gpp.get_data(), np.zeros(3))
    
    gpp.set_data(np.ones(3))
    
    assert_allclose(gpp._data, np.ones(3))
    
    with pytest.raises(AssertionError):
        gpp.set_data(np.ones(4))
        
    gpp = GPParams(n_mean=2, n_corr=3, nugget="adaptive")
    
    gpp.set_data(np.ones(4))
    
    assert_allclose(gpp._data, np.ones(4))
    
    gpp.set_data(None)
    
    assert gpp._data is None
    
    gpp.mean = np.array([2., 3.])
    
    gpp.set_data(None)
    
    assert gpp.mean is None
    assert gpp.cov is None
    assert gpp.nugget is None

def test_GPParams_same_shape():
    
    gpp = GPParams()
    
    assert gpp.same_shape(GPParams())
    assert not gpp.same_shape(GPParams(n_mean=1))
    assert not gpp.same_shape(GPParams(n_corr=2))
    assert not gpp.same_shape(GPParams(nugget=1.))
    assert gpp.same_shape(np.zeros(3))
    assert not gpp.same_shape(np.zeros(4))

    gpp = GPParams(n_mean=2, n_corr=3, nugget="adaptive")
    
    assert gpp.same_shape(GPParams(n_mean=2, n_corr=3, nugget="adaptive"))
    assert not gpp.same_shape(GPParams(n_mean=1, n_corr=3, nugget="adaptive"))
    assert not gpp.same_shape(GPParams(n_mean=2, n_corr=2, nugget="adaptive"))
    assert not gpp.same_shape(GPParams(n_mean=2, n_corr=3, nugget="fit"))
    assert gpp.same_shape(np.zeros(4))
    assert not gpp.same_shape(np.zeros(7))
    
    with pytest.raises(ValueError):
        gpp.same_shape([])

def test_GPParams_str():
    "Test the str method of GPParams doesn't raise an error"
    
    str(GPParams())<|MERGE_RESOLUTION|>--- conflicted
+++ resolved
@@ -58,11 +58,7 @@
     
     gpp = GPParams(n_mean=2, n_corr=3, nugget="pivot")
     
-<<<<<<< HEAD
-    assert gpp.n_data == 4
-=======
     assert gpp.n_params == 4
->>>>>>> 95b88791
     
     gpp = GPParams(n_mean=2, n_corr=3, nugget=1.e-5)
     
