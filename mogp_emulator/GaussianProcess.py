import numpy as np
from mogp_emulator.MeanFunction import MeanFunction, MeanBase
from mogp_emulator.Kernel import Kernel, SquaredExponential, Matern52
from mogp_emulator.Priors import Prior
from scipy import linalg
from scipy.optimize import OptimizeResult
<<<<<<< HEAD
from mogp_emulator.linalg import jit_cholesky, pivot_cholesky, pivot_cho_solve


class GaussianProcessBase(object):
    pass


class GaussianProcess(GaussianProcessBase):
    """Implementation of a Gaussian Process Emulator.

    This class provides a representation of a Gaussian Process
    Emulator. It contains methods for fitting the GP to a given set of
    hyperparameters, computing the negative log marginal likelihood
    plus prior (so negative log posterior) and its derivatives, and
    making predictions on unseen data. Note that routines to estimate
    hyperparameters are not included in the class definition, and are
    instead provided externally to facilitate implementation of high
    performance versions.

    The required arguments to initialize a GP is a set of training
    data consisting of the inputs and targets for each of those
    inputs. These must be numpy arrays whose first axis is of the same
    length. Targets must be a 1D array, while inputs can be 2D or
    1D. If inputs is 1D, then it is assumed that the length of the
    second axis is unity.

    Optional arguments are the particular mean function to use
    (default is zero mean), the covariance kernel to use (default is
    the squared exponential covariance), a list of prior distributions
    for each hyperparameter (default is no prior information on any
    hyperparameters) and the method for handling the nugget parameter.
    The nugget is additional "noise" that is added to the diagonal of
    the covariance kernel as a variance. This nugget can represent
    uncertainty in the target values themselves, or simply be used to
    stabilize the numerical inversion of the covariance matrix. The
    nugget can be fixed (a non-negative float), can be found
    adaptively (by passing the string ``"adaptive"`` to make the noise
    only as large as necessary to successfully invert the covariance
    matrix), can be fit as a hyperparameter (by passing the string
    ``"fit"``), or pivoting can be used to ignore any collinear matrix
    rows and ensure a zero nugget is used (by passing the string
    ``"pivot"``).

    The internal emulator structure involves arrays for the inputs,
    targets, and hyperparameters.  Other useful information are the
    number of training examples ``n``, the number of input parameters
    ``D``, and the number of hyperparameters ``n_params``. These
    parameters can be obtained externally by accessing these
    attributes

=======
from mogp_emulator.linalg.cholesky import jit_cholesky

class GaussianProcess(object):
    """
    Implementation of a Gaussian Process Emulator.

    This class provides a representation of a Gaussian Process Emulator. It contains
    methods for fitting the GP to a given set of hyperparameters, computing the
    negative log marginal likelihood plus prior (so negative log posterior) and its
    derivatives, and making predictions on unseen data. Note that routines to
    estimate hyperparameters are not included in the class definition, and are instead
    provided externally to facilitate implementation of high performance versions.

    The required arguments to initialize a GP is a set of training data consisting
    of the inputs and targets for each of those inputs. These must be numpy arrays
    whose first axis is of the same length. Targets must be a 1D array, while inputs
    can be 2D or 1D. If inputs is 1D, then it is assumed that the length of the second
    axis is unity.

    Optional arguments are the particular mean function to use (default is zero mean),
    the covariance kernel to use (default is the squared exponential covariance),
    a list of prior distributions for each hyperparameter (default is no prior information
    on any hyperparameters) and the method for handling the nugget parameter.
    The nugget is additional "noise" that is added to the diagonal of the covariance
    kernel as a variance. This nugget can represent uncertainty in the target values
    themselves, or simply be used to stabilize the numerical inversion of the covariance
    matrix. The nugget can be fixed (a non-negative float), can be found adaptively
    (by passing the string ``"adaptive"`` to make the noise only as large as necessary
    to successfully invert the covariance matrix), or can be fit as a hyperparameter
    (by passing the string ``"fit"``).

    The internal emulator structure involves arrays for the inputs, targets, and hyperparameters.
    Other useful information are the number of training examples ``n``, the number of input
    parameters ``D``, and the number of hyperparameters ``n_params``. These parameters can
    be obtained externally by accessing these attributes

>>>>>>> ecec9ea9
    Example: ::

        >>> import numpy as np
        >>> from mogp_emulator import GaussianProcess
        >>> x = np.array([[1., 2., 3.], [4., 5., 6.]])
        >>> y = np.array([4., 6.])
        >>> gp = GaussianProcess(x, y)
        >>> print(gp)
        Gaussian Process with 2 training examples and 3 input variables
        >>> gp.n
        2
        >>> gp.D
        3
        >>> gp.n_params
        5
        >>> gp.fit(np.zeros(gp.n_params))
        >>> x_predict = np.array([[2., 3., 4.], [7., 8., 9.]])
        >>> gp.predict(x_predict)
        (array([4.74687618, 6.84934016]), array([0.01639298, 1.05374973]),
        array([[8.91363045e-05, 7.18827798e-01, 3.74439445e-16],
               [4.64005897e-06, 3.74191346e-02, 1.94917337e-17]]))

    """
    def __init__(self, inputs, targets, mean=None, kernel=SquaredExponential(), priors=None,
                 nugget="adaptive", inputdict = {}, use_patsy=True):
<<<<<<< HEAD
        """Create a new GaussianProcess Emulator

        Creates a new GaussianProcess Emulator from either the input
        data and targets to be fit and optionally a mean function,
        covariance kernel, and nugget parameter/method.

        Required arguments are numpy arrays ``inputs`` and
        ``targets``, described below.  Additional arguments are
        ``mean`` to specify the mean function (default is ``None`` for
        zero mean), ``kernel`` to specify the covariance kernel
        (default is the squared exponential kernel), ``priors`` to
        indicate prior distributions on the hyperparameters, and
        ``nugget`` to specify how the nugget parameter is handled (see
        below; default is to fit the nugget adaptively).

        ``inputs`` is a 2D array-like object holding the input data,
        whose shape is ``n`` by ``D``, where ``n`` is the number of
        training examples to be fit and ``D`` is the number of input
        variables to each simulation. If ``inputs`` is a 1D array, it
        is assumed that ``D = 1``.

        ``targets`` is the target data to be fit by the emulator, also
        held in an array-like object. This must be a 1D array of
        length ``n``.

        ``prior`` must be a list of length ``n_params`` whose elements
        are either ``Prior``-derived objects or ``None``.  Each
        element is used as the prior for the corresponding parameter
        (with ``None`` indicating an uninformative prior).  Passing
        the empty list or ``None`` as this argument (in its entirety)
        may be used as an abbreviation for a list of ``n_params``
        where all list elements are ``None``.

        ``nugget`` controls how additional noise is added to the
        emulator targets when fitting.  This can be specified in
        several ways. If a string is provided, it can take the values
        of ``"adaptive"`` or ``"fit"``, which indicate that the nugget
        will be chosen in the fitting process. The nugget can also be
        chosen as part of the fitting process, with three options for
        nugget handling: ``"adaptive"`` means that the nugget will be
        made only as large as necessary to invert the covariance
        matrix, ``"fit"`` means that the nugget will be treated as a
        hyperparameter to be optimized, and ``"pivot"`` indicates that
        pivoting will be used to ignore any collinear rows and ensure
        use of a nugget of zero. Alternatively, a non-negative float
        can be used to specify a fixed noise level. If no value is
        specified for the ``nugget`` parameter, ``"adaptive"`` is the
        default.


        :param inputs: Numpy array holding emulator input
                       parameters. Must be 1D with length ``n`` or 2D
                       with shape ``n`` by ``D``, where ``n`` is the
                       number of training examples and ``D`` is the
                       number of input parameters for each output.
                       :type inputs: ndarray
        :param targets: Numpy array holding emulator targets. Must be
                        1D with length ``n``
        :type targets: ndarray
        :param mean: Mean function to be used (optional, default is
                     ``None`` for a zero mean)
        :type mean: None or MeanFunction
        :param kernel: Covariance kernel to be used (optional, default
                     is Squared Exponential) Can provide either a
                     ``Kernel`` object or a string matching the kernel
                     type to be used.
        :type kernel: Kernel or str
        :param priors: List of priors to be used. Must be None
                     (default) or an empty list (indicates
                     uninformative priors) or list of length
                     ``n_params``.  Any parameter for which you wish
                     to specify an uninformative prior, pass
                     ``None``. Number of parameters is the number of
                     parameters in the mean function plus ``D + 2``
                     (one correlation length per input plus a
                     covariance scale and a nugget). If the nugget
                     will not be fit, the list can have length
                     ``n_params - 1``.
        :type priors: list or None
        :param nugget: Noise to be added to the diagonal, specified as
                     a string or a float.  A non-negative float
                     specifies the noise level explicitly, while a
                     string indicates that the nugget will be found
                     via fitting, either as ``"adaptive"``, ``"fit"``,
                     or ``"pivot"`` (see above for a
                     description). Default is ``"adaptive"``.
=======
        """
        Create a new GaussianProcess Emulator

        Creates a new GaussianProcess Emulator from either the input data and targets to be fit and
        optionally a mean function, covariance kernel, and nugget parameter/method.

        Required arguments are numpy arrays ``inputs`` and ``targets``, described below.
        Additional arguments are ``mean`` to specify the mean function (default is
        ``None`` for zero mean), ``kernel`` to specify the covariance kernel (default
        is the squared exponential kernel), ``priors`` to indicate prior distributions
        on the hyperparameters, and ``nugget`` to specify how the nugget
        parameter is handled (see below; default is to fit the nugget adaptively).

        ``inputs`` is a 2D array-like object holding the input data, whose shape is
        ``n`` by ``D``, where ``n`` is the number of training examples to be fit and ``D``
        is the number of input variables to each simulation. If ``inputs`` is a 1D array,
        it is assumed that ``D = 1``.

        ``targets`` is the target data to be fit by the emulator, also held in an array-like
        object. This must be a 1D array of length ``n``.

        ``prior`` must be a list of length ``n_params`` whose elements are either ``Prior``-derived
        objects or ``None``.  Each element is used as the prior for the corresponding parameter (with
        ``None`` indicating an uninformative prior).  Passing the empty list or ``None`` as this
        argument (in its entirety) may be used as an abbreviation for a list of ``n_params`` where
        all list elements are ``None``.

        ``nugget`` controls how additional noise is added to the emulator targets when fitting.
        This can be specified in several ways. If a string is provided, it can take the
        values of ``"adaptive"`` or ``"fit"``, which indicate that the nugget will be
        chosen in the fitting process. ``"adaptive"`` means that the nugget will be made only
        as large as necessary to invert the covariance matrix, while ``"fit"`` means that
        the nugget will be treated as a hyperparameter to be optimized. Alternatively,
        a non-negative float can be used to specify a fixed noise level. If no value is
        specified for the ``nugget`` parameter, ``"adaptive"`` is the default.


        :param inputs: Numpy array holding emulator input parameters. Must be 1D with length
                       ``n`` or 2D with shape ``n`` by ``D``, where ``n`` is the number of
                       training examples and ``D`` is the number of input parameters for
                       each output.
        :type inputs: ndarray
        :param targets: Numpy array holding emulator targets. Must be 1D with length ``n``
        :type targets: ndarray
        :param mean: Mean function to be used (optional, default is ``None`` for a zero mean)
        :type mean: None or MeanFunction
        :param kernel: Covariance kernel to be used (optional, default is Squared Exponential)
                       Can provide either a ``Kernel`` object or a string matching the
                       kernel type to be used.
        :type kernel: Kernel or str
        :param priors: List of priors to be used. Must be None (default) or an empty list
                       (indicates uninformative priors) or list of length ``n_params``.
                       Any parameter for which you wish to specify an uninformative prior,
                       pass ``None``. Number of parameters is the number of parameters in
                       the mean function plus ``D + 2`` (one correlation length per input
                       plus a covariance scale and a nugget). If the nugget will not be fit,
                       the list can have length ``n_params - 1``.
        :type priors: list or None
        :param nugget: Noise to be added to the diagonal, specified as a string or a float.
                       A non-negative float specifies the noise level explicitly, while a string
                       indicates that the nugget will be found via fitting, either as ``"adaptive"``
                       or ``"fit"`` (see above for a description). Default is ``"adaptive"``.
>>>>>>> ecec9ea9
        :type nugget: float or str
        :returns: New ``GaussianProcess`` instance
        :rtype: GaussianProcess

        """
        inputs = np.array(inputs)
        if inputs.ndim == 1:
            inputs = np.reshape(inputs, (-1, 1))
        assert inputs.ndim == 2

        targets = np.array(targets)
        assert targets.ndim == 1
        assert targets.shape[0] == inputs.shape[0]

        if not issubclass(type(mean), MeanBase):
            if not (mean is None or isinstance(mean, str)):
                raise ValueError("provided mean function must be a subclass of MeanFunction,"+
                                 " a string formula, or None")

        if isinstance(kernel, str):
            if kernel == "SquaredExponential":
                kernel = SquaredExponential()
            elif kernel == "Matern52":
                kernel = Matern52()
            else:
                raise ValueError("provided kernel '{}' not a supported kernel type".format(kernel))
        if not issubclass(type(kernel), Kernel):
            raise ValueError("provided kernel is not a subclass of Kernel")

        self._inputs = inputs
        self._targets = targets

        if not issubclass(type(mean), MeanBase):
            self.mean = MeanFunction(mean, inputdict, use_patsy)
        else:
            self.mean = mean

        self.kernel = kernel

        self.nugget = nugget

        self.priors = priors

        self._theta = None

    @property
    def inputs(self):
<<<<<<< HEAD
        """
        Returns inputs for the emulator as a numpy array

        :returns: Emulator inputs, 2D array with shape ``(n, D)``
        :rtype: ndarray
        """
        return self._inputs

    @property
    def targets(self):
        """
        Returns targets for the emulator as a numpy array

        :returns: Emulator targets, 1D array with shape ``(n,)``
        :rtype: ndarray
        """
        return self._targets

=======
        """
        Returns inputs for the emulator as a numpy array

        :returns: Emulator inputs, 2D array with shape ``(n, D)``
        :rtype: ndarray
        """
        return self._inputs

    @property
    def targets(self):
        """
        Returns targets for the emulator as a numpy array

        :returns: Emulator targets, 1D array with shape ``(n,)``
        :rtype: ndarray
        """
        return self._targets

>>>>>>> ecec9ea9
    @property
    def n(self):
        """
        Returns number of training examples for the emulator

        :returns: Number of training examples for the emulator object
        :rtype: int
        """

        return self.inputs.shape[0]

    @property
    def D(self):
        """
        Returns number of inputs for the emulator

        :returns: Number of inputs for the emulator object
        :rtype: int
        """

        return self.inputs.shape[1]

    @property
    def n_params(self):
<<<<<<< HEAD
        """Returns number of hyperparameters

        Returns the number of hyperparameters for the emulator. The
        number depends on the choice of mean function, covariance
        function, and nugget strategy, and possibly the number of
        inputs for certain choices of the mean function.

        :returns: Number of hyperparameters
        :rtype: int

        """
=======
        """
        Returns number of hyperparameters

        Returns the number of hyperparameters for the emulator. The number depends on the
        choice of mean function, covariance function, and nugget strategy, and possibly the
        number of inputs for certain choices of the mean function.

        :returns: Number of hyperparameters
        :rtype: int
        """
>>>>>>> ecec9ea9

        return self.mean.get_n_params(self.inputs) + self.D + 2

    @property
    def nugget_type(self):
<<<<<<< HEAD
        """Returns method used to select nugget parameter

        Returns a string indicating how the nugget parameter is
        treated, either ``"adaptive"``, ``"pivot"``, ``"fit"``, or
        ``"fixed"``. This is automatically set when changing the
        ``nugget`` property.

        :returns: Current nugget fitting method
        :rtype: str

        """
        return self._nugget_type

    @property
    def nugget(self):
        """Returns emulator nugget parameter

        Returns current value of the nugget parameter. If the nugget
        is to be selected adaptively, by pivoting, or by fitting the
        emulator and the nugget has not been fit, returns ``None``.
=======
        """
        Returns method used to select nugget parameter

        Returns a string indicating how the nugget parameter is treated, either ``"adaptive"``,
        ``"fit"``, or ``"fixed"``. This is automatically set when changing the ``nugget``
        property.

        :returns: Current nugget fitting method
        :rtype: str
        """
        return self._nugget_type

    @property
    def nugget(self):
        """
        Returns emulator nugget parameter

        Returns current value of the nugget parameter. If the nugget is to be selected
        adaptively or by fitting the emulator and the nugget has not been fit,
        returns ``None``.
>>>>>>> ecec9ea9

        :returns: Current nugget value, either a float or ``None``
        :rtype: float or None

<<<<<<< HEAD
        The ``nugget`` parameter controls how noise is added to the
        covariance matrix in order to stabilize the inversion or
        smooth the emulator predictions. If ``nugget`` is a
        non-negative float, then that particular value is used for the
        nugget. Note that setting this parameter to be zero enforces
        that the emulator strictly interpolates between
        points. Alternatively, a string can be provided. A value of
        ``"fit"`` means that the nugget is treated as a
        hyperparameter, and is the last entry in the ``theta``
        array. Alternatively, if ``nugget`` is set to be
        ``"adaptive"``, the fitting routine will adaptively make the
        noise parameter as large as is needed to ensure that the
        emulator can be fit. Finally, pivoting can be selected by
        setting to ``"pivot"``, which will ignore any collinear rows
        in the covariance matrix.

        Internally, this modifies both the way the nugget is chosen
        (which can be determined via the ``nugget_type`` property) and
        the value itself (the ``nugget`` property)

        :param nugget: Noise to be added to the diagonal, specified as
                       a string or a float.  A non-negative float
                       specifies the noise level explicitly, while a
                       string indicates that the nugget will be found
                       via fitting, either as ``"adaptive"``,
                       ``"pivot"``, or ``"fit"`` (see above for a
                       description).
=======
        The ``nugget`` parameter controls how noise is added to the covariance matrix in order to
        stabilize the inversion or smooth the emulator predictions. If ``nugget`` is a non-negative
        float, then that particular value is used for the nugget. Note that setting this parameter
        to be zero enforces that the emulator strictly interpolates between points. Alternatively,
        a string can be provided. A value of ``"fit"`` means that the nugget is treated as a
        hyperparameter, and is the last entry in the ``theta`` array. Alternatively, if ``nugget``
        is set to be ``"adaptive"``, the fitting routine will adaptively make the noise parameter
        as large as is needed to ensure that the emulator can be fit.

        Internally, this modifies both the way the nugget is chosen (which can be determined
        via the ``nugget_type`` property) and the value itself (the ``nugget`` property)

        :param nugget: Noise to be added to the diagonal, specified as a string or a float.
                       A non-negative float specifies the noise level explicitly, while a string
                       indicates that the nugget will be found via fitting, either as ``"adaptive"``
                       or ``"fit"`` (see above for a description).
        :type nugget: float or str
        :returns: None
        :rtype: None
        """

        return self._nugget

    @nugget.setter
    def nugget(self, nugget):
        """
        Set the nugget parameter for the emulator

        Method for changing the ``nugget`` parameter for the emulator. When a new emulator is
        initilized, this is set to None.

        The ``nugget`` parameter controls how noise is added to the covariance matrix in order to
        stabilize the inversion or smooth the emulator predictions. If ``nugget`` is a non-negative
        float, then that particular value is used for the nugget. Note that setting this parameter
        to be zero enforces that the emulator strictly interpolates between points. Alternatively,
        a string can be provided. A value of ``"fit"`` means that the nugget is treated as a
        hyperparameter, and is the last entry in the ``theta`` array. Alternatively, if ``nugget``
        is set to be ``"adaptive"``, the fitting routine will adaptively make the noise parameter
        as large as is needed to ensure that the emulator can be fit.

        Internally, this modifies both the way the nugget is chosen (which can be determined
        via the ``nugget_type`` property) and the value itself (the ``nugget`` property)

        :param nugget: Noise to be added to the diagonal, specified as a string or a float.
                       A non-negative float specifies the noise level explicitly, while a string
                       indicates that the nugget will be found via fitting, either as ``"adaptive"``
                       or ``"fit"`` (see above for a description).
>>>>>>> ecec9ea9
        :type nugget: float or str
        :returns: None
        :rtype: None
        """

<<<<<<< HEAD
        return self._nugget

    @nugget.setter
    def nugget(self, nugget):
        """Set the nugget parameter for the emulator

        Method for changing the ``nugget`` parameter for the
        emulator. When a new emulator is initilized, this is set to
        None.

        The ``nugget`` parameter controls how noise is added to the
        covariance matrix in order to stabilize the inversion or
        smooth the emulator predictions. If ``nugget`` is a
        non-negative float, then that particular value is used for the
        nugget. Note that setting this parameter to be zero enforces
        that the emulator strictly interpolates between
        points. Alternatively, a string can be provided. A value of
        ``"fit"`` means that the nugget is treated as a
        hyperparameter, and is the last entry in the ``theta``
        array. Alternatively, if ``nugget`` is set to be
        ``"adaptive"``, the fitting routine will adaptively make the
        noise parameter as large as is needed to ensure that the
        emulator can be fit. Finally, pivoting can be selected by
        setting to ``"pivot"``, which will ignore any collinear rows
        in the covariance matrix.

        Internally, this modifies both the way the nugget is chosen
        (which can be determined via the ``nugget_type`` property) and
        the value itself (the ``nugget`` property)

        :param nugget: Noise to be added to the diagonal, specified as
                       a string or a float.  A non-negative float
                       specifies the noise level explicitly, while a
                       string indicates that the nugget will be found
                       via fitting, either as ``"adaptive"``,
                       ``"pivot"``, or ``"fit"`` (see above for a
                       description).
        :type nugget: float or str
        :returns: None
        :rtype: None

        """

=======
>>>>>>> ecec9ea9
        if not isinstance(nugget, (str, float)):
            try:
                nugget = float(nugget)
            except TypeError:
                raise TypeError("nugget parameter must be a string or a non-negative float")

        if isinstance(nugget, str):
            if nugget == "adaptive":
                self._nugget_type = "adaptive"
            elif nugget == "fit":
                self._nugget_type = "fit"
<<<<<<< HEAD
            elif nugget == "pivot":
                self._nugget_type = "pivot"
            else:
                raise ValueError("bad value of nugget, must be a float or 'adaptive', 'pivot', or 'fit'")
=======
            else:
                raise ValueError("bad value of nugget, must be a float or 'adaptive' or 'fit'")
>>>>>>> ecec9ea9
            self._nugget = None
        else:
            if nugget < 0.:
                raise ValueError("nugget parameter must be non-negative")
            self._nugget_type = "fixed"
            self._nugget = float(nugget)

    @property
    def theta(self):
<<<<<<< HEAD
        """Returns emulator hyperparameters

        Returns current hyperparameters for the emulator as a numpy
        array if they have been fit.  If no parameters have been fit,
        returns ``None``. Note that the number of parameters depends
        on the mean function, so the length of this array will vary
        across instances.

        :returns: Current parameter values (numpy array of length
                  ``n_params``), or ``None`` if the parameters have
                  not been fit.
        :rtype: ndarray or None

        When set, pre-calculates the matrices needed to compute the
        log-likelihood and its derivatives and make subsequent
        predictions. This is called any time the hyperparameter values
        are changed in order to ensure that all the information is
        needed to evaluate the log-likelihood and its derivatives,
        which are needed when fitting the optimal hyperparameters.

        The method computes the mean function and covariance matrix
        and inverts the covariance matrix using the method specified
        by the value of ``nugget``. The factorized matrix and the
        product of the inverse with the difference between the targets
        and the mean are cached for later use, and the negative
        marginal log-likelihood is also cached.  This method has no
        return value, but it does modify the state of the object.

        :param theta: Values of the hyperparameters to use in
                      fitting. Must be a numpy array with length
                      ``n_params``
=======
        """
        Returns emulator hyperparameters

        Returns current hyperparameters for the emulator as a numpy array if they have been fit.
        If no parameters have been fit, returns ``None``. Note that the number of parameters
        depends on the mean function, so the length of this array will vary across instances.

        :returns: Current parameter values (numpy array of length ``n_params``), or ``None`` if the
                  parameters have not been fit.
        :rtype: ndarray or None

        When set, pre-calculates the matrices needed to compute the log-likelihood and its derivatives
        and make subsequent predictions. This is called any time the hyperparameter values are
        changed in order to ensure that all the information is needed to evaluate the
        log-likelihood and its derivatives, which are needed when fitting the optimal
        hyperparameters.

        The method computes the mean function and covariance matrix and inverts the covariance
        matrix using the method specified by the value of ``nugget``. The factorized matrix
        and the product of the inverse with the difference between the targets and the mean
        are cached for later use, and the negative marginal log-likelihood is also cached.
        This method has no return value, but it does modify the state of the object.

        :param theta: Values of the hyperparameters to use in fitting. Must be a numpy
                      array with length ``n_params``
>>>>>>> ecec9ea9
        :type theta: ndarray
        """

        return self._theta

    @theta.setter
    def theta(self, theta):
<<<<<<< HEAD
        """Fits the emulator and sets the parameters (property-based setter alias for ``fit``)

        Pre-calculates the matrices needed to compute the
        log-likelihood and its derivatives and make subsequent
        predictions. This is called any time the hyperparameter values
        are changed in order to ensure that all the information is
        needed to evaluate the log-likelihood and its derivatives,
        which are needed when fitting the optimal hyperparameters.

        The method computes the mean function and covariance matrix
        and inverts the covariance matrix using the method specified
        by the value of ``nugget``. The factorized matrix and the
        product of the inverse with the difference between the targets
        and the mean are cached for later use, and the negative
        marginal log-likelihood is also cached.  This method has no
        return value, but it does modify the state of the object.

        :param theta: Values of the hyperparameters to use in
                      fitting. Must be a numpy array with length
                      ``n_params``
        :type theta: ndarray
        :returns: None
        """
        if theta is None:
            self._theta = None
            self.current_logpost = None
        else:
            self.fit(theta)

    @property
    def priors(self):
        """The current list priors used in computing the log posterior

        To set the priors, must be a list or ``None``. Entries can be
        ``None`` or a subclass of ``Prior``.  ``None`` indicates weak
        prior information. An empty list or ``None`` means all
        uninformative priors. Otherwise list should have the same
        length as the number of hyperparameters, or alternatively can
        be one shorter than the number of hyperparameters if
        ``nugget_type`` is ``"adaptive"``, ``"pivot"`` or ``"fixed"``
        meaning that the nugget hyperparameter is not fit but is
        instead fixed or found adaptively. If the nugget
        hyperparameter is not fit, the prior for the nugget will
        automatically be set to ``None`` even if a distribution is
        provided.

=======
        """
        Fits the emulator and sets the parameters (property-based setter alias for ``fit``)

        Pre-calculates the matrices needed to compute the log-likelihood and its derivatives
        and make subsequent predictions. This is called any time the hyperparameter values are
        changed in order to ensure that all the information is needed to evaluate the
        log-likelihood and its derivatives, which are needed when fitting the optimal
        hyperparameters.

        The method computes the mean function and covariance matrix and inverts the covariance
        matrix using the method specified by the value of ``nugget``. The factorized matrix
        and the product of the inverse with the difference between the targets and the mean
        are cached for later use, and the negative marginal log-likelihood is also cached.
        This method has no return value, but it does modify the state of the object.

        :param theta: Values of the hyperparameters to use in fitting. Must be a numpy
                      array with length ``n_params``
        :type theta: ndarray
        :returns: None
        """
        self.fit(theta)

    @property
    def priors(self):
        """
        The current list priors used in computing the log posterior

        To set the priors, must be a list or ``None``. Entries can be ``None`` or a subclass of ``Prior``.
        ``None`` indicates weak prior information. An empty list or ``None`` means all uninformative
        priors. Otherwise list should have the same length as the number of hyperparameters,
        or alternatively can be one shorter than the number of hyperparameters
        if ``nugget_type`` is ``"adaptive"`` or ``"fixed"`` meaning that the nugget hyperparameter
        is not fit but is instead fixed or found adaptively. If the nugget hyperparameter is not fit,
        the prior for the nugget will automatically be set to ``None`` even if a distribution is
        provided.
>>>>>>> ecec9ea9
        """
        return self._priors

    @priors.setter
    def priors(self, priors):
<<<<<<< HEAD
        """Sets the priors to a list of prior objects/None

        Sets the priors, must be a list or ``None``. Entries can be
        ``None`` or a subclass of ``Prior``.  ``None`` indicates weak
        prior information. An empty list or ``None`` means all
        uninformative priors. Otherwise list should have the same
        length as the number of hyperparameters, or alternatively can
        be one shorter than the number of hyperparameters if
        ``nugget_type`` is ``"adaptive"``,``"pivot"``, or ``"fixed"``
        meaning that the nugget hyperparameter is not fit but is
        instead fixed or found adaptively. If the nugget
        hyperparameter is not fit, the prior for the nugget will
        automatically be set to ``None`` even if a distribution is
=======
        """
        Sets the priors to a list of prior objects/None

        Sets the priors, must be a list or ``None``. Entries can be ``None`` or a subclass of ``Prior``.
        ``None`` indicates weak prior information. An empty list or ``None`` means all uninformative
        priors. Otherwise list should have the same length as the number of hyperparameters,
        or alternatively can be one shorter than the number of hyperparameters
        if ``nugget_type`` is ``"adaptive"`` or ``"fixed"`` meaning that the nugget hyperparameter
        is not fit but is instead fixed or found adaptively. If the nugget hyperparameter is not fit,
        the prior for the nugget will automatically be set to ``None`` even if a distribution is
>>>>>>> ecec9ea9
        provided.
        """

        if priors is None:
            priors = []

        if not isinstance(priors, list):
            raise TypeError("priors must be a list of Prior-derived objects")

        if len(priors) == 0:
            priors = self.n_params*[None]

<<<<<<< HEAD
        if self.nugget_type in ["adaptive", "fixed", "pivot"]:
=======
        if self.nugget_type in ["adaptive", "fixed"]:
>>>>>>> ecec9ea9
            if len(priors) == self.n_params - 1:
                priors.append(None)

        if not len(priors) == self.n_params:
            raise ValueError("bad length for priors; must have length n_params")

<<<<<<< HEAD
        if self.nugget_type in ["adaptive", "fixed", "pivot"]:
=======
        if self.nugget_type in ["adaptive", "fixed"]:
>>>>>>> ecec9ea9
            if not priors[-1] is None:
                priors[-1] = None

        for p in priors:
            if not p is None and not issubclass(type(p), Prior):
                raise TypeError("priors must be a list of Prior-derived objects")

        self._priors = list(priors)


    def get_K_matrix(self):
<<<<<<< HEAD
        """Returns current value of the covariance matrix as a numpy
        array. Does not include the nugget parameter, as this is
        dependent on how the nugget is fit.

=======
        """
        Returns current value of the covariance matrix as a numpy array. Does not include the nugget
        parameter, as this is dependent on how the nugget is fit.
>>>>>>> ecec9ea9
        """
        switch = self.mean.get_n_params(self.inputs)

        return self.kernel.kernel_f(self.inputs, self.inputs, self.theta[switch:-1])

    def fit(self, theta):
<<<<<<< HEAD
        """Fits the emulator and sets the parameters

        Pre-calculates the matrices needed to compute the
        log-likelihood and its derivatives and make subsequent
        predictions. This is called any time the hyperparameter values
        are changed in order to ensure that all the information is
        needed to evaluate the log-likelihood and its derivatives,
        which are needed when fitting the optimal hyperparameters.

        The method computes the mean function and covariance matrix
        and inverts the covariance matrix using the method specified
        by the value of ``nugget_type``. The factorized matrix and the
        product of the inverse with the difference between the targets
        and the mean are cached for later use, and the negative
        marginal log-likelihood is also cached.  This method has no
        return value, but it does modify the state of the object.

        :param theta: Values of the hyperparameters to use in
                      fitting. Must be a numpy array with length
                      ``n_params``
=======
        """
        Fits the emulator and sets the parameters

        Pre-calculates the matrices needed to compute the log-likelihood and its derivatives
        and make subsequent predictions. This is called any time the hyperparameter values are
        changed in order to ensure that all the information is needed to evaluate the
        log-likelihood and its derivatives, which are needed when fitting the optimal
        hyperparameters.

        The method computes the mean function and covariance matrix and inverts the covariance
        matrix using the method specified by the value of ``nugget_type``. The factorized matrix
        and the product of the inverse with the difference between the targets and the mean
        are cached for later use, and the negative marginal log-likelihood is also cached.
        This method has no return value, but it does modify the state of the object.

        :param theta: Values of the hyperparameters to use in fitting. Must be a numpy
                      array with length ``n_params``
>>>>>>> ecec9ea9
        :type theta: ndarray
        :returns: None
        """

        theta = np.array(theta)

        assert theta.shape == (self.n_params,), "bad shape for hyperparameters"

        self._theta = theta

        switch = self.mean.get_n_params(self.inputs)

        m = self.mean.mean_f(self.inputs, self.theta[:switch])
        Q = self.kernel.kernel_f(self.inputs, self.inputs, self.theta[switch:-1])

        if self.nugget_type == "adaptive":
            self.L, self._nugget = jit_cholesky(Q)
<<<<<<< HEAD
            self.P = np.arange(0, self.n)
        elif self.nugget_type == "pivot":
            self.L, self.P = pivot_cholesky(Q)
            self._nugget = 0.
=======
>>>>>>> ecec9ea9
        else:
            if self.nugget_type == "fit":
                self._nugget = np.exp(self.theta[-1])
            Q += self._nugget*np.eye(self.n)
            self.L = linalg.cholesky(Q, lower=True)
<<<<<<< HEAD
            self.P = np.arange(0, self.n)

        self.invQt = pivot_cho_solve(self.L, self.P, self.targets - m)
=======

        self.invQt = linalg.cho_solve((self.L, True), self.targets - m)
>>>>>>> ecec9ea9

        self.current_logpost = 0.5*(2.0*np.sum(np.log(np.diag(self.L))) +
                                    np.dot(self.targets - m, self.invQt) +
                                    self.n*np.log(2. * np.pi))

        for i in range(self.n_params):
            if not self._priors[i] is None:
                self.current_logpost -= self._priors[i].logp(self.theta[i])


    def logposterior(self, theta):
<<<<<<< HEAD
        """Calculate the negative log-posterior at a particular value of the hyperparameters

        Calculate the negative log-posterior for the given set of
        parameters. Calling this method sets the parameter values and
        computes the needed inverse matrices in order to evaluate the
        log-posterior and its derivatives. In addition to returning
        the log-posterior value, it stores the current value of the
        hyperparameters and log-posterior in attributes of the object.

        :param theta: Value of the hyperparameters. Must be array-like
                      with shape ``(n_params,)``
=======
        """
        Calculate the negative log-posterior at a particular value of the hyperparameters

        Calculate the negative log-posterior for the given set of parameters. Calling this
        method sets the parameter values and computes the needed inverse matrices in order
        to evaluate the log-posterior and its derivatives. In addition to returning the
        log-posterior value, it stores the current value of the hyperparameters and
        log-posterior in attributes of the object.

        :param theta: Value of the hyperparameters. Must be array-like with shape ``(n_params,)``
>>>>>>> ecec9ea9
        :type theta: ndarray
        :returns: negative log-posterior
        :rtype: float

        """

        if self.theta is None or not np.allclose(theta, self.theta, rtol=1.e-10, atol=1.e-15):
            self.fit(theta)

        return self.current_logpost

    def logpost_deriv(self, theta):
<<<<<<< HEAD
        """Calculate the partial derivatives of the negative log-posterior

        Calculate the partial derivatives of the negative
        log-posterior with respect to the hyperparameters. Note that
        this function is normally used only when fitting the
        hyperparameters, and it is not needed to make predictions.

        During normal use, the ``logpost_deriv`` method is called
        after evaluating the ``logposterior`` method. The
        implementation takes advantage of this by reusing cached
        results, as the factorized covariance matrix is expensive to
        compute and is used by the ``logposterior``,
        ``logpost_deriv``, and ``logpost_hessian`` methods.  If the
        function is evaluated with a different set of parameters than
        was previously used to set the log-posterior, the method calls
        ``fit`` (and subsequently resets the cached information).

        :param theta: Value of the hyperparameters. Must be array-like
                      with shape ``(n_params,)``
        :type theta: ndarray
        :returns: partial derivatives of the negative log-posterior
                  with respect to the hyperparameters (array with
                  shape ``(n_params,)``)
=======
        """
        Calculate the partial derivatives of the negative log-posterior

        Calculate the partial derivatives of the negative log-posterior with respect to
        the hyperparameters. Note that this function is normally used only when fitting
        the hyperparameters, and it is not needed to make predictions.

        During normal use, the ``loglike_deriv`` method is called after evaluating the
        ``logposterior`` method. The implementation takes advantage of this by reusing
        cached results, as the factorized covariance matrix is expensive to compute and is
        used by the ``logposterior``, ``logpost_deriv``, and ``logpost_hessian`` methods.
        If the function is evaluated with a different set of parameters than was previously
        used to set the log-posterior, the method calls ``fit`` (and subsequently resets
        the cached information).

        :param theta: Value of the hyperparameters. Must be array-like with shape
                      ``(n_params,)``
        :type theta: ndarray
        :returns: partial derivatives of the negative log-posterior with respect to the
                  hyperparameters (array with shape ``(n_params,)``)
>>>>>>> ecec9ea9
        :rtype: ndarray
        """

        theta = np.array(theta)

        assert theta.shape == (self.n_params,), "bad shape for new parameters"

        if self.theta is None or not np.allclose(theta, self.theta, rtol=1.e-10, atol=1.e-15):
            self.fit(theta)

        partials = np.zeros(self.n_params)

        switch = self.mean.get_n_params(self.inputs)

        dmdtheta = self.mean.mean_deriv(self.inputs, self.theta[:switch])
        dKdtheta = self.kernel.kernel_deriv(self.inputs, self.inputs, self.theta[switch:-1])

        partials[:switch] = -np.dot(dmdtheta, self.invQt)

        for d in range(self.D + 1):
<<<<<<< HEAD
            invQ_dot_dKdtheta_trace = np.trace(pivot_cho_solve(self.L, self.P, dKdtheta[d]))
=======
            invQ_dot_dKdtheta_trace = np.trace(linalg.cho_solve((self.L, True), dKdtheta[d]))
>>>>>>> ecec9ea9
            partials[switch + d] = -0.5*(np.dot(self.invQt, np.dot(dKdtheta[d], self.invQt)) -
                                         invQ_dot_dKdtheta_trace)

        if self.nugget_type == "fit":
            nugget = np.exp(self.theta[-1])
<<<<<<< HEAD
            partials[-1] = 0.5*nugget*(np.trace(pivot_cho_solve(self.L, self.P, np.eye(self.n))) -
=======
            partials[-1] = 0.5*nugget*(np.trace(linalg.cho_solve((self.L, True), np.eye(self.n))) -
>>>>>>> ecec9ea9
                                       np.dot(self.invQt, self.invQt))

        for i in range(self.n_params):
            if not self._priors[i] is None:
                partials[i] -= self._priors[i].dlogpdtheta(self.theta[i])

        return partials

    def logpost_hessian(self, theta):
<<<<<<< HEAD
        """Calculate the Hessian of the negative log-posterior

        Calculate the Hessian of the negative log-posterior with
        respect to the hyperparameters. Note that this function is
        normally used only when fitting the hyperparameters, and it is
        not needed to make predictions. It is also used to estimate an
        appropriate step size when fitting hyperparameters using the
        lognormal approximation or MCMC sampling.

        When used in an optimization routine, the ``logpost_hessian``
        method is called after evaluating the ``logposterior``
        method. The implementation takes advantage of this by storing
        the inverse of the covariance matrix, which is expensive to
        compute and is used by the ``logposterior`` and
        ``logpost_deriv`` methods as well.  If the function is
        evaluated with a different set of parameters than was
        previously used to set the log-posterior, the method calls
        ``fit`` to compute the needed information and changes the
        cached values.

        :param theta: Value of the hyperparameters. Must be array-like
                      with shape ``(n_params,)``
        :type theta: ndarray
        :returns: Hessian of the negative log-posterior (array with
                  shape ``(n_params, n_params)``)
=======
        """
        Calculate the Hessian of the negative log-posterior

        Calculate the Hessian of the negative log-posterior with respect to
        the hyperparameters. Note that this function is normally used only when fitting
        the hyperparameters, and it is not needed to make predictions. It is also used
        to estimate an appropriate step size when fitting hyperparameters using
        the lognormal approximation or MCMC sampling.

        When used in an optimization routine, the ``logpost_hessian`` method is called after
        evaluating the ``logposterior`` method. The implementation takes advantage of
        this by storing the inverse of the covariance matrix, which is expensive to
        compute and is used by the ``logposterior`` and ``logpost_deriv`` methods as well.
        If the function is evaluated with a different set of parameters than was previously
        used to set the log-posterior, the method calls ``fit`` to compute the needed
        information and changes the cached values.

        :param theta: Value of the hyperparameters. Must be array-like with shape
                      ``(n_params,)``
        :type theta: ndarray
        :returns: Hessian of the negative log-posterior (array with shape
                  ``(n_params, n_params)``)
>>>>>>> ecec9ea9
        :rtype: ndarray

        """

        assert theta.shape == (self.n_params,), "Parameter vector must have length number of inputs + 1"

        if self.theta is None or not np.allclose(theta, self.theta, rtol=1.e-10, atol=1.e-15):
            self.fit(theta)

        hessian = np.zeros((self.n_params, self.n_params))

        switch = self.mean.get_n_params(self.inputs)

        dmdtheta = self.mean.mean_deriv(self.inputs, self.theta[:switch])
        d2mdtheta2 = self.mean.mean_hessian(self.inputs, self.theta[:switch])
        dKdtheta = self.kernel.kernel_deriv(self.inputs, self.inputs, self.theta[switch:-1])
        d2Kdtheta2 = self.kernel.kernel_hessian(self.inputs, self.inputs, self.theta[switch:-1])

        hessian[:switch, :switch] = -(np.dot(d2mdtheta2, self.invQt) -
<<<<<<< HEAD
                                      np.dot(dmdtheta, pivot_cho_solve(self.L, self.P,
                                                                        np.transpose(dmdtheta))))

        hessian[:switch, switch:-1] = np.dot(dmdtheta,
                                             pivot_cho_solve(self.L, self.P,
=======
                                      np.dot(dmdtheta, linalg.cho_solve((self.L, True),
                                                                        np.transpose(dmdtheta))))

        hessian[:switch, switch:-1] = np.dot(dmdtheta,
                                             linalg.cho_solve((self.L, True),
>>>>>>> ecec9ea9
                                                              np.transpose(np.dot(dKdtheta, self.invQt))))

        hessian[switch:-1, :switch] = np.transpose(hessian[:switch, switch:-1])

        for d1 in range(self.D + 1):
<<<<<<< HEAD
            invQ_dot_d1 = pivot_cho_solve(self.L, self.P, dKdtheta[d1])
            for d2 in range(self.D + 1):
                invQ_dot_d2 = pivot_cho_solve(self.L, self.P, dKdtheta[d2])
                invQ_dot_d1d2 = pivot_cho_solve(self.L, self.P, d2Kdtheta2[d1, d2])
=======
            invQ_dot_d1 = linalg.cho_solve((self.L, True), dKdtheta[d1])
            for d2 in range(self.D + 1):
                invQ_dot_d2 = linalg.cho_solve((self.L, True), dKdtheta[d2])
                invQ_dot_d1d2 = linalg.cho_solve((self.L, True), d2Kdtheta2[d1, d2])
>>>>>>> ecec9ea9
                term_1 = np.linalg.multi_dot([self.invQt,
                                              2.*np.dot(dKdtheta[d1], invQ_dot_d2) - d2Kdtheta2[d1, d2],
                                              self.invQt])
                term_2 = np.trace(np.dot(invQ_dot_d1, invQ_dot_d2) - invQ_dot_d1d2)
                hessian[switch + d1, switch + d2] = 0.5*(term_1 - term_2)

        if self.nugget_type == "fit":
            nugget = np.exp(self.theta[-1])
<<<<<<< HEAD
            invQinvQt = pivot_cho_solve(self.L, self.P, self.invQt)
            hessian[:switch, -1] = nugget*np.dot(dmdtheta, invQinvQt)
            for d in range(self.D + 1):
                hessian[switch + d, -1] = nugget*(np.linalg.multi_dot([self.invQt, dKdtheta[d], invQinvQt]) -
                                                  0.5*np.trace(pivot_cho_solve(self.L, self.P,
                                                                                np.dot(dKdtheta[d],
                                                                                       pivot_cho_solve(self.L, self.P,
                                                                                                        np.eye(self.n))))))

            hessian[-1, -1] = 0.5*nugget*(np.trace(pivot_cho_solve(self.L, self.P, np.eye(self.n))) -
                                                   np.dot(self.invQt, self.invQt))
            hessian[-1, -1] += nugget**2*(np.dot(self.invQt, invQinvQt) -
                                          0.5*np.trace(pivot_cho_solve(self.L, self.P,
                                                                       pivot_cho_solve(self.L, self.P,
=======
            invQinvQt = linalg.cho_solve((self.L, True), self.invQt)
            hessian[:switch, -1] = nugget*np.dot(dmdtheta, invQinvQt)
            for d in range(self.D + 1):
                hessian[switch + d, -1] = nugget*(np.linalg.multi_dot([self.invQt, dKdtheta[d], invQinvQt]) -
                                                  0.5*np.trace(linalg.cho_solve((self.L, True),
                                                                                np.dot(dKdtheta[d],
                                                                                       linalg.cho_solve((self.L, True),
                                                                                                        np.eye(self.n))))))

            hessian[-1, -1] = 0.5*nugget*(np.trace(linalg.cho_solve((self.L, True), np.eye(self.n))) -
                                                   np.dot(self.invQt, self.invQt))
            hessian[-1, -1] += nugget**2*(np.dot(self.invQt, invQinvQt) -
                                          0.5*np.trace(linalg.cho_solve((self.L, True),
                                                                        linalg.cho_solve((self.L, True),
>>>>>>> ecec9ea9
                                                                                         np.eye(self.n)))))

            hessian[-1, :-1] = np.transpose(hessian[:-1, -1])

        for i in range(self.n_params):
            if not self._priors[i] is None:
                hessian[i, i] -= self._priors[i].d2logpdtheta2(self.theta[i])

        return hessian

    def predict(self, testing, unc=True, deriv=True, include_nugget=True):
<<<<<<< HEAD
        """Make a prediction for a set of input vectors for a single set of hyperparameters

        Makes predictions for the emulator on a given set of input
        vectors. The input vectors must be passed as a ``(n_predict,
        D)``, ``(n_predict,)`` or ``(D,)`` shaped array-like object,
        where ``n_predict`` is the number of different prediction
        points under consideration and ``D`` is the number of inputs
        to the emulator. If the prediction inputs array is 1D and ``D
        == 1`` for the GP instance, then the 1D array must have shape
        ``(n_predict,)``. Otherwise, if the array is 1D it must have
        shape ``(D,)``, and the method assumes ``n_predict == 1``. The
        prediction is returned as an ``(n_predict, )`` shaped numpy
        array as the first return value from the method.

        Optionally, the emulator can also calculate the variances in
        the predictions and the derivatives with respect to each input
        parameter. If the uncertainties are computed, they are
        returned as the second output from the method as an
        ``(n_predict,)`` shaped numpy array. If the derivatives are
        computed, they are returned as the third output from the
        method as an ``(n_predict, D)`` shaped numpy array.

        The final input to the method determines if the predictive
        variance should include the nugget or not. For situations
        where the nugget represents observational error and
        predictions are estimating the true underlying function, this
        should be set to ``False``. However, most other cases should
        probably include the nugget, as the emulator is using it to
        represent some of the uncertainty in the underlying simulator,
        so the default value is ``True``.

        :param testing: Array-like object holding the points where
                        predictions will be made.  Must have shape
                        ``(n_predict, D)`` or ``(D,)`` (for a single
                        prediction)
        :type testing: ndarray

        :param unc: (optional) Flag indicating if the uncertainties
                    are to be computed.  If ``False`` the method
                    returns ``None`` in place of the uncertainty
                    array. Default value is ``True``.
        :type unc: bool
        :param deriv: (optional) Flag indicating if the derivatives
                      are to be computed.  If ``False`` the method
                      returns ``None`` in place of the derivative
                      array. Default value is ``True``.
        :type deriv: bool

        :param include_nugget: (optional) Flag indicating if the
                               nugget should be included in the
                               predictive variance. Only relevant if
                               ``unc = True``.  Default is ``True``.
        :type include_nugget: bool

        :returns: Tuple of numpy arrays holding the predictions,
                  uncertainties, and derivatives,
                  respectively. Predictions and uncertainties have
                  shape ``(n_predict,)`` while the derivatives have
                  shape ``(n_predict, D)``. If the ``unc`` or
                  ``deriv`` flags are set to ``False``, then those
                  arrays are replaced by ``None``.
=======
        """
        Make a prediction for a set of input vectors for a single set of hyperparameters

        Makes predictions for the emulator on a given set of input vectors. The input vectors
        must be passed as a ``(n_predict, D)``, ``(n_predict,)`` or ``(D,)`` shaped array-like
        object, where ``n_predict`` is the number of different prediction points under
        consideration and ``D`` is the number of inputs to the emulator. If the prediction
        inputs array is 1D and ``D == 1`` for the GP instance, then the 1D array must have
        shape ``(n_predict,)``. Otherwise, if the array is 1D it must have shape
        ``(D,)``, and the method assumes ``n_predict == 1``. The prediction is returned as an
        ``(n_predict, )`` shaped numpy array as the first return value from the method.

        Optionally, the emulator can also calculate the variances in the predictions
        and the derivatives with respect to each input parameter. If the uncertainties are
        computed, they are returned as the second output from the method as an ``(n_predict,)``
        shaped numpy array. If the derivatives are computed, they are returned as the third
        output from the method as an ``(n_predict, D)`` shaped numpy array.

        The final input to the method determines if the predictive variance should include
        the nugget or not. For situations where the nugget represents observational error
        and predictions are estimating the true underlying function, this should be set to
        ``False``. However, most other cases should probably include the nugget, as the
        emulator is using it to represent some of the uncertainty in the underlying simulator,
        so the default value is ``True``.

        :param testing: Array-like object holding the points where predictions will be made.
                        Must have shape ``(n_predict, D)`` or ``(D,)`` (for a single prediction)
        :type testing: ndarray
        :param unc: (optional) Flag indicating if the uncertainties are to be computed.
                    If ``False`` the method returns ``None`` in place of the uncertainty
                    array. Default value is ``True``.
        :type unc: bool
        :param deriv: (optional) Flag indicating if the derivatives are to be computed.
                      If ``False`` the method returns ``None`` in place of the derivative
                      array. Default value is ``True``.
        :type deriv: bool
        :param include_nugget: (optional) Flag indicating if the nugget should be included
                               in the predictive variance. Only relevant if ``unc = True``.
                               Default is ``True``.
        :type include_nugget: bool
        :returns: Tuple of numpy arrays holding the predictions, uncertainties, and derivatives,
                  respectively. Predictions and uncertainties have shape ``(n_predict,)``
                  while the derivatives have shape ``(n_predict, D)``. If the ``unc`` or
                  ``deriv`` flags are set to ``False``, then those arrays are replaced by
                  ``None``.
>>>>>>> ecec9ea9
        :rtype: tuple

        """

        if self.theta is None:
            raise ValueError("hyperparameters have not been fit for this Gaussian Process")

        testing = np.array(testing)
        if self.D == 1 and testing.ndim == 1:
            testing = np.reshape(testing, (-1, 1))
        elif testing.ndim == 1:
            testing = np.reshape(testing, (1, len(testing)))
<<<<<<< HEAD
        assert testing.ndim == 2, "testing must be a 2D array"

        n_testing, D = np.shape(testing)
        assert D == self.D, "second dimension of testing must be the same as the number of input parameters"

        switch = self.mean.get_n_params(testing)
        mtest = self.mean.mean_f(testing, self.theta[:switch])
        Ktest = self.kernel.kernel_f(self.inputs, testing, self.theta[switch:-1])

=======
        assert testing.ndim == 2

        n_testing, D = np.shape(testing)
        assert D == self.D

        switch = self.mean.get_n_params(testing)
        mtest = self.mean.mean_f(testing, self.theta[:switch])
        Ktest = self.kernel.kernel_f(self.inputs, testing, self.theta[switch:-1])

>>>>>>> ecec9ea9
        mu = mtest + np.dot(Ktest.T, self.invQt)

        var = None
        if unc:
            sigma_2 = np.exp(self.theta[-2])

            if include_nugget:
                sigma_2 += self._nugget

<<<<<<< HEAD
            var = np.maximum(sigma_2 - np.sum(Ktest*pivot_cho_solve(self.L, self.P, Ktest), axis=0),
=======
            var = np.maximum(sigma_2 - np.sum(Ktest*linalg.cho_solve((self.L, True), Ktest), axis=0),
>>>>>>> ecec9ea9
                             0.)

        inputderiv = None
        if deriv:
            inputderiv = np.zeros((n_testing, self.D))
            mean_deriv = self.mean.mean_inputderiv(testing, self.theta[:switch])
            kern_deriv = self.kernel.kernel_inputderiv(testing, self.inputs, self.theta[switch:-1])
            inputderiv = np.transpose(mean_deriv + np.dot(kern_deriv, self.invQt))

        return PredictResult(mean=mu, unc=var, deriv=inputderiv)

    def __call__(self, testing):
        """A Gaussian process object is callable: calling it is the same as
        calling `predict` without uncertainty and derivative
        predictions, and extracting the zeroth component for the
        'mean' prediction.
<<<<<<< HEAD

        """
        return (self.predict(testing, unc=False, deriv=False)[0])

    def __str__(self):
        """Returns a string representation of the model

        :returns: A string representation of the model (indicates
                  number of training examples and inputs)
=======
        """
        return (self.predict(testing, unc=False, deriv=False)[0])

    def __str__(self):
        """
        Returns a string representation of the model

        :returns: A string representation of the model (indicates number of training examples
                  and inputs)
>>>>>>> ecec9ea9
        :rtype: str

        """

        return ("Gaussian Process with " + str(self.n) + " training examples and " +
                str(self.D) + " input variables")

class PredictResult(dict):
<<<<<<< HEAD
    """Prediction results object

    Dictionary-like object containing mean, uncertainty (variance),
    and derivatives with respect to the inputs of an emulator
    prediction. Values can be accessed like a dictionary with keys
    ``'mean'``, ``'unc'``, and ``'deriv'`` (or indices 0, 1, and 2 for
    the mean, uncertainty, and derivative for backwards
    compatability), or using attributes (``p.mean`` if ``p`` is an
    instance of ``PredictResult``). Also supports iteration and
    unpacking with the ordering ``(mean, unc, deriv)`` to be
    consistent with indexing behavior.

    Code is mostly based on scipy's ``OptimizeResult`` class, with
    some additional code to support iteration and integer indexing.

    :ivar mean: Predicted mean for each input point. Numpy array with
                shape ``(n_predict,)``
    :type mean: ndarray

    :ivar unc: Predicted variance for each input point. Numpy array
               with shape ``(n_predict,)``
    :type mean: ndarray

    :ivar deriv: Predicted derivative with respect to the inputs for
                 each input point.  Numpy array with shape
                 ``(n_predict, D)``
    :type deriv: ndarray

=======
    """
    Prediction results object

    Dictionary-like object containing mean, uncertainty (variance), and derivatives with
    respect to the inputs of an emulator prediction. Values can be accessed like a dictionary
    with keys ``'mean'``, ``'unc'``, and ``'deriv'`` (or indices 0, 1, and 2 for the mean,
    uncertainty, and derivative for backwards compatability), or using attributes
    (``p.mean`` if ``p`` is an instance of ``PredictResult``). Also supports iteration and
    unpacking with the ordering ``(mean, unc, deriv)`` to be consistent with indexing behavior.

    Code is mostly based on scipy's ``OptimizeResult`` class, with some additional code to
    support iteration and integer indexing.

    :ivar mean: Predicted mean for each input point. Numpy array with shape ``(n_predict,)``
    :type mean: ndarray
    :ivar unc: Predicted variance for each input point. Numpy array with shape ``(n_predict,)``
    :type mean: ndarray
    :ivar deriv: Predicted derivative with respect to the inputs for each input point.
                 Numpy array with shape ``(n_predict, D)``
    :type deriv: ndarray
>>>>>>> ecec9ea9
    """

    def __getattr__(self, name):
        try:
            return self[name]
        except KeyError:
            raise AttributeError(name)

    __setattr__ = dict.__setitem__
    __delattr__ = dict.__delitem__

    def __iter__(self):
        self.index = 0
        return self

    def __next__(self):
        if self.index == 0:
            self.index += 1
            return self['mean']
        elif self.index == 1:
            self.index += 1
            return self['unc']
        elif self.index == 2:
            self.index += 1
            return self['deriv']
        else:
            raise StopIteration


    def __getitem__(self, key):
        if not isinstance(key, (int, str)):
            raise KeyError(key)
        if key == 0:
            newkey = "mean"
        elif key == 1:
            newkey = "unc"
        elif key == 2:
            newkey = "deriv"
        else:
            newkey = key

        return dict.__getitem__(self, newkey)

    def __repr__(self):
        if self.keys():
            m = max(map(len, list(self.keys()))) + 1
            return '\n'.join([k.rjust(m) + ': ' + repr(v)
                              for k, v in zip(["mean", "unc", "deriv"], self)])
        else:
            return self.__class__.__name__ + "()"<|MERGE_RESOLUTION|>--- conflicted
+++ resolved
@@ -4,7 +4,6 @@
 from mogp_emulator.Priors import Prior
 from scipy import linalg
 from scipy.optimize import OptimizeResult
-<<<<<<< HEAD
 from mogp_emulator.linalg import jit_cholesky, pivot_cholesky, pivot_cho_solve
 
 
@@ -53,46 +52,8 @@
     number of training examples ``n``, the number of input parameters
     ``D``, and the number of hyperparameters ``n_params``. These
     parameters can be obtained externally by accessing these
-    attributes
-
-=======
-from mogp_emulator.linalg.cholesky import jit_cholesky
-
-class GaussianProcess(object):
-    """
-    Implementation of a Gaussian Process Emulator.
-
-    This class provides a representation of a Gaussian Process Emulator. It contains
-    methods for fitting the GP to a given set of hyperparameters, computing the
-    negative log marginal likelihood plus prior (so negative log posterior) and its
-    derivatives, and making predictions on unseen data. Note that routines to
-    estimate hyperparameters are not included in the class definition, and are instead
-    provided externally to facilitate implementation of high performance versions.
-
-    The required arguments to initialize a GP is a set of training data consisting
-    of the inputs and targets for each of those inputs. These must be numpy arrays
-    whose first axis is of the same length. Targets must be a 1D array, while inputs
-    can be 2D or 1D. If inputs is 1D, then it is assumed that the length of the second
-    axis is unity.
-
-    Optional arguments are the particular mean function to use (default is zero mean),
-    the covariance kernel to use (default is the squared exponential covariance),
-    a list of prior distributions for each hyperparameter (default is no prior information
-    on any hyperparameters) and the method for handling the nugget parameter.
-    The nugget is additional "noise" that is added to the diagonal of the covariance
-    kernel as a variance. This nugget can represent uncertainty in the target values
-    themselves, or simply be used to stabilize the numerical inversion of the covariance
-    matrix. The nugget can be fixed (a non-negative float), can be found adaptively
-    (by passing the string ``"adaptive"`` to make the noise only as large as necessary
-    to successfully invert the covariance matrix), or can be fit as a hyperparameter
-    (by passing the string ``"fit"``).
-
-    The internal emulator structure involves arrays for the inputs, targets, and hyperparameters.
-    Other useful information are the number of training examples ``n``, the number of input
-    parameters ``D``, and the number of hyperparameters ``n_params``. These parameters can
-    be obtained externally by accessing these attributes
-
->>>>>>> ecec9ea9
+    attributes.
+
     Example: ::
 
         >>> import numpy as np
@@ -118,7 +79,6 @@
     """
     def __init__(self, inputs, targets, mean=None, kernel=SquaredExponential(), priors=None,
                  nugget="adaptive", inputdict = {}, use_patsy=True):
-<<<<<<< HEAD
         """Create a new GaussianProcess Emulator
 
         Creates a new GaussianProcess Emulator from either the input
@@ -205,70 +165,6 @@
                      via fitting, either as ``"adaptive"``, ``"fit"``,
                      or ``"pivot"`` (see above for a
                      description). Default is ``"adaptive"``.
-=======
-        """
-        Create a new GaussianProcess Emulator
-
-        Creates a new GaussianProcess Emulator from either the input data and targets to be fit and
-        optionally a mean function, covariance kernel, and nugget parameter/method.
-
-        Required arguments are numpy arrays ``inputs`` and ``targets``, described below.
-        Additional arguments are ``mean`` to specify the mean function (default is
-        ``None`` for zero mean), ``kernel`` to specify the covariance kernel (default
-        is the squared exponential kernel), ``priors`` to indicate prior distributions
-        on the hyperparameters, and ``nugget`` to specify how the nugget
-        parameter is handled (see below; default is to fit the nugget adaptively).
-
-        ``inputs`` is a 2D array-like object holding the input data, whose shape is
-        ``n`` by ``D``, where ``n`` is the number of training examples to be fit and ``D``
-        is the number of input variables to each simulation. If ``inputs`` is a 1D array,
-        it is assumed that ``D = 1``.
-
-        ``targets`` is the target data to be fit by the emulator, also held in an array-like
-        object. This must be a 1D array of length ``n``.
-
-        ``prior`` must be a list of length ``n_params`` whose elements are either ``Prior``-derived
-        objects or ``None``.  Each element is used as the prior for the corresponding parameter (with
-        ``None`` indicating an uninformative prior).  Passing the empty list or ``None`` as this
-        argument (in its entirety) may be used as an abbreviation for a list of ``n_params`` where
-        all list elements are ``None``.
-
-        ``nugget`` controls how additional noise is added to the emulator targets when fitting.
-        This can be specified in several ways. If a string is provided, it can take the
-        values of ``"adaptive"`` or ``"fit"``, which indicate that the nugget will be
-        chosen in the fitting process. ``"adaptive"`` means that the nugget will be made only
-        as large as necessary to invert the covariance matrix, while ``"fit"`` means that
-        the nugget will be treated as a hyperparameter to be optimized. Alternatively,
-        a non-negative float can be used to specify a fixed noise level. If no value is
-        specified for the ``nugget`` parameter, ``"adaptive"`` is the default.
-
-
-        :param inputs: Numpy array holding emulator input parameters. Must be 1D with length
-                       ``n`` or 2D with shape ``n`` by ``D``, where ``n`` is the number of
-                       training examples and ``D`` is the number of input parameters for
-                       each output.
-        :type inputs: ndarray
-        :param targets: Numpy array holding emulator targets. Must be 1D with length ``n``
-        :type targets: ndarray
-        :param mean: Mean function to be used (optional, default is ``None`` for a zero mean)
-        :type mean: None or MeanFunction
-        :param kernel: Covariance kernel to be used (optional, default is Squared Exponential)
-                       Can provide either a ``Kernel`` object or a string matching the
-                       kernel type to be used.
-        :type kernel: Kernel or str
-        :param priors: List of priors to be used. Must be None (default) or an empty list
-                       (indicates uninformative priors) or list of length ``n_params``.
-                       Any parameter for which you wish to specify an uninformative prior,
-                       pass ``None``. Number of parameters is the number of parameters in
-                       the mean function plus ``D + 2`` (one correlation length per input
-                       plus a covariance scale and a nugget). If the nugget will not be fit,
-                       the list can have length ``n_params - 1``.
-        :type priors: list or None
-        :param nugget: Noise to be added to the diagonal, specified as a string or a float.
-                       A non-negative float specifies the noise level explicitly, while a string
-                       indicates that the nugget will be found via fitting, either as ``"adaptive"``
-                       or ``"fit"`` (see above for a description). Default is ``"adaptive"``.
->>>>>>> ecec9ea9
         :type nugget: float or str
         :returns: New ``GaussianProcess`` instance
         :rtype: GaussianProcess
@@ -316,7 +212,6 @@
 
     @property
     def inputs(self):
-<<<<<<< HEAD
         """
         Returns inputs for the emulator as a numpy array
 
@@ -335,26 +230,6 @@
         """
         return self._targets
 
-=======
-        """
-        Returns inputs for the emulator as a numpy array
-
-        :returns: Emulator inputs, 2D array with shape ``(n, D)``
-        :rtype: ndarray
-        """
-        return self._inputs
-
-    @property
-    def targets(self):
-        """
-        Returns targets for the emulator as a numpy array
-
-        :returns: Emulator targets, 1D array with shape ``(n,)``
-        :rtype: ndarray
-        """
-        return self._targets
-
->>>>>>> ecec9ea9
     @property
     def n(self):
         """
@@ -379,7 +254,6 @@
 
     @property
     def n_params(self):
-<<<<<<< HEAD
         """Returns number of hyperparameters
 
         Returns the number of hyperparameters for the emulator. The
@@ -391,24 +265,11 @@
         :rtype: int
 
         """
-=======
-        """
-        Returns number of hyperparameters
-
-        Returns the number of hyperparameters for the emulator. The number depends on the
-        choice of mean function, covariance function, and nugget strategy, and possibly the
-        number of inputs for certain choices of the mean function.
-
-        :returns: Number of hyperparameters
-        :rtype: int
-        """
->>>>>>> ecec9ea9
 
         return self.mean.get_n_params(self.inputs) + self.D + 2
 
     @property
     def nugget_type(self):
-<<<<<<< HEAD
         """Returns method used to select nugget parameter
 
         Returns a string indicating how the nugget parameter is
@@ -429,33 +290,10 @@
         Returns current value of the nugget parameter. If the nugget
         is to be selected adaptively, by pivoting, or by fitting the
         emulator and the nugget has not been fit, returns ``None``.
-=======
-        """
-        Returns method used to select nugget parameter
-
-        Returns a string indicating how the nugget parameter is treated, either ``"adaptive"``,
-        ``"fit"``, or ``"fixed"``. This is automatically set when changing the ``nugget``
-        property.
-
-        :returns: Current nugget fitting method
-        :rtype: str
-        """
-        return self._nugget_type
-
-    @property
-    def nugget(self):
-        """
-        Returns emulator nugget parameter
-
-        Returns current value of the nugget parameter. If the nugget is to be selected
-        adaptively or by fitting the emulator and the nugget has not been fit,
-        returns ``None``.
->>>>>>> ecec9ea9
 
         :returns: Current nugget value, either a float or ``None``
         :rtype: float or None
 
-<<<<<<< HEAD
         The ``nugget`` parameter controls how noise is added to the
         covariance matrix in order to stabilize the inversion or
         smooth the emulator predictions. If ``nugget`` is a
@@ -483,61 +321,11 @@
                        via fitting, either as ``"adaptive"``,
                        ``"pivot"``, or ``"fit"`` (see above for a
                        description).
-=======
-        The ``nugget`` parameter controls how noise is added to the covariance matrix in order to
-        stabilize the inversion or smooth the emulator predictions. If ``nugget`` is a non-negative
-        float, then that particular value is used for the nugget. Note that setting this parameter
-        to be zero enforces that the emulator strictly interpolates between points. Alternatively,
-        a string can be provided. A value of ``"fit"`` means that the nugget is treated as a
-        hyperparameter, and is the last entry in the ``theta`` array. Alternatively, if ``nugget``
-        is set to be ``"adaptive"``, the fitting routine will adaptively make the noise parameter
-        as large as is needed to ensure that the emulator can be fit.
-
-        Internally, this modifies both the way the nugget is chosen (which can be determined
-        via the ``nugget_type`` property) and the value itself (the ``nugget`` property)
-
-        :param nugget: Noise to be added to the diagonal, specified as a string or a float.
-                       A non-negative float specifies the noise level explicitly, while a string
-                       indicates that the nugget will be found via fitting, either as ``"adaptive"``
-                       or ``"fit"`` (see above for a description).
         :type nugget: float or str
         :returns: None
         :rtype: None
         """
 
-        return self._nugget
-
-    @nugget.setter
-    def nugget(self, nugget):
-        """
-        Set the nugget parameter for the emulator
-
-        Method for changing the ``nugget`` parameter for the emulator. When a new emulator is
-        initilized, this is set to None.
-
-        The ``nugget`` parameter controls how noise is added to the covariance matrix in order to
-        stabilize the inversion or smooth the emulator predictions. If ``nugget`` is a non-negative
-        float, then that particular value is used for the nugget. Note that setting this parameter
-        to be zero enforces that the emulator strictly interpolates between points. Alternatively,
-        a string can be provided. A value of ``"fit"`` means that the nugget is treated as a
-        hyperparameter, and is the last entry in the ``theta`` array. Alternatively, if ``nugget``
-        is set to be ``"adaptive"``, the fitting routine will adaptively make the noise parameter
-        as large as is needed to ensure that the emulator can be fit.
-
-        Internally, this modifies both the way the nugget is chosen (which can be determined
-        via the ``nugget_type`` property) and the value itself (the ``nugget`` property)
-
-        :param nugget: Noise to be added to the diagonal, specified as a string or a float.
-                       A non-negative float specifies the noise level explicitly, while a string
-                       indicates that the nugget will be found via fitting, either as ``"adaptive"``
-                       or ``"fit"`` (see above for a description).
->>>>>>> ecec9ea9
-        :type nugget: float or str
-        :returns: None
-        :rtype: None
-        """
-
-<<<<<<< HEAD
         return self._nugget
 
     @nugget.setter
@@ -581,8 +369,6 @@
 
         """
 
-=======
->>>>>>> ecec9ea9
         if not isinstance(nugget, (str, float)):
             try:
                 nugget = float(nugget)
@@ -594,15 +380,10 @@
                 self._nugget_type = "adaptive"
             elif nugget == "fit":
                 self._nugget_type = "fit"
-<<<<<<< HEAD
             elif nugget == "pivot":
                 self._nugget_type = "pivot"
             else:
                 raise ValueError("bad value of nugget, must be a float or 'adaptive', 'pivot', or 'fit'")
-=======
-            else:
-                raise ValueError("bad value of nugget, must be a float or 'adaptive' or 'fit'")
->>>>>>> ecec9ea9
             self._nugget = None
         else:
             if nugget < 0.:
@@ -612,7 +393,6 @@
 
     @property
     def theta(self):
-<<<<<<< HEAD
         """Returns emulator hyperparameters
 
         Returns current hyperparameters for the emulator as a numpy
@@ -644,33 +424,6 @@
         :param theta: Values of the hyperparameters to use in
                       fitting. Must be a numpy array with length
                       ``n_params``
-=======
-        """
-        Returns emulator hyperparameters
-
-        Returns current hyperparameters for the emulator as a numpy array if they have been fit.
-        If no parameters have been fit, returns ``None``. Note that the number of parameters
-        depends on the mean function, so the length of this array will vary across instances.
-
-        :returns: Current parameter values (numpy array of length ``n_params``), or ``None`` if the
-                  parameters have not been fit.
-        :rtype: ndarray or None
-
-        When set, pre-calculates the matrices needed to compute the log-likelihood and its derivatives
-        and make subsequent predictions. This is called any time the hyperparameter values are
-        changed in order to ensure that all the information is needed to evaluate the
-        log-likelihood and its derivatives, which are needed when fitting the optimal
-        hyperparameters.
-
-        The method computes the mean function and covariance matrix and inverts the covariance
-        matrix using the method specified by the value of ``nugget``. The factorized matrix
-        and the product of the inverse with the difference between the targets and the mean
-        are cached for later use, and the negative marginal log-likelihood is also cached.
-        This method has no return value, but it does modify the state of the object.
-
-        :param theta: Values of the hyperparameters to use in fitting. Must be a numpy
-                      array with length ``n_params``
->>>>>>> ecec9ea9
         :type theta: ndarray
         """
 
@@ -678,7 +431,6 @@
 
     @theta.setter
     def theta(self, theta):
-<<<<<<< HEAD
         """Fits the emulator and sets the parameters (property-based setter alias for ``fit``)
 
         Pre-calculates the matrices needed to compute the
@@ -724,50 +476,11 @@
         hyperparameter is not fit, the prior for the nugget will
         automatically be set to ``None`` even if a distribution is
         provided.
-
-=======
-        """
-        Fits the emulator and sets the parameters (property-based setter alias for ``fit``)
-
-        Pre-calculates the matrices needed to compute the log-likelihood and its derivatives
-        and make subsequent predictions. This is called any time the hyperparameter values are
-        changed in order to ensure that all the information is needed to evaluate the
-        log-likelihood and its derivatives, which are needed when fitting the optimal
-        hyperparameters.
-
-        The method computes the mean function and covariance matrix and inverts the covariance
-        matrix using the method specified by the value of ``nugget``. The factorized matrix
-        and the product of the inverse with the difference between the targets and the mean
-        are cached for later use, and the negative marginal log-likelihood is also cached.
-        This method has no return value, but it does modify the state of the object.
-
-        :param theta: Values of the hyperparameters to use in fitting. Must be a numpy
-                      array with length ``n_params``
-        :type theta: ndarray
-        :returns: None
-        """
-        self.fit(theta)
-
-    @property
-    def priors(self):
-        """
-        The current list priors used in computing the log posterior
-
-        To set the priors, must be a list or ``None``. Entries can be ``None`` or a subclass of ``Prior``.
-        ``None`` indicates weak prior information. An empty list or ``None`` means all uninformative
-        priors. Otherwise list should have the same length as the number of hyperparameters,
-        or alternatively can be one shorter than the number of hyperparameters
-        if ``nugget_type`` is ``"adaptive"`` or ``"fixed"`` meaning that the nugget hyperparameter
-        is not fit but is instead fixed or found adaptively. If the nugget hyperparameter is not fit,
-        the prior for the nugget will automatically be set to ``None`` even if a distribution is
-        provided.
->>>>>>> ecec9ea9
         """
         return self._priors
 
     @priors.setter
     def priors(self, priors):
-<<<<<<< HEAD
         """Sets the priors to a list of prior objects/None
 
         Sets the priors, must be a list or ``None``. Entries can be
@@ -781,18 +494,6 @@
         instead fixed or found adaptively. If the nugget
         hyperparameter is not fit, the prior for the nugget will
         automatically be set to ``None`` even if a distribution is
-=======
-        """
-        Sets the priors to a list of prior objects/None
-
-        Sets the priors, must be a list or ``None``. Entries can be ``None`` or a subclass of ``Prior``.
-        ``None`` indicates weak prior information. An empty list or ``None`` means all uninformative
-        priors. Otherwise list should have the same length as the number of hyperparameters,
-        or alternatively can be one shorter than the number of hyperparameters
-        if ``nugget_type`` is ``"adaptive"`` or ``"fixed"`` meaning that the nugget hyperparameter
-        is not fit but is instead fixed or found adaptively. If the nugget hyperparameter is not fit,
-        the prior for the nugget will automatically be set to ``None`` even if a distribution is
->>>>>>> ecec9ea9
         provided.
         """
 
@@ -805,22 +506,14 @@
         if len(priors) == 0:
             priors = self.n_params*[None]
 
-<<<<<<< HEAD
         if self.nugget_type in ["adaptive", "fixed", "pivot"]:
-=======
-        if self.nugget_type in ["adaptive", "fixed"]:
->>>>>>> ecec9ea9
             if len(priors) == self.n_params - 1:
                 priors.append(None)
 
         if not len(priors) == self.n_params:
             raise ValueError("bad length for priors; must have length n_params")
 
-<<<<<<< HEAD
         if self.nugget_type in ["adaptive", "fixed", "pivot"]:
-=======
-        if self.nugget_type in ["adaptive", "fixed"]:
->>>>>>> ecec9ea9
             if not priors[-1] is None:
                 priors[-1] = None
 
@@ -832,23 +525,16 @@
 
 
     def get_K_matrix(self):
-<<<<<<< HEAD
         """Returns current value of the covariance matrix as a numpy
         array. Does not include the nugget parameter, as this is
         dependent on how the nugget is fit.
 
-=======
-        """
-        Returns current value of the covariance matrix as a numpy array. Does not include the nugget
-        parameter, as this is dependent on how the nugget is fit.
->>>>>>> ecec9ea9
         """
         switch = self.mean.get_n_params(self.inputs)
 
         return self.kernel.kernel_f(self.inputs, self.inputs, self.theta[switch:-1])
 
     def fit(self, theta):
-<<<<<<< HEAD
         """Fits the emulator and sets the parameters
 
         Pre-calculates the matrices needed to compute the
@@ -869,25 +555,6 @@
         :param theta: Values of the hyperparameters to use in
                       fitting. Must be a numpy array with length
                       ``n_params``
-=======
-        """
-        Fits the emulator and sets the parameters
-
-        Pre-calculates the matrices needed to compute the log-likelihood and its derivatives
-        and make subsequent predictions. This is called any time the hyperparameter values are
-        changed in order to ensure that all the information is needed to evaluate the
-        log-likelihood and its derivatives, which are needed when fitting the optimal
-        hyperparameters.
-
-        The method computes the mean function and covariance matrix and inverts the covariance
-        matrix using the method specified by the value of ``nugget_type``. The factorized matrix
-        and the product of the inverse with the difference between the targets and the mean
-        are cached for later use, and the negative marginal log-likelihood is also cached.
-        This method has no return value, but it does modify the state of the object.
-
-        :param theta: Values of the hyperparameters to use in fitting. Must be a numpy
-                      array with length ``n_params``
->>>>>>> ecec9ea9
         :type theta: ndarray
         :returns: None
         """
@@ -905,26 +572,18 @@
 
         if self.nugget_type == "adaptive":
             self.L, self._nugget = jit_cholesky(Q)
-<<<<<<< HEAD
             self.P = np.arange(0, self.n)
         elif self.nugget_type == "pivot":
             self.L, self.P = pivot_cholesky(Q)
             self._nugget = 0.
-=======
->>>>>>> ecec9ea9
         else:
             if self.nugget_type == "fit":
                 self._nugget = np.exp(self.theta[-1])
             Q += self._nugget*np.eye(self.n)
             self.L = linalg.cholesky(Q, lower=True)
-<<<<<<< HEAD
             self.P = np.arange(0, self.n)
 
         self.invQt = pivot_cho_solve(self.L, self.P, self.targets - m)
-=======
-
-        self.invQt = linalg.cho_solve((self.L, True), self.targets - m)
->>>>>>> ecec9ea9
 
         self.current_logpost = 0.5*(2.0*np.sum(np.log(np.diag(self.L))) +
                                     np.dot(self.targets - m, self.invQt) +
@@ -936,7 +595,6 @@
 
 
     def logposterior(self, theta):
-<<<<<<< HEAD
         """Calculate the negative log-posterior at a particular value of the hyperparameters
 
         Calculate the negative log-posterior for the given set of
@@ -948,18 +606,6 @@
 
         :param theta: Value of the hyperparameters. Must be array-like
                       with shape ``(n_params,)``
-=======
-        """
-        Calculate the negative log-posterior at a particular value of the hyperparameters
-
-        Calculate the negative log-posterior for the given set of parameters. Calling this
-        method sets the parameter values and computes the needed inverse matrices in order
-        to evaluate the log-posterior and its derivatives. In addition to returning the
-        log-posterior value, it stores the current value of the hyperparameters and
-        log-posterior in attributes of the object.
-
-        :param theta: Value of the hyperparameters. Must be array-like with shape ``(n_params,)``
->>>>>>> ecec9ea9
         :type theta: ndarray
         :returns: negative log-posterior
         :rtype: float
@@ -972,7 +618,6 @@
         return self.current_logpost
 
     def logpost_deriv(self, theta):
-<<<<<<< HEAD
         """Calculate the partial derivatives of the negative log-posterior
 
         Calculate the partial derivatives of the negative
@@ -996,28 +641,6 @@
         :returns: partial derivatives of the negative log-posterior
                   with respect to the hyperparameters (array with
                   shape ``(n_params,)``)
-=======
-        """
-        Calculate the partial derivatives of the negative log-posterior
-
-        Calculate the partial derivatives of the negative log-posterior with respect to
-        the hyperparameters. Note that this function is normally used only when fitting
-        the hyperparameters, and it is not needed to make predictions.
-
-        During normal use, the ``loglike_deriv`` method is called after evaluating the
-        ``logposterior`` method. The implementation takes advantage of this by reusing
-        cached results, as the factorized covariance matrix is expensive to compute and is
-        used by the ``logposterior``, ``logpost_deriv``, and ``logpost_hessian`` methods.
-        If the function is evaluated with a different set of parameters than was previously
-        used to set the log-posterior, the method calls ``fit`` (and subsequently resets
-        the cached information).
-
-        :param theta: Value of the hyperparameters. Must be array-like with shape
-                      ``(n_params,)``
-        :type theta: ndarray
-        :returns: partial derivatives of the negative log-posterior with respect to the
-                  hyperparameters (array with shape ``(n_params,)``)
->>>>>>> ecec9ea9
         :rtype: ndarray
         """
 
@@ -1038,21 +661,13 @@
         partials[:switch] = -np.dot(dmdtheta, self.invQt)
 
         for d in range(self.D + 1):
-<<<<<<< HEAD
             invQ_dot_dKdtheta_trace = np.trace(pivot_cho_solve(self.L, self.P, dKdtheta[d]))
-=======
-            invQ_dot_dKdtheta_trace = np.trace(linalg.cho_solve((self.L, True), dKdtheta[d]))
->>>>>>> ecec9ea9
             partials[switch + d] = -0.5*(np.dot(self.invQt, np.dot(dKdtheta[d], self.invQt)) -
                                          invQ_dot_dKdtheta_trace)
 
         if self.nugget_type == "fit":
             nugget = np.exp(self.theta[-1])
-<<<<<<< HEAD
             partials[-1] = 0.5*nugget*(np.trace(pivot_cho_solve(self.L, self.P, np.eye(self.n))) -
-=======
-            partials[-1] = 0.5*nugget*(np.trace(linalg.cho_solve((self.L, True), np.eye(self.n))) -
->>>>>>> ecec9ea9
                                        np.dot(self.invQt, self.invQt))
 
         for i in range(self.n_params):
@@ -1062,7 +677,6 @@
         return partials
 
     def logpost_hessian(self, theta):
-<<<<<<< HEAD
         """Calculate the Hessian of the negative log-posterior
 
         Calculate the Hessian of the negative log-posterior with
@@ -1088,30 +702,6 @@
         :type theta: ndarray
         :returns: Hessian of the negative log-posterior (array with
                   shape ``(n_params, n_params)``)
-=======
-        """
-        Calculate the Hessian of the negative log-posterior
-
-        Calculate the Hessian of the negative log-posterior with respect to
-        the hyperparameters. Note that this function is normally used only when fitting
-        the hyperparameters, and it is not needed to make predictions. It is also used
-        to estimate an appropriate step size when fitting hyperparameters using
-        the lognormal approximation or MCMC sampling.
-
-        When used in an optimization routine, the ``logpost_hessian`` method is called after
-        evaluating the ``logposterior`` method. The implementation takes advantage of
-        this by storing the inverse of the covariance matrix, which is expensive to
-        compute and is used by the ``logposterior`` and ``logpost_deriv`` methods as well.
-        If the function is evaluated with a different set of parameters than was previously
-        used to set the log-posterior, the method calls ``fit`` to compute the needed
-        information and changes the cached values.
-
-        :param theta: Value of the hyperparameters. Must be array-like with shape
-                      ``(n_params,)``
-        :type theta: ndarray
-        :returns: Hessian of the negative log-posterior (array with shape
-                  ``(n_params, n_params)``)
->>>>>>> ecec9ea9
         :rtype: ndarray
 
         """
@@ -1131,35 +721,20 @@
         d2Kdtheta2 = self.kernel.kernel_hessian(self.inputs, self.inputs, self.theta[switch:-1])
 
         hessian[:switch, :switch] = -(np.dot(d2mdtheta2, self.invQt) -
-<<<<<<< HEAD
                                       np.dot(dmdtheta, pivot_cho_solve(self.L, self.P,
                                                                         np.transpose(dmdtheta))))
 
         hessian[:switch, switch:-1] = np.dot(dmdtheta,
                                              pivot_cho_solve(self.L, self.P,
-=======
-                                      np.dot(dmdtheta, linalg.cho_solve((self.L, True),
-                                                                        np.transpose(dmdtheta))))
-
-        hessian[:switch, switch:-1] = np.dot(dmdtheta,
-                                             linalg.cho_solve((self.L, True),
->>>>>>> ecec9ea9
                                                               np.transpose(np.dot(dKdtheta, self.invQt))))
 
         hessian[switch:-1, :switch] = np.transpose(hessian[:switch, switch:-1])
 
         for d1 in range(self.D + 1):
-<<<<<<< HEAD
             invQ_dot_d1 = pivot_cho_solve(self.L, self.P, dKdtheta[d1])
             for d2 in range(self.D + 1):
                 invQ_dot_d2 = pivot_cho_solve(self.L, self.P, dKdtheta[d2])
                 invQ_dot_d1d2 = pivot_cho_solve(self.L, self.P, d2Kdtheta2[d1, d2])
-=======
-            invQ_dot_d1 = linalg.cho_solve((self.L, True), dKdtheta[d1])
-            for d2 in range(self.D + 1):
-                invQ_dot_d2 = linalg.cho_solve((self.L, True), dKdtheta[d2])
-                invQ_dot_d1d2 = linalg.cho_solve((self.L, True), d2Kdtheta2[d1, d2])
->>>>>>> ecec9ea9
                 term_1 = np.linalg.multi_dot([self.invQt,
                                               2.*np.dot(dKdtheta[d1], invQ_dot_d2) - d2Kdtheta2[d1, d2],
                                               self.invQt])
@@ -1168,7 +743,6 @@
 
         if self.nugget_type == "fit":
             nugget = np.exp(self.theta[-1])
-<<<<<<< HEAD
             invQinvQt = pivot_cho_solve(self.L, self.P, self.invQt)
             hessian[:switch, -1] = nugget*np.dot(dmdtheta, invQinvQt)
             for d in range(self.D + 1):
@@ -1183,22 +757,6 @@
             hessian[-1, -1] += nugget**2*(np.dot(self.invQt, invQinvQt) -
                                           0.5*np.trace(pivot_cho_solve(self.L, self.P,
                                                                        pivot_cho_solve(self.L, self.P,
-=======
-            invQinvQt = linalg.cho_solve((self.L, True), self.invQt)
-            hessian[:switch, -1] = nugget*np.dot(dmdtheta, invQinvQt)
-            for d in range(self.D + 1):
-                hessian[switch + d, -1] = nugget*(np.linalg.multi_dot([self.invQt, dKdtheta[d], invQinvQt]) -
-                                                  0.5*np.trace(linalg.cho_solve((self.L, True),
-                                                                                np.dot(dKdtheta[d],
-                                                                                       linalg.cho_solve((self.L, True),
-                                                                                                        np.eye(self.n))))))
-
-            hessian[-1, -1] = 0.5*nugget*(np.trace(linalg.cho_solve((self.L, True), np.eye(self.n))) -
-                                                   np.dot(self.invQt, self.invQt))
-            hessian[-1, -1] += nugget**2*(np.dot(self.invQt, invQinvQt) -
-                                          0.5*np.trace(linalg.cho_solve((self.L, True),
-                                                                        linalg.cho_solve((self.L, True),
->>>>>>> ecec9ea9
                                                                                          np.eye(self.n)))))
 
             hessian[-1, :-1] = np.transpose(hessian[:-1, -1])
@@ -1210,7 +768,6 @@
         return hessian
 
     def predict(self, testing, unc=True, deriv=True, include_nugget=True):
-<<<<<<< HEAD
         """Make a prediction for a set of input vectors for a single set of hyperparameters
 
         Makes predictions for the emulator on a given set of input
@@ -1272,53 +829,6 @@
                   shape ``(n_predict, D)``. If the ``unc`` or
                   ``deriv`` flags are set to ``False``, then those
                   arrays are replaced by ``None``.
-=======
-        """
-        Make a prediction for a set of input vectors for a single set of hyperparameters
-
-        Makes predictions for the emulator on a given set of input vectors. The input vectors
-        must be passed as a ``(n_predict, D)``, ``(n_predict,)`` or ``(D,)`` shaped array-like
-        object, where ``n_predict`` is the number of different prediction points under
-        consideration and ``D`` is the number of inputs to the emulator. If the prediction
-        inputs array is 1D and ``D == 1`` for the GP instance, then the 1D array must have
-        shape ``(n_predict,)``. Otherwise, if the array is 1D it must have shape
-        ``(D,)``, and the method assumes ``n_predict == 1``. The prediction is returned as an
-        ``(n_predict, )`` shaped numpy array as the first return value from the method.
-
-        Optionally, the emulator can also calculate the variances in the predictions
-        and the derivatives with respect to each input parameter. If the uncertainties are
-        computed, they are returned as the second output from the method as an ``(n_predict,)``
-        shaped numpy array. If the derivatives are computed, they are returned as the third
-        output from the method as an ``(n_predict, D)`` shaped numpy array.
-
-        The final input to the method determines if the predictive variance should include
-        the nugget or not. For situations where the nugget represents observational error
-        and predictions are estimating the true underlying function, this should be set to
-        ``False``. However, most other cases should probably include the nugget, as the
-        emulator is using it to represent some of the uncertainty in the underlying simulator,
-        so the default value is ``True``.
-
-        :param testing: Array-like object holding the points where predictions will be made.
-                        Must have shape ``(n_predict, D)`` or ``(D,)`` (for a single prediction)
-        :type testing: ndarray
-        :param unc: (optional) Flag indicating if the uncertainties are to be computed.
-                    If ``False`` the method returns ``None`` in place of the uncertainty
-                    array. Default value is ``True``.
-        :type unc: bool
-        :param deriv: (optional) Flag indicating if the derivatives are to be computed.
-                      If ``False`` the method returns ``None`` in place of the derivative
-                      array. Default value is ``True``.
-        :type deriv: bool
-        :param include_nugget: (optional) Flag indicating if the nugget should be included
-                               in the predictive variance. Only relevant if ``unc = True``.
-                               Default is ``True``.
-        :type include_nugget: bool
-        :returns: Tuple of numpy arrays holding the predictions, uncertainties, and derivatives,
-                  respectively. Predictions and uncertainties have shape ``(n_predict,)``
-                  while the derivatives have shape ``(n_predict, D)``. If the ``unc`` or
-                  ``deriv`` flags are set to ``False``, then those arrays are replaced by
-                  ``None``.
->>>>>>> ecec9ea9
         :rtype: tuple
 
         """
@@ -1331,7 +841,6 @@
             testing = np.reshape(testing, (-1, 1))
         elif testing.ndim == 1:
             testing = np.reshape(testing, (1, len(testing)))
-<<<<<<< HEAD
         assert testing.ndim == 2, "testing must be a 2D array"
 
         n_testing, D = np.shape(testing)
@@ -1341,17 +850,6 @@
         mtest = self.mean.mean_f(testing, self.theta[:switch])
         Ktest = self.kernel.kernel_f(self.inputs, testing, self.theta[switch:-1])
 
-=======
-        assert testing.ndim == 2
-
-        n_testing, D = np.shape(testing)
-        assert D == self.D
-
-        switch = self.mean.get_n_params(testing)
-        mtest = self.mean.mean_f(testing, self.theta[:switch])
-        Ktest = self.kernel.kernel_f(self.inputs, testing, self.theta[switch:-1])
-
->>>>>>> ecec9ea9
         mu = mtest + np.dot(Ktest.T, self.invQt)
 
         var = None
@@ -1361,11 +859,7 @@
             if include_nugget:
                 sigma_2 += self._nugget
 
-<<<<<<< HEAD
             var = np.maximum(sigma_2 - np.sum(Ktest*pivot_cho_solve(self.L, self.P, Ktest), axis=0),
-=======
-            var = np.maximum(sigma_2 - np.sum(Ktest*linalg.cho_solve((self.L, True), Ktest), axis=0),
->>>>>>> ecec9ea9
                              0.)
 
         inputderiv = None
@@ -1382,7 +876,6 @@
         calling `predict` without uncertainty and derivative
         predictions, and extracting the zeroth component for the
         'mean' prediction.
-<<<<<<< HEAD
 
         """
         return (self.predict(testing, unc=False, deriv=False)[0])
@@ -1392,17 +885,6 @@
 
         :returns: A string representation of the model (indicates
                   number of training examples and inputs)
-=======
-        """
-        return (self.predict(testing, unc=False, deriv=False)[0])
-
-    def __str__(self):
-        """
-        Returns a string representation of the model
-
-        :returns: A string representation of the model (indicates number of training examples
-                  and inputs)
->>>>>>> ecec9ea9
         :rtype: str
 
         """
@@ -1411,7 +893,6 @@
                 str(self.D) + " input variables")
 
 class PredictResult(dict):
-<<<<<<< HEAD
     """Prediction results object
 
     Dictionary-like object containing mean, uncertainty (variance),
@@ -1440,28 +921,6 @@
                  ``(n_predict, D)``
     :type deriv: ndarray
 
-=======
-    """
-    Prediction results object
-
-    Dictionary-like object containing mean, uncertainty (variance), and derivatives with
-    respect to the inputs of an emulator prediction. Values can be accessed like a dictionary
-    with keys ``'mean'``, ``'unc'``, and ``'deriv'`` (or indices 0, 1, and 2 for the mean,
-    uncertainty, and derivative for backwards compatability), or using attributes
-    (``p.mean`` if ``p`` is an instance of ``PredictResult``). Also supports iteration and
-    unpacking with the ordering ``(mean, unc, deriv)`` to be consistent with indexing behavior.
-
-    Code is mostly based on scipy's ``OptimizeResult`` class, with some additional code to
-    support iteration and integer indexing.
-
-    :ivar mean: Predicted mean for each input point. Numpy array with shape ``(n_predict,)``
-    :type mean: ndarray
-    :ivar unc: Predicted variance for each input point. Numpy array with shape ``(n_predict,)``
-    :type mean: ndarray
-    :ivar deriv: Predicted derivative with respect to the inputs for each input point.
-                 Numpy array with shape ``(n_predict, D)``
-    :type deriv: ndarray
->>>>>>> ecec9ea9
     """
 
     def __getattr__(self, name):
