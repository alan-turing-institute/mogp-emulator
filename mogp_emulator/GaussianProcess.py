--- conflicted
+++ resolved
@@ -214,15 +214,7 @@
         emulator_dict['targets'] = self.targets
         emulator_dict['inputs'] = self.inputs
         emulator_dict['nugget'] = self.nugget
-<<<<<<< HEAD
         emulator_dict['theta'] = self.theta
-=======
-
-        try:
-            emulator_dict['theta'] = self.theta
-        except AttributeError:
-            pass
->>>>>>> 98695345
 
         np.savez(filename, **emulator_dict)
 
@@ -258,14 +250,7 @@
         :rtype: ndarray or None
         """
 
-<<<<<<< HEAD
         return self.theta
-=======
-        try:
-            return self.theta
-        except AttributeError:
-            return None
->>>>>>> 98695345
 
     def get_nugget(self):
         """
@@ -380,32 +365,19 @@
         :returns: None
         """
 
-<<<<<<< HEAD
         assert not self.theta is None, "Must set a parameter value to fit a GP"
 
         Q = self.kernel.kernel_f(self.inputs, self.inputs, self.theta)
-=======
-        self.Q = self.kernel.kernel_f(self.inputs, self.inputs, self.theta)
->>>>>>> 98695345
 
         if self.nugget == None:
             self.L, nugget = self._jit_cholesky(Q)
             Z = Q + nugget*np.eye(self.n)
         else:
-<<<<<<< HEAD
             Z = Q + self.nugget*np.eye(self.n)
             self.L = linalg.cholesky(Z, lower=True)
 
         self.invQt = linalg.cho_solve((self.L, True), self.targets)
         self.logdetQ = 2.0 * np.sum(np.log(np.diag(self.L)))
-=======
-            self.Z = self.Q + self.nugget*np.eye(self.n)
-            L = linalg.cholesky(self.Z, lower=True)
-
-        self.invQ = np.linalg.inv(L.T).dot(np.linalg.inv(L))
-        self.invQt = np.dot(self.invQ, self.targets)
-        self.logdetQ = 2.0 * np.sum(np.log(np.diag(L)))
->>>>>>> 98695345
 
     def _set_params(self, theta):
         """
@@ -476,11 +448,8 @@
         :rtype: ndarray
         """
 
-<<<<<<< HEAD
         assert theta.shape == (self.D + 1,), "Parameter vector must have length number of inputs + 1"
 
-=======
->>>>>>> 98695345
         if not np.allclose(np.array(theta), self.theta):
             self._set_params(theta)
 
@@ -489,13 +458,9 @@
         dKdtheta = self.kernel.kernel_deriv(self.inputs, self.inputs, self.theta)
 
         for d in range(self.D + 1):
-<<<<<<< HEAD
             invQ_dot_dKdtheta_trace = np.trace(linalg.cho_solve((self.L, True), dKdtheta[d]))
             partials[d] = -0.5 * (np.dot(self.invQt, np.dot(dKdtheta[d], self.invQt)) -
                                   invQ_dot_dKdtheta_trace)
-=======
-            partials[d] = -0.5 * (np.dot(self.invQt, np.dot(dKdtheta[d], self.invQt)) - np.sum(self.invQ * dKdtheta[d]))
->>>>>>> 98695345
 
         return partials
 
@@ -525,11 +490,8 @@
         :rtype: ndarray
         """
 
-<<<<<<< HEAD
         assert theta.shape == (self.D + 1,), "Parameter vector must have length number of inputs + 1"
 
-=======
->>>>>>> 98695345
         if not np.allclose(np.array(theta), self.theta):
             self._set_params(theta)
 
@@ -541,7 +503,6 @@
         for d1 in range(self.D + 1):
             invQ_dot_d1 = linalg.cho_solve((self.L, True), dKdtheta[d1])
             for d2 in range(self.D + 1):
-<<<<<<< HEAD
                 invQ_dot_d2 = linalg.cho_solve((self.L, True), dKdtheta[d2])
                 invQ_dot_d1d2 = linalg.cho_solve((self.L, True), d2Kdtheta2[d1, d2])
                 hessian[d1, d2] = 0.5*(np.linalg.multi_dot([self.invQt,
@@ -549,13 +510,6 @@
                                                             d2Kdtheta2[d1, d2],
                                                             self.invQt]) -
                                         np.trace(np.dot(invQ_dot_d1, invQ_dot_d2) - invQ_dot_d1d2))
-=======
-                hessian[d1, d2] = 0.5*(np.linalg.multi_dot([self.invQt,
-                                        2.*np.linalg.multi_dot([dKdtheta[d1], self.invQ, dKdtheta[d2]])-d2Kdtheta2[d1, d2],
-                                        self.invQt])-
-                                        np.trace(np.linalg.multi_dot([self.invQ, dKdtheta[d1], self.invQ, dKdtheta[d2]])
-                                                 -np.dot(self.invQ, d2Kdtheta2[d1, d2])))
->>>>>>> 98695345
 
         return hessian
 
@@ -642,10 +596,6 @@
                   of the hyperparameters to these optimal values and pre-computes the matrices needed
                   to make predictions.
         :rtype: tuple containing a float and an ndarray
-<<<<<<< HEAD
-=======
-
->>>>>>> 98695345
         """
 
         n_tries = int(n_tries)
@@ -676,7 +626,6 @@
             raise RuntimeError("Minimization routine failed to return a value")
 
         loglikelihood_values = np.array(loglikelihood_values)
-<<<<<<< HEAD
         idx = np.argmin(loglikelihood_values)
 
         self._set_params(theta_values[idx])
@@ -879,17 +828,6 @@
 
         Note that the class provides a public ``predict`` method which calls this method for the
         appropriate case, so this should not need to be used in ordinary circumstances.
-=======
-        idx = np.argsort(loglikelihood_values)[0]
-
-        self._set_params(theta_values[idx])
-
-        return loglikelihood_values[idx], theta_values[idx]
-
-    def predict(self, testing, do_deriv = True, do_unc = True):
-        """
-        Make a prediction for a set of input vectors
->>>>>>> 98695345
 
         Makes predictions for the emulator on a given set of input vectors. The input vectors
         must be passed as a ``(n_predict, D)`` or ``(D,)`` shaped array-like object, where
@@ -898,22 +836,12 @@
         ``(D,)``, then the method assumes ``n_predict == 1``. The prediction is returned as an
         ``(n_predict, )`` shaped numpy array as the first return value from the method.
 
-<<<<<<< HEAD
         Optionally, the emulator can also calculate the variances in the predictions
-=======
-        Optionally, the emulator can also calculate the uncertainties in the predictions
->>>>>>> 98695345
         and the derivatives with respect to each input parameter. If the uncertainties are
         computed, they are returned as the second output from the method as an ``(n_predict,)``
         shaped numpy array. If the derivatives are computed, they are returned as the third
         output from the method as an ``(n_predict, D)`` shaped numpy array.
 
-<<<<<<< HEAD
-=======
-        As with the fitting, this computation can be done independently for each emulator
-        and thus can be done in parallel.
-
->>>>>>> 98695345
         :param testing: Array-like object holding the points where predictions will be made.
                         Must have shape ``(n_predict, D)`` or ``(D,)`` (for a single prediction)
         :type testing: ndarray
@@ -949,12 +877,8 @@
 
         var = None
         if do_unc:
-<<<<<<< HEAD
             var = np.maximum(exp_theta[self.D] - np.sum(Ktest *
                                     linalg.cho_solve((self.L, True), Ktest), axis=0), 0.)
-=======
-            var = np.maximum(exp_theta[self.D] - np.sum(Ktest * np.dot(self.invQ, Ktest), axis=0), 0.)
->>>>>>> 98695345
 
         deriv = None
         if do_deriv:
@@ -965,7 +889,6 @@
 
         return mu, var, deriv
 
-<<<<<<< HEAD
 
     def __call__(self, testing):
         """A Gaussian process object is callable: calling it is the same as
@@ -1127,9 +1050,6 @@
                 warnings.warn("Warning: Current parameters are not MLE values")
             return self._predict_single(testing, do_deriv, do_unc)
 
-
-=======
->>>>>>> 98695345
     def __str__(self):
         """
         Returns a string representation of the model
