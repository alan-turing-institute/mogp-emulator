--- conflicted
+++ resolved
@@ -6,47 +6,12 @@
 from scipy.optimize import OptimizeResult
 from mogp_emulator.linalg import jit_cholesky, pivot_cholesky, pivot_cho_solve
 
-<<<<<<< HEAD
 
 class GaussianProcessBase(object):
     pass
 
 
 class GaussianProcess(GaussianProcessBase):
-    """
-    Implementation of a Gaussian Process Emulator.
-
-    This class provides a representation of a Gaussian Process Emulator. It contains
-    methods for fitting the GP to a given set of hyperparameters, computing the
-    negative log marginal likelihood plus prior (so negative log posterior) and its
-    derivatives, and making predictions on unseen data. Note that routines to
-    estimate hyperparameters are not included in the class definition, and are instead
-    provided externally to facilitate implementation of high performance versions.
-
-    The required arguments to initialize a GP is a set of training data consisting
-    of the inputs and targets for each of those inputs. These must be numpy arrays
-    whose first axis is of the same length. Targets must be a 1D array, while inputs
-    can be 2D or 1D. If inputs is 1D, then it is assumed that the length of the second
-    axis is unity.
-
-    Optional arguments are the particular mean function to use (default is zero mean),
-    the covariance kernel to use (default is the squared exponential covariance),
-    a list of prior distributions for each hyperparameter (default is no prior information
-    on any hyperparameters) and the method for handling the nugget parameter.
-    The nugget is additional "noise" that is added to the diagonal of the covariance
-    kernel as a variance. This nugget can represent uncertainty in the target values
-    themselves, or simply be used to stabilize the numerical inversion of the covariance
-    matrix. The nugget can be fixed (a non-negative float), can be found adaptively
-    (by passing the string ``"adaptive"`` to make the noise only as large as necessary
-    to successfully invert the covariance matrix), or can be fit as a hyperparameter
-    (by passing the string ``"fit"``).
-
-    The internal emulator structure involves arrays for the inputs, targets, and hyperparameters.
-    Other useful information are the number of training examples ``n``, the number of input
-    parameters ``D``, and the number of hyperparameters ``n_params``. These parameters can
-    be obtained externally by accessing these attributes
-=======
-class GaussianProcess(object):
     """Implementation of a Gaussian Process Emulator.
 
     This class provides a representation of a Gaussian Process
@@ -88,7 +53,6 @@
     ``D``, and the number of hyperparameters ``n_params``. These
     parameters can be obtained externally by accessing these
     attributes
->>>>>>> e6e27a9c
 
     Example: ::
 
