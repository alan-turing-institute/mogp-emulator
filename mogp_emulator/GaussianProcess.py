import numpy as np
from .Kernel import SquaredExponential
from .MCMC import sample_MCMC
from scipy.optimize import minimize
from scipy import linalg
from scipy.linalg import lapack
import logging
import warnings

class GaussianProcess(object):
    """
    Implementation of a Gaussian Process Emulator.
    
    This class provides an interface to fit a Gaussian Process Emulator to a set of training
    data. The class can be initialized from either a pair of inputs/targets arrays, or a file
    holding data saved from a previous emulator instance (saved via the ``save_emulator``
    method). Once the emulator has been created, the class provides methods for fitting
    optimal hyperparameters, changing hyperparameter values, making predictions, and other
    calculations associated with fitting and making predictions.
    
    The internal emulator structure involves arrays for the inputs, targets, and hyperparameters.
    Other useful information are the number of training examples ``n`` and the number of input
    parameters ``D``. These parameters are available externally through the ``get_n`` and
    ``get_D`` methods
    
    Example: ::
    
        >>> import numpy as np
        >>> from mogp_emulator import GaussianProcess
        >>> x = np.array([[1., 2., 3.], [4., 5., 6.]])
        >>> y = np.array([4., 6.])
        >>> gp = GaussianProcess(x, y)
        >>> print(gp)
        Gaussian Process with 2 training examples and 3 input variables
        >>> gp.get_n()
        2
        >>> gp.get_D()
        3
        >>> np.random.seed(47)
        >>> gp.learn_hyperparameters()
        (5.140462159403397, array([-13.02460687,  -4.02939647, -39.2203646 ,   3.25809653]))
        >>> x_predict = np.array([[2., 3., 4.], [7., 8., 9.]])
        >>> gp.predict(x_predict)
        (array([4.74687618, 6.84934016]), array([0.01639298, 1.05374973]),
        array([[8.91363045e-05, 7.18827798e-01, 3.74439445e-16],
               [4.64005897e-06, 3.74191346e-02, 1.94917337e-17]]))
        
    """
    
    def __init__(self, *args):
        """
        Create a new GP Emulator
        
        Creates a new GP Emulator from either the input data and targets to be fit or a
        file holding the input/targets and (optionally) learned parameter values.
        
        Arguments passed to the ``__init__`` method must be either two arguments which
        are numpy arrays ``inputs`` and ``targets``, described below, three arguments
        which are the same ``inputs`` and ``targets`` arrays plus a float representing
        the ``nugget`` parameter, or a single argument which is the filename (string or file
        handle) of a previously saved emulator.
        
        ``inputs`` is a 2D array-like object holding the input data, whose shape is
        ``n`` by ``D``, where ``n`` is the number of training examples to be fit and ``D``
        is the number of input variables to each simulation.
        
        ``targets`` is the target data to be fit by the emulator, also held in an array-like
        object. This must be a 1D array of length ``n``.
        
        ``nugget`` is the additional noise added to the emulator targets when fitting. This
        can take on values ``None`` (in which case, noise will be added adaptively to
        stabilize fitting), or a non-negative float (in which case, a fixed noise level
        will be used). If no value is specified for the ``nugget`` parameter, ``None``
        is the default.
        
        If two or three input arguments ``inputs``, ``targets``, and optionally ``nugget`` are
        given:
        
        :param inputs: Numpy array holding emulator input parameters. Must be 2D with shape
                       ``n`` by ``D``, where ``n`` is the number of training examples and
                       ``D`` is the number of input parameters for each output.
        :type inputs: ndarray
        :param targets: Numpy array holding emulator targets. Must be 1D with length ``n``
        :type targets: ndarray
        :param nugget: Noise to be added to the diagonal or ``None``. A float specifies the
                       noise level explicitly, while if ``None`` is given, the noise will set
                       to be as small as possible to ensure stable inversion of the covariance
                       matrix. Optional, default is ``None``.
        
        If one input argument ``emulator_file`` is given:
        
        :param emulator_file: Filename or file object for saved emulator parameters (using
                              the ``save_emulator`` method)
        
        :type emulator_file: str or file
        :returns: New ``GaussianProcess`` instance
        :rtype: GaussianProcess
        
        """
        
        emulator_file = None
        theta = None
        nugget = None
        
        if len(args) == 1:
            emulator_file = args[0]
            inputs, targets, theta, nugget = self._load_emulator(emulator_file)
        elif len(args) == 2 or len(args) == 3:
            inputs = np.array(args[0])
            targets = np.array(args[1])
            if targets.shape == (1,) and len(inputs.shape) == 1:
                inputs = np.reshape(inputs, (1, len(inputs)))
            if not len(inputs.shape) == 2:
                raise ValueError("Inputs must be a 2D array")
            if not len(targets.shape) == 1:
                raise ValueError("Targets must be a 1D array")
            if not len(targets) == inputs.shape[0]:
                raise ValueError("First dimensions of inputs and targets must be the same length")
            if len(args) == 3:
                nugget = args[2]
                if not nugget == None:
                    nugget = float(nugget)
                    if nugget < 0.:
                        raise ValueError("nugget parameter must be nonnegative or None")
        else:
            raise ValueError("Init method of GaussianProcess requires 1 (file) or 2 (input array, target array) arguments")

        self.inputs = np.array(inputs)
        self.targets = np.array(targets)
        
        self.n = self.inputs.shape[0]
        self.D = self.inputs.shape[1]
        
        self.nugget = nugget
        
        self.kernel =  SquaredExponential()
        
        if not (emulator_file is None or theta is None):
            self._set_params(theta)
        else:
            self.theta = None
            
        self.mle_theta = None
        self.samples = None


    @classmethod
    def train_model(Cls, *init_args):
        gp = Cls(*init_args)
        gp.learn_hyperparameters()
        return gp


    def _load_emulator(self, filename):
        """
        Load saved emulator and parameter values from file
        
        Method takes the filename of a saved emulator (using the ``save_emulator`` method).
        The saved emulator may or may not contain the fitted parameters. If there are no
        parameters found in the emulator file, the method returns ``None`` for the
        parameters.
        
        :param filename: File where the emulator parameters are saved. Can be a string
                         filename or a file object.
        :type filename: str or file
        :returns: inputs, targets, and (optionally) fitted parameter values from the
                  saved emulator file
        :rtype: tuple containing 3 ndarrays and a float or 2 ndarrays, a None type, and
                a float (if no theta values are found in the emulator file)
        """
        
        emulator_file = np.load(filename, allow_pickle=True)
        
        try:
            inputs = np.array(emulator_file['inputs'])
            targets = np.array(emulator_file['targets'])
        except KeyError:
            raise KeyError("Emulator file does not contain emulator inputs and targets")
            
        try:
            if emulator_file['theta'] is None:
                theta = None
            else:
                theta = np.array(emulator_file['theta'])
        except KeyError:
            theta = None
            
        try:
            if emulator_file['nugget'] == None:
                nugget = None
            else:
                nugget = float(emulator_file['nugget'])
        except KeyError:
            nugget = None
            
        return inputs, targets, theta, nugget

    def save_emulator(self, filename):
        """
        Write emulators to disk
        
        Method saves the emulator to disk using the given filename or file handle. The method
        writes the inputs and targets arrays to file. If the model has been assigned parameters,
        either manually or by fitting, those parameters are saved as well. Once saved, the
        emulator can be read by passing the file name or handle to the one-argument ``__init__``
        method.
        
        :param filename: Name of file (or file handle) to which the emulator will be saved.
        :type filename: str or file
        :returns: None
        """
        
        emulator_dict = {}
        emulator_dict['targets'] = self.targets
        emulator_dict['inputs'] = self.inputs
        emulator_dict['nugget'] = self.nugget
        emulator_dict['theta'] = self.theta
                    
        np.savez(filename, **emulator_dict)

    def get_n(self):
        """
        Returns number of training examples for the emulator
        
        :returns: Number of training examples for the emulator object
        :rtype: int
        """
        
        return self.n
        
    def get_D(self):
        """
        Returns number of inputs for the emulator
        
        :returns: Number of inputs for the emulator object
        :rtype: int
        """
        
        return self.D
        
    def get_params(self):
        """
        Returns emulator parameters
        
        Returns current parameters for the emulator as a numpy array if they have been fit. If no
        parameters have been fit, returns None.
        
        :returns: Current parameter values (numpy array of length ``D + 1``), or ``None`` if the
                  parameters have not been fit.
        :rtype: ndarray or None
        """
        
        return self.theta
            
    def get_nugget(self):
        """
        Returns emulator nugget parameter
        
        Returns current value of the nugget parameter. If the nugget is selected adaptively, returns None.
        
        :returns: Current nugget value, either a float or ``None``
        :rtype: float or None
        """
        
        return self.nugget
    
    def set_nugget(self, nugget):
        """
        Set the nugget parameter for the emulator
        
        Method for changing the ``nugget`` parameter for the emulator. When a new emulator is
        initilized, this is set to None.
        
        The ``nugget`` parameter controls how noise is added to the covariance matrix in order to
        stabilize the inversion or smooth the emulator predictions. If ``nugget`` is a non-negative
        float, then that particular value is used for the nugget. Note that setting this parameter
        to be zero enforces that the emulator strictly interpolates between points. Alternatively,
        if ``nugget`` is set to be ``None``, the fitting routine will adaptively make the noise
        parameter as large as is needed to ensure that the emulator can be fit.
        
        :param nugget: Controls how noise is added to the emulator. If ``nugget`` is a nonnegative
                       float, then this manually sets the noise parameter (if negative, this will
                       lead to an error), with ``nugget = 0`` resulting in interpolation with no
                       smoothing noise added. ``nugget = None`` will adaptively select the
                       smallest value of the noise term that still leads to a stable inversion of
                       the matrix. Default behavior is ``nugget = None``.
        :type nugget: None or float
        :returns: None
        :rtype: None
        """
        
        if not nugget == None:
            nugget = float(nugget)
            assert nugget >= 0., "noise parameter must be nonnegative"
        self.nugget = nugget
    
    def _jit_cholesky(self, Q, maxtries = 5):
        """
        Performs Jittered Cholesky Decomposition
        
        Performs a Jittered Cholesky decomposition, adding noise to the diagonal of the matrix as needed
        in order to ensure that the matrix can be inverted. Adapted from code in GPy.
        
        On occasion, the matrix that needs to be inverted in fitting a GP is nearly singular. This arises
        when the training samples are very close to one another, and can be averted by adding a noise term
        to the diagonal of the matrix. This routine performs an exact Cholesky decomposition if it can
        be done, and if it cannot it successively adds noise to the diagonal (starting with 1.e-6 times
        the mean of the diagonal and incrementing by a factor of 10 each time) until the matrix can be
        decomposed or the algorithm reaches ``maxtries`` attempts. The routine returns the lower
        triangular matrix and the amount of noise necessary to stabilize the decomposition.
        
        :param Q: The matrix to be inverted as an array of shape ``(n,n)``. Must be a symmetric positive
                  definite matrix.
        :type Q: ndarray
        :param maxtries: (optional) Maximum allowable number of attempts to stabilize the Cholesky
                         Decomposition. Must be a positive integer (default = 5)
        :type maxtries: int
        :returns: Lower-triangular factored matrix (shape ``(n,n)`` and the noise that was added to
                  the diagonal to achieve that result.
        :rtype: tuple containing an ndarray and a float
        """
        
        assert int(maxtries) > 0, "maxtries must be a positive integer"
        
        Q = np.ascontiguousarray(Q)
        L, info = lapack.dpotrf(Q, lower = 1)
        if info == 0:
            return L, 0.
        else:
            diagQ = np.diag(Q)
            if np.any(diagQ <= 0.):
                raise linalg.LinAlgError("not pd: non-positive diagonal elements")
            jitter = diagQ.mean() * 1e-6
            num_tries = 1
            while num_tries <= maxtries and np.isfinite(jitter):
                try:
                    L = linalg.cholesky(Q + np.eye(Q.shape[0]) * jitter, lower=True)
                    return L, jitter
                except:
                    jitter *= 10
                finally:
                    num_tries += 1
            raise linalg.LinAlgError("not positive definite, even with jitter.")
        import traceback
        try: raise
        except:
            logging.warning('\n'.join(['Added jitter of {:.10e}'.format(jitter),
                '  in '+traceback.format_list(traceback.extract_stack(limit=3)[-2:-1])[0][2:]]))
        return L, jitter
    
    def _prepare_likelihood(self):
        """
        Pre-calculates matrices needed for fitting and making predictions
        
        Pre-calculates the matrices needed to compute the log-likelihood and make subsequent
        predictions. This is called any time the hyperparameter values are changed in order
        to ensure that all the information is needed to evaluate the log-likelihood and
        its derivatives, which are needed when fitting the optimal hyperparameters.
        
        The method computes the covariance matrix (assuming a squared exponential kernel) 
        and inverts it using the jittered cholesky decomposition. Some additional information
        is also pre-computed and stored. This method has no inputs and no return value,
        but it does modify the state of the object.
        
        :returns: None
        """
        
        assert not self.theta is None, "Must set a parameter value to fit a GP"

        self.Q = self.kernel.kernel_f(self.inputs, self.inputs, self.theta)
        
        if self.nugget == None:
            L, nugget = self._jit_cholesky(self.Q)
            self.Z = self.Q + nugget*np.eye(self.n)
        else:
            self.Z = self.Q + self.nugget*np.eye(self.n)
            L = linalg.cholesky(self.Z, lower=True)
        
        self.invQ = np.linalg.inv(L.T).dot(np.linalg.inv(L))
        self.invQt = np.dot(self.invQ, self.targets)
        self.logdetQ = 2.0 * np.sum(np.log(np.diag(L)))
        
    def _set_params(self, theta):
        """
        Method for setting the hyperparameters for the emulator
        
        This method is used to reset the value of the hyperparameters for the emulator and
        update the log-likelihood. It is used after fitting the hyperparameters or when loading
        an emulator from file. Input ``theta`` must be array-like with shape
        ``(D + 1,)``, where ``D`` is the number of input parameters.
        
        :param theta: Parameter values to be used for the emulator. Must be array-like and
                      have shape ``(D + 1,)``
        :type theta: ndarray
        :returns: None
        """
        
        theta = np.array(theta)
        assert theta.shape == (self.D + 1,), "Parameter vector must have length number of inputs + 1"
        
        self.theta = theta
        self._prepare_likelihood()
    
    def loglikelihood(self, theta):
        """
        Calculate the negative log-likelihood at a particular value of the hyperparameters
        
        Calculate the negative log-likelihood for the given set of parameters. Calling this
        method sets the parameter values and computes the needed inverse matrices in order
        to evaluate the log-likelihood and its derivatives. In addition to returning the
        log-likelihood value, it stores the current value of the hyperparameters and
        log-likelihood in attributes of the object.
        
        :param theta: Value of the hyperparameters. Must be array-like with shape ``(D + 1,)``
        :type theta: ndarray
        :returns: negative log-likelihood
        :rtype: float
        """
        
        self._set_params(theta)

        loglikelihood = (0.5 * self.logdetQ +
                         0.5 * np.dot(self.targets, self.invQt) +
                         0.5 * self.n * np.log(2. * np.pi))

        return loglikelihood
    
    def partial_devs(self, theta):
        """
        Calculate the partial derivatives of the negative log-likelihood
        
        Calculate the partial derivatives of the negative log-likelihood with respect to
        the hyperparameters. Note that this function is normally used only when fitting
        the hyperparameters, and it is not needed to make predictions.
        
        During normal use, the ``partial_devs`` method is called after evaluating the
        ``loglikelihood`` method. The implementation takes advantage of this by storing
        the inverse of the covariance matrix, which is expensive to compute and is used
        by the ``loglikelihood``, ``partial_devs``, and ``hessian`` methods. If the function
        is evaluated with a different set of parameters than was previously used to set
        the log-likelihood, the method calls ``_set_params`` to compute the needed
        information. However, caling ``partial_devs`` does not evaluate the log-likelihood,
        so it does not change the cached values of the parameters or log-likelihood.
        
        :param theta: Value of the hyperparameters. Must be array-like with shape ``(D + 1,)``
        :type theta: ndarray
        :returns: partial derivatives of the negative log-likelihood (array with shape
                  ``(D + 1,)``)
        :rtype: ndarray
        """

        assert theta.shape == (self.D + 1,), "Parameter vector must have length number of inputs + 1"
        
        if not np.allclose(np.array(theta), self.theta):
            self._set_params(theta)
            
        partials = np.zeros(self.D + 1)
        
        dKdtheta = self.kernel.kernel_deriv(self.inputs, self.inputs, self.theta)
        
        for d in range(self.D + 1):
            partials[d] = -0.5 * (np.dot(self.invQt, np.dot(dKdtheta[d], self.invQt)) - np.sum(self.invQ * dKdtheta[d]))
        
        return partials
        
    def hessian(self, theta):
        """
        Calculate the Hessian of the negative log-likelihood
        
        Calculate the Hessian of the negative log-likelihood with respect to
        the hyperparameters. Note that this function is normally used only when fitting
        the hyperparameters, and it is not needed to make predictions. It is also used
        to estimate an appropriate step size when fitting hyperparameters using
        the lognormal approximation or MCMC sampling.
        
        When used in an optimization routine, the ``hessian`` method is called after
        evaluating the ``loglikelihood`` method. The implementation takes advantage of
        this by storing the inverse of the covariance matrix, which is expensive to
        compute and is used by the ``loglikelihood`` and ``partial_devs`` methods as well.
        If the function is evaluated with a different set of parameters than was previously
        used to set the log-likelihood, the method calls ``_set_params`` to compute the needed
        information. However, caling ``hessian`` does not evaluate the log-likelihood,
        so it does not change the cached values of the parameters or log-likelihood.
        
        :param theta: Value of the hyperparameters. Must be array-like with shape ``(D + 1,)``
        :type theta: ndarray
        :returns: Hessian of the negative log-likelihood (array with shape
                  ``(D + 1, D + 1)``)
        :rtype: ndarray
        """

        assert theta.shape == (self.D + 1,), "Parameter vector must have length number of inputs + 1"
        
        if not np.allclose(np.array(theta), self.theta):
            self._set_params(theta)
            
        hessian = np.zeros((self.D + 1, self.D + 1))
        
        dKdtheta = self.kernel.kernel_deriv(self.inputs, self.inputs, self.theta)
        d2Kdtheta2 = self.kernel.kernel_hessian(self.inputs, self.inputs, self.theta)
        
        for d1 in range(self.D + 1):
            for d2 in range(self.D + 1):
                hessian[d1, d2] = 0.5*(np.linalg.multi_dot([self.invQt, 
                                        2.*np.linalg.multi_dot([dKdtheta[d1], self.invQ, dKdtheta[d2]])-d2Kdtheta2[d1, d2],
                                        self.invQt])-
                                        np.trace(np.linalg.multi_dot([self.invQ, dKdtheta[d1], self.invQ, dKdtheta[d2]])
                                                 -np.dot(self.invQ, d2Kdtheta2[d1, d2])))
                
        return hessian
    
    def _learn(self, theta0, method = 'L-BFGS-B', **kwargs):
        """
        Minimize log-likelihood function wrt the hyperparameters
        
        Minimize the negative log-likelihood function, with a starting value given by ``theta0``.
        This is done via any gradient-based method available through scipy (see the scipy
        documentation for details), and options can be passed to the minimization routine.
        The default minimization routine is ``L-BFGS-B'``, but this can be specified.
        
        The method is dumb and returns the last value returned from the minimization routine
        irrespective of any error flags returned by the minimization function. This is not
        necessarily a cause for concern, as (1) the parent routine to this function is
        configured to do a certain number of attempts, taking the best result and (2) application
        of the GP does not require that the hyperparameters are at a true minimum of the
        log-likelihood function, just at a value that leads to predictions that are good enough.
        
        The method returns the hyperparameter values as an array with shape ``(D + 1,)`` 
        and the minimimum negative log-likelihood value found.
        
        :param theta0: Starting value for the minimization routine. Must be an array with shape
                       ``(D + 1,)``
        :type theta0: ndarray
        :param method: Minimization method. Must be a gradient-based method available in the
                       ``scipy.optimize.minimize`` function (optional, default is ``'L-BFGS-B'``
                       with no bounds given)
        :type method: str
        :param **kwargs: Additional keyword arguments to be passed to ``scipy.optimize.minimize``
        :returns: minimum hyperparameter values in an array of shape ``(D + 1,)`` and the
                  minimum negative log-likelihood value
        :rtype: tuple containing a ndarray and a float
        """
        
        self._set_params(theta0)
        
        fmin_dict = minimize(self.loglikelihood, theta0, method = method, jac = self.partial_devs, 
                             options = kwargs)
        
        return fmin_dict['x'], fmin_dict['fun']
    
    def learn_hyperparameters(self, n_tries = 15, theta0 = None, method = 'L-BFGS-B', **kwargs):
        """
        Fit hyperparameters by attempting to minimize the negative log-likelihood
        
        Fits the hyperparameters by attempting to minimize the negative log-likelihood multiple times
        from a given starting location and using a particular minimization method. The best result
        found among all of the attempts is returned, unless all attempts to fit the parameters result
        in an error (see below).
        
        If the method encounters an overflow (this can result because the parameter values stored are
        the logarithm of the actual hyperparameters to enforce positivity) or a linear algebra error
        (occurs when the covariance matrix cannot be inverted, even with the addition of additional
        noise added along the diagonal if adaptive noise was selected by setting the nugget parameter
        to be None), the iteration is skipped. If all attempts to find optimal hyperparameters result
        in an error, then the method raises an exception.
        
        The ``theta0`` parameter is the point at which the first iteration will start. If more than
        one attempt is made, subsequent attempts will use random starting points.
        
        The user can specify the details of the minimization method, using any of the gradient-based
        optimizers available in ``scipy.optimize.minimize``. Any additional parameters beyond the method
        specification can be passed as keyword arguments.
        
        The method returns the minimum negative log-likelihood found and the parameter values at
        which that minimum was obtained. The method also sets the current values of the hyperparameters
        to these optimal values and pre-computes the matrices needed to make predictions.
        
        :param n_tries: Number of attempts to minimize the negative log-likelihood function.
                        Must be a positive integer (optional, default is 15)
        :type n_tries: int
        :param theta0: Initial starting point for the first iteration. If present, must be
                       array-like with shape ``(D + 1,)``. If ``None`` is given, then
                       a random value is chosen. (Default is ``None``)
        :type theta0: None or ndarray
        :param method: Minimization method to be used. Can be any gradient-based optimization
                       method available in ``scipy.optimize.minimize``. (Default is ``'L-BFGS-B'``)
        :type method: str
        :param ``**kwargs``: Additional keyword arguments to be passed to the minimization routine.
                         see available parameters in ``scipy.optimize.minimize`` for details.
        :returns: Minimum negative log-likelihood values and hyperparameters (numpy array with shape
                  ``(D + 1,)``) used to obtain those values. The method also sets the current values
                  of the hyperparameters to these optimal values and pre-computes the matrices needed
                  to make predictions.
        :rtype: tuple containing a float and an ndarray
        """
    
        n_tries = int(n_tries)
        assert n_tries > 0, "number of attempts must be positive"
        
        np.seterr(divide = 'raise', over = 'raise', invalid = 'raise')
        
        loglikelihood_values = []
        theta_values = []
        
        theta_startvals = 5.*(np.random.rand(n_tries, self.D + 1) - 0.5)
        if not theta0 is None:
            theta0 = np.array(theta0)
            assert theta0.shape == (self.D + 1,), "theta0 must be a 1D array with length D + 1"
            theta_startvals[0,:] = theta0

        for theta in theta_startvals:
            try:
                min_theta, min_loglikelihood = self._learn(theta, method, **kwargs)
                loglikelihood_values.append(min_loglikelihood)
                theta_values.append(min_theta)
            except linalg.LinAlgError:
                print("Matrix not positive definite, skipping this iteration")
            except FloatingPointError:
                print("Floating point error in optimization routine, skipping this iteration")
                
        if len(loglikelihood_values) == 0:
            raise RuntimeError("Minimization routine failed to return a value")
            
        loglikelihood_values = np.array(loglikelihood_values)
        idx = np.argmin(loglikelihood_values)
        
        self._set_params(theta_values[idx])
        self.mle_theta = theta_values[idx]
        
        return loglikelihood_values[idx], theta_values[idx]
    
    def compute_local_covariance(self):
        """
        Estimate local covariance matrix around the MLE parameters
        
        This method inverts the hessian matrix to get the local covariance matrix around the
        MLE parameters. Note that if the MLE parameters have not been estimated, they will be
        found first prior to inverting the Hessian. The local Hessian should be positive definite
        if the MLE parameters are at a local minimum of the negative log-likelihood, so if the
        routine encounters a non-positive definite matrix it will raise an error. Returns the
        inverse of the Hessian matrix evaluated at the MLE parameter values.
        
        :returns: Inverse of the Hessian matrix evaluated at the MLE parameter values. This is
                  a 2D array with shape ``(D + 1, D + 1)``.
        :rtype: ndarray
        """

        if self.mle_theta is None:
            self.learn_hyperparameters()

        hess = self.hessian(self.mle_theta)
    
        assert hess.ndim == 2
        assert hess.shape[0] == hess.shape[1]
    
        try:
            L = np.linalg.cholesky(hess)
            cov = np.linalg.inv(L.T).dot(np.linalg.inv(L))
        except linalg.LinAlgError:
            raise linalg.LinAlgError("Hessian matrix is not symmetric positive definite, optimization may not have converged")
        
        return cov
    
    def learn_hyperparameters_MLE(self, n_tries = 15, theta0 = None, method = 'L-BFGS-B', **kwargs):
        """
        Fit hyperparameters by attempting to minimize the negative log-likelihood
        
        This method an alias for ``learn_hyperparameters`` to distinguish it from other methods
        for estimating hyperparameters.
        
        Fits the hyperparameters by attempting to minimize the negative log-likelihood multiple times
        from a given starting location and using a particular minimization method. The best result
        found among all of the attempts is returned, unless all attempts to fit the parameters result
        in an error (see below).
        
        If the method encounters an overflow (this can result because the parameter values stored are
        the logarithm of the actual hyperparameters to enforce positivity) or a linear algebra error
        (occurs when the covariance matrix cannot be inverted, even with the addition of additional
        noise added along the diagonal if adaptive noise was selected by setting the nugget parameter
        to be None), the iteration is skipped. If all attempts to find optimal hyperparameters result
        in an error, then the method raises an exception.
        
        The ``theta0`` parameter is the point at which the first iteration will start. If more than
        one attempt is made, subsequent attempts will use random starting points.
        
        The user can specify the details of the minimization method, using any of the gradient-based
        optimizers available in ``scipy.optimize.minimize``. Any additional parameters beyond the method
        specification can be passed as keyword arguments.
        
        The method returns the minimum negative log-likelihood found and the parameter values at
        which that minimum was obtained. The method also sets the current values of the hyperparameters
        to these optimal values and pre-computes the matrices needed to make predictions.
        
        :param n_tries: Number of attempts to minimize the negative log-likelihood function.
                        Must be a positive integer (optional, default is 15)
        :type n_tries: int
        :param theta0: Initial starting point for the first iteration. If present, must be
                       array-like with shape ``(D + 1,)``. If ``None`` is given, then
                       a random value is chosen. (Default is ``None``)
        :type theta0: None or ndarray
        :param method: Minimization method to be used. Can be any gradient-based optimization
                       method available in ``scipy.optimize.minimize``. (Default is ``'L-BFGS-B'``)
        :type method: str
        :param ``**kwargs``: Additional keyword arguments to be passed to the minimization routine.
                         see available parameters in ``scipy.optimize.minimize`` for details.
        :returns: Minimum negative log-likelihood values and hyperparameters (numpy array with shape
                  ``(D + 1,)``) used to obtain those values. The method also sets the current values
                  of the hyperparameters to these optimal values and pre-computes the matrices needed
                  to make predictions.
        :rtype: tuple containing a float and an ndarray
        """
        
        return self.learn_hyperparameters(n_tries, theta0, method, **kwargs)
    
    def learn_hyperparameters_normalapprox(self, n_samples = 1000):
        """
        Sample hyperparameters via a normal approximation around MLE solution
        
        Sample hyperparameters via a multivariate normal approximation around the MLE parameters.
        This method first obtains an MLE estimate of the hyperparameters, and then draws
        samples assuming the posterior follows an approximate normal distribution around the MLE
        value. This is a reasonable approximation for most unimodal posterior distributions,
        and it is computationally much cheaper than using full MCMC estimation. The local
        covariance matrix is found by inverting the Hessian around the MLE parameters, and then
        samples are generated using a multivariate normal distribution. Does not return a value,
        but sets the ``samples`` class attribute to a 2D array with shape ``(n_samples, D + 1)``,
        where the first dimension indicates the different samples and the second dimension specifies
        the different hyperparameters.
        
        :param n_samples: Number of samples to be drawn. Must be a positive integer.
        :type n_samples: int
        :returns: None
        """
        
        n_samples = int(n_samples)
        assert n_samples > 0
    
        n_params = self.D + 1
        
        if self.mle_theta is None:
            self.learn_hyperparameters()
        
        cov = self.compute_local_covariance()
    
        self.samples = np.random.multivariate_normal(self.mle_theta, cov, size=n_samples)
        
    def learn_hyperparameters_MCMC(self, n_samples = 1000, thin = 0):
        """
        Sample hyperparameters via MCMC estimation
        
        Sample hyperparameters via MCMC estimation. Parameters are found by doing a random
        walk in parameter space, choosing new points via the Metropolis-Hastings algorithm.
        Steps are drawn from a multivariate normal distribution around the current parameters,
        and the steps are accepted and rejected based on the marginal log-likelihood function.
        The chain is started from the MLE parameter values, and the step sizes are estimated
        by inverting the local Hessian at the MLE solution. Because of this, the MCMC chain
        does not require a "burn-in" phase. Optional parameters specify the number of MCMC
        steps to take (must be a positive integer, default is 1000) and information about
        how to thin the MCMC chain to obtain uncorrelated samples.
        
        Thinning may be specified with a non-negative integer. If a positive integer is
        given, the chain will be thinned by only keeping every ``thin`` steps. Note that
        ``thin = 1`` means that the chain will not be thinned. If ``thin = 0`` is given
        (the default value), the chain will automatically be thinned by computing the
        autocorrelation of the chain for each parameter separately and estimating the value
        needed to eliminate correlations in the chain. If the autothinning method fails
        (usually occurrs if the posterior is multimodal), the chain will not be thinned
        and a warning will be given. More details on the autothinning procedure are
        described in the corresponding function.
        
        Does not return a value, but sets the ``samples`` class attribute to a 2D array with shape
        ``(n_chain, D + 1)``, where the first dimension indicates the different samples and the
        second dimension specifies the different hyperparameters. Note that ``n_chain``
        will only be the same as ``n_samples`` if ``thin = 1`` is specified or if
        autothinning fails. If you wish to obtain a specific number of samples in the thinned
        chain, you will need to modify ``n_samples`` and ``thin`` appropriately.
        
        Note that at present, the return information from the MCMC sampler is not returned
        or cached. The code does give a warning if a problem arises, in particular if the
        acceptance rate is not within the target range of 20% to 60% or if the final MCMC
        chain has a first lag autocorrelation that indicates samples may not be independent.
        If either of these warnings occur, the MCMC chain may require further inspection.
        At the moment, this can only be done by re-running the MCMC samples using the function
        ``sample_MCMC`` in the ``MCMC`` submodule manually.
        
        :param n_samples: Number of MCMC steps to be taken. Must be a positive integer.
        :type n_samples: int
        :param thin: Specifies how the chain is thinned to remove correlations. Must be
                     a non-negative integer. If a positive integer ``k`` is used, it will 
                     keep every ``k`` samples. Note that ``thin = 1`` indicates that the
                     chain will not be thinned. ``thin = 0`` will attempt to autothin
                     the chain using the autocorrelation of the MCMC chain. Default is 0.
        :type thin: int
        :returns: None
        """

        n_samples = int(n_samples)
        thin = int(thin)

        assert n_samples > 0
        assert thin >= 0

        n_params = self.D + 1
        
        if self.mle_theta is None:
            self.learn_hyperparameters()

        step_size = 2.4/np.sqrt(n_params)*self.compute_local_covariance()

        self.samples, rejected, acceptance, first_lag = sample_MCMC(self.loglikelihood,
                                                                    self.mle_theta, step_size,
                                                                    n_samples, thin, loglike_sign = -1.)

        if acceptance < 0.2 or acceptance > 0.6:
            warnings.warn("acceptance rate of "+str(100.*acceptance)+"% not within bounds")
            
        if np.max(first_lag) > 3./np.sqrt(len(self.samples)):
            warnings.warn("autocorrelation of "+str(np.max(first_lag))+
                          " not within bounds. posterior may be multimodal or require thinning.")

    def _predict_single(self, testing, do_deriv = True, do_unc = True):
        """
        Make a prediction for a set of input vectors for a single set of hyperparameters
        
        Note that the class provides a public ``predict`` method which calls this method for the
        appropriate case, so this should not need to be used in ordinary circumstances.
        
        Makes predictions for the emulator on a given set of input vectors. The input vectors
        must be passed as a ``(n_predict, D)`` or ``(D,)`` shaped array-like object, where
        ``n_predict`` is the number of different prediction points under consideration and
        ``D`` is the number of inputs to the emulator. If the prediction inputs array has shape
        ``(D,)``, then the method assumes ``n_predict == 1``. The prediction is returned as an
        ``(n_predict, )`` shaped numpy array as the first return value from the method.
        
        Optionally, the emulator can also calculate the variances in the predictions 
        and the derivatives with respect to each input parameter. If the uncertainties are
        computed, they are returned as the second output from the method as an ``(n_predict,)``
        shaped numpy array. If the derivatives are computed, they are returned as the third
        output from the method as an ``(n_predict, D)`` shaped numpy array.
        
        :param testing: Array-like object holding the points where predictions will be made.
                        Must have shape ``(n_predict, D)`` or ``(D,)`` (for a single prediction)
        :type testing: ndarray
        :param do_deriv: (optional) Flag indicating if the derivatives are to be computed.
                         If ``False`` the method returns ``None`` in place of the derivative
                         array. Default value is ``True``.
        :type do_deriv: bool
        :param do_unc: (optional) Flag indicating if the uncertainties are to be computed.
                         If ``False`` the method returns ``None`` in place of the uncertainty
                         array. Default value is ``True``.
        :type do_unc: bool
        :returns: Tuple of numpy arrays holding the predictions, uncertainties, and derivatives,
                  respectively. Predictions and uncertainties have shape ``(n_predict,)``
                  while the derivatives have shape ``(n_predict, D)``. If the ``do_unc`` or
                  ``do_deriv`` flags are set to ``False``, then those arrays are replaced by
                  ``None``.
        :rtype: tuple
        """
        
        testing = np.array(testing)
        if len(testing.shape) == 1:
            testing = np.reshape(testing, (1, len(testing)))
        assert len(testing.shape) == 2
                        
        n_testing, D = np.shape(testing)
        assert D == self.D
        
        exp_theta = np.exp(self.theta)

        Ktest = self.kernel.kernel_f(self.inputs, testing, self.theta)

        mu = np.dot(Ktest.T, self.invQt)
        
        var = None
        if do_unc:
            var = np.maximum(exp_theta[self.D] - np.sum(Ktest * np.dot(self.invQ, Ktest), axis=0), 0.)
        
        deriv = None
        if do_deriv:
            deriv = np.zeros((n_testing, self.D))
            for d in range(self.D):
                aa = (self.inputs[:, d].flatten()[None, :] - testing[:, d].flatten()[:, None])
                c = Ktest * aa.T
                deriv[:, d] = exp_theta[d] * np.dot(c.T, self.invQt)
                
        return mu, var, deriv
<<<<<<< HEAD


    def __call__(self, testing):
        """A Gaussian process object is callable: calling it is the same as
        calling `predict` without uncertainty and derivative
        predictions, and extracting the zeroth component for the
        'value' prediction.
        """
        return (self.predict(testing, do_deriv=False, do_unc=False)[0])


=======
    
    def _predict_samples(self, testing, do_deriv = True, do_unc = True):
        """
        Make a prediction for a set of input vectors for a set of hyperparameter posterior samples
        
        Note that the class provides a public ``predict`` method which calls this method for the
        appropriate case, so this should not need to be used in ordinary circumstances.
        
        Makes predictions for the emulator on a given set of input vectors. The input vectors
        must be passed as a ``(n_predict, D)`` or ``(D,)`` shaped array-like object, where
        ``n_predict`` is the number of different prediction points under consideration and
        ``D`` is the number of inputs to the emulator. If the prediction inputs array has shape
        ``(D,)``, then the method assumes ``n_predict == 1``. The prediction is returned as an
        ``(n_predict, )`` shaped numpy array as the first return value from the method.
        
        Optionally, the emulator can also calculate the variances in the predictions 
        and the derivatives with respect to each input parameter. If the uncertainties are
        computed, they are returned as the second output from the method as an ``(n_predict,)``
        shaped numpy array. If the derivatives are computed, they are returned as the third
        output from the method as an ``(n_predict, D)`` shaped numpy array.
        
        For this method to work, hyperparameter samples must have been drawn via the
        ``learn_hyperparameters_normalapprox`` or ``learn_hyperparameters_MCMC``
        methods. If samples have not been drawn, predictions fall back onto using the MLE
        parameters as a single set of parameters. Note that the code does not save the inverted
        covariance matrix for each set of hyperparameter samples, so these predictions can be
        expensive for large numbers of samples or large numbers of inputs as the matrix inverse
        must be computed for each hyperparameter samples. Predictions from a single set of
        parameters used the cached matrix inverse, so these predictions are much more efficient.
        
        :param testing: Array-like object holding the points where predictions will be made.
                        Must have shape ``(n_predict, D)`` or ``(D,)`` (for a single prediction)
        :type testing: ndarray
        :param do_deriv: (optional) Flag indicating if the derivatives are to be computed.
                         If ``False`` the method returns ``None`` in place of the derivative
                         array. Default value is ``True``.
        :type do_deriv: bool
        :param do_unc: (optional) Flag indicating if the uncertainties are to be computed.
                         If ``False`` the method returns ``None`` in place of the uncertainty
                         array. Default value is ``True``.
        :type do_unc: bool
        :returns: Tuple of numpy arrays holding the predictions, uncertainties, and derivatives,
                  respectively. Predictions and uncertainties have shape ``(n_predict,)``
                  while the derivatives have shape ``(n_predict, D)``. If the ``do_unc`` or
                  ``do_deriv`` flags are set to ``False``, then those arrays are replaced by
                  ``None``.
        :rtype: tuple
        """
        
        testing = np.array(testing)
        if len(testing.shape) == 1:
            testing = np.reshape(testing, (1, len(testing)))
        assert len(testing.shape) == 2
                        
        n_testing, D = np.shape(testing)
        assert D == self.D
        
        if self.samples is None:
            warnings.warn("hyperparameter samples have not been drawn, trying single parameter predictions")
            return self.predict(testing, do_deriv, do_unc, predict_from_samples = False)
        
        n_samples = self.samples.shape[0]

        mu = np.zeros((n_samples, n_testing))
        var = np.zeros((n_samples, n_testing))
        deriv = np.zeros((n_samples, n_testing, self.D))

        for i in range(n_samples):
            self._set_params(self.samples[i])
            mu[i], var[i], deriv[i] = self._predict_single(testing, do_deriv, do_unc)
        
        mu_mean = np.mean(mu, axis = 0)
        if do_unc:
            var_mean = np.mean(var, axis = 0)+np.var(mu, axis = 0)
        else:
            var_mean = None
        if do_deriv:
            deriv_mean = np.mean(deriv, axis = 0)
        else:
            deriv_mean = None
        
        return mu_mean, var_mean, deriv_mean
    
    def predict(self, testing, do_deriv = True, do_unc = True, predict_from_samples = False):
        """
        Make a prediction for a set of input vectors
        
        Makes predictions for the emulator on a given set of input vectors. The input vectors
        must be passed as a ``(n_predict, D)`` or ``(D,)`` shaped array-like object, where
        ``n_predict`` is the number of different prediction points under consideration and
        ``D`` is the number of inputs to the emulator. If the prediction inputs array has shape
        ``(D,)``, then the method assumes ``n_predict == 1``. The prediction is returned as an
        ``(n_predict, )`` shaped numpy array as the first return value from the method.
        
        Optionally, the emulator can also calculate the variances in the predictions 
        and the derivatives with respect to each input parameter. If the uncertainties are
        computed, they are returned as the second output from the method as an ``(n_predict,)``
        shaped numpy array. If the derivatives are computed, they are returned as the third
        output from the method as an ``(n_predict, D)`` shaped numpy array.
        
        If predictions based on samples of the hyperparameters (drawn by either assuming a
        normal posterior or using MCMC sampling) are desired, hyperparameter samples must have
        been drawn via the ``learn_hyperparameters_normalapprox`` or ``learn_hyperparameters_MCMC``
        methods. This is controlled by setting ``predict_from_samples = True``. If samples
        have not been drawn, predictions fall back onto using the MLE parameters as a single set
        of parameters. Default behavior is to use a single set of parameters. Note that the
        code does not save the inverted covariance matrix for each set of hyperparameter
        samples, so these predictions can be expensive for large numbers of samples or
        large numbers of inputs as the matrix inverse must be computed for each hyperparameter
        samples. Predictions from a single set of parameters used the cached matrix inverse,
        so these predictions are much more efficient.
        
        If predictions from a single set of parameters are desired, and the GP does not have
        a current set of parameters, the code raises an error. If the code does have a current
        set of parameters but the MLE parameters have not been estimated, it gives a warning
        but continues with the predictions using the current parameters. If it has current
        parameters as well as MLE parameters but they differ, the code issues a warning but
        continues with the predictions using the current parameters.
        
        :param testing: Array-like object holding the points where predictions will be made.
                        Must have shape ``(n_predict, D)`` or ``(D,)`` (for a single prediction)
        :type testing: ndarray
        :param do_deriv: (optional) Flag indicating if the derivatives are to be computed.
                         If ``False`` the method returns ``None`` in place of the derivative
                         array. Default value is ``True``.
        :type do_deriv: bool
        :param do_unc: (optional) Flag indicating if the uncertainties are to be computed.
                         If ``False`` the method returns ``None`` in place of the uncertainty
                         array. Default value is ``True``.
        :type do_unc: bool
        :param predict_from_samples: (optional) Flag indicating if predictions are to be made
                                     from samples. Default is ``False``
        :type predict_from_samples: bool
        :returns: Tuple of numpy arrays holding the predictions, uncertainties, and derivatives,
                  respectively. Predictions and uncertainties have shape ``(n_predict,)``
                  while the derivatives have shape ``(n_predict, D)``. If the ``do_unc`` or
                  ``do_deriv`` flags are set to ``False``, then those arrays are replaced by
                  ``None``.
        :rtype: tuple
        """
        
        assert not self.theta is None, "Must set a parameter value to make predictions"
        
        if predict_from_samples:
            return self._predict_samples(testing, do_deriv, do_unc)
        else:
            if self.mle_theta is None:
                warnings.warn("Warning: GP has not been fit")
            elif not np.allclose(self.mle_theta, self.theta):
                warnings.warn("Warning: Current parameters are not MLE values")
            return self._predict_single(testing, do_deriv, do_unc)
        
        
>>>>>>> a4b94a4c
    def __str__(self):
        """
        Returns a string representation of the model
        
        :returns: A string representation of the model (indicates number of training examples
                  and inputs)
        :rtype: str
        """
        
        return "Gaussian Process with "+str(self.n)+" training examples and "+str(self.D)+" input variables"
<|MERGE_RESOLUTION|>--- conflicted
+++ resolved
@@ -884,7 +884,6 @@
                 deriv[:, d] = exp_theta[d] * np.dot(c.T, self.invQt)
                 
         return mu, var, deriv
-<<<<<<< HEAD
 
 
     def __call__(self, testing):
@@ -895,8 +894,6 @@
         """
         return (self.predict(testing, do_deriv=False, do_unc=False)[0])
 
-
-=======
     
     def _predict_samples(self, testing, do_deriv = True, do_unc = True):
         """
@@ -1049,8 +1046,7 @@
                 warnings.warn("Warning: Current parameters are not MLE values")
             return self._predict_single(testing, do_deriv, do_unc)
         
-        
->>>>>>> a4b94a4c
+
     def __str__(self):
         """
         Returns a string representation of the model
@@ -1060,4 +1056,4 @@
         :rtype: str
         """
         
-        return "Gaussian Process with "+str(self.n)+" training examples and "+str(self.D)+" input variables"
+        return "Gaussian Process with "+str(self.n)+" training examples and "+str(self.D)+" input variables"