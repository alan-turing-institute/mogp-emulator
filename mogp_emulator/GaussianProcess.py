--- conflicted
+++ resolved
@@ -1,9 +1,6 @@
 import numpy as np
 from .Kernel import SquaredExponential
-<<<<<<< HEAD
 from .MCMC import sample_MCMC
-=======
->>>>>>> be1ef5c6
 from scipy.optimize import minimize
 from scipy import linalg
 from scipy.linalg import lapack
@@ -360,11 +357,8 @@
         :returns: None
         """
         
-<<<<<<< HEAD
         assert not self.theta is None, "Must set a parameter value to fit a GP"
-        
-=======
->>>>>>> be1ef5c6
+
         self.Q = self.kernel.kernel_f(self.inputs, self.inputs, self.theta)
         
         if self.nugget == None:
@@ -462,11 +456,6 @@
         return partials
         
     def hessian(self, theta):
-<<<<<<< HEAD
-        "compute hessian of negative log-likelihood function"
-        
-        assert theta.shape == (self.D + 1,), "Parameter vector must have length number of inputs + 1"
-=======
         """
         Calculate the Hessian of the negative log-likelihood
         
@@ -491,7 +480,8 @@
                   ``(D + 1, D + 1)``)
         :rtype: ndarray
         """
->>>>>>> be1ef5c6
+
+        assert theta.shape == (self.D + 1,), "Parameter vector must have length number of inputs + 1"
         
         if not np.allclose(np.array(theta), self.theta):
             self._set_params(theta)
@@ -1043,4 +1033,3 @@
         """
         
         return "Gaussian Process with "+str(self.n)+" training examples and "+str(self.D)+" input variables"
-        