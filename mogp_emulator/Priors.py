--- conflicted
+++ resolved
@@ -9,332 +9,6 @@
 class GPPriors(object):
     """
     Class representing prior distributions on GP Hyperparameters
-<<<<<<< HEAD
-    """
-    def __init__(self, mean=None, corr=None, cov=None, nugget=None, n_corr=None, nugget_type="fit"):
-        
-        if corr is None and n_corr is None:
-            raise ValueError("Must provide an argument for either corr or n_corr in GPPriors")
-            
-        self.mean = mean
-        
-        self._n_corr = n_corr
-        self.corr = corr
-        
-        self.cov = cov
-        
-        assert nugget_type in ["fit", "adaptive", "fixed", "pivot"], "Bad value for nugget type in GPPriors"
-        self._nugget_type = nugget_type
-        self.nugget = nugget
-        
-    @classmethod
-    def default_priors(cls, inputs, n_corr, nugget_type="fit", dist="invgamma"):
-        "create priors with defaults for correlation length priors and nugget"
-        
-        assert nugget_type in ["fit", "adaptive", "fixed", "pivot"], "Bad value for nugget type in GPPriors"
-        
-        if dist.lower() == "lognormal":
-            dist_obj = LogNormalPrior
-        elif dist.lower() == "gamma":
-            dist_obj = GammaPrior
-        elif dist.lower() == "invgamma":
-            dist_obj = InvGammaPrior
-        else:
-            if not isinstance(dist, (LogNormalPrior, GammaPrior, InvGammaPrior)):
-                raise TypeError("dist must be a prior distribution to contstruct default priors")
-            dist_obj = dist
-        
-        if inputs.shape[1] == n_corr:
-            modified_inputs = np.transpose(inputs)
-        elif n_corr == 1:
-            modified_inputs = np.reshape(inputs, (1, -1))
-        else:
-            raise ValueError("Number of correlation lengths not compatible with input array")
-        
-        priors = [dist_obj.default_prior_corr(param) for param in modified_inputs]
-        
-        priors_updated = [p if isinstance(p, dist_obj) else InvGammaPrior.default_prior_corr_mode(param)
-                          for (p, param) in zip(priors, modified_inputs)]
-        
-        if nugget_type == "fit":
-            nugget = InvGammaPrior.default_prior_nugget()
-        else:
-            nugget = None
-            
-        return cls(mean=None, corr=priors_updated, cov=None, nugget=nugget, nugget_type=nugget_type)
-    
-    @property
-    def mean(self):
-        "Mean is a MeanPriors object"
-        return self._mean
-        
-    @mean.setter
-    def mean(self, newmean):
-        "Setter method for mean"
-        
-        if newmean is None:
-            self._mean = MeanPriors()
-        elif isinstance(newmean, MeanPriors):
-            self._mean = newmean
-        else:
-            try:
-                self._mean = MeanPriors(*newmean)
-            except TypeError:
-                raise ValueError("Bad value for defining a MeanPriors object in GPPriors, " +
-                                 "argument must be an iterable containing the mean " +
-                                 "vector and the covariance as a float/vector/matrix")
-                                 
-    @property
-    def n_mean(self):
-        """
-        Number of mean parameters
-        """
-        return self.mean.n_params
-        
-    @property
-    def corr(self):
-        """
-        Correlation Length Priors
-        
-        Must be a list of distributions/None. When class object is initialized, must
-        either set number of correlation parameters explicitly or pass a list of
-        prior objects. If only number of parameters, will generate a list of NoneTypes
-        of that length (assumes weak prior information). If list provided, will use
-        that and override the value of number of correlation parameters.
-        
-        Can change the length by setting this attribute. n_corr will automatically update.
-        """
-        return self._corr
-        
-    @corr.setter
-    def corr(self, newcorr):
-        if newcorr is None:
-            newcorr = [WeakPrior()]*self.n_corr
-        try:
-            list(newcorr)
-        except TypeError:
-            raise TypeError("Correlation priors must be a list of WeakPrior derived objects")
-        assert len(newcorr) > 0, "Correlation priors must be a list of nonzero length"
-        for d in newcorr:
-            if not issubclass(type(d), WeakPrior):
-                raise TypeError("Correlation priors must be a list of WeakPrior derived objects")
-        self._corr = list(newcorr)
-        self._n_corr = len(self._corr)
-        
-    @property
-    def n_corr(self):
-        return self._n_corr
-    
-    @property
-    def cov(self):
-        """Covariance Scale Priors
-        
-        Prior distribution on Covariance Scale.
-        """
-        return self._cov
-        
-    @cov.setter
-    def cov(self, newcov):
-        if newcov is None:
-            newcov = WeakPrior()
-        if not issubclass(type(newcov), WeakPrior):
-            raise TypeError("Covariance prior must be a WeakPrior derived object")
-        self._cov = newcov
-    
-    @property
-    def fit_cov(self):
-        "Property indicating if the covariance must be fit or can be found analytically"
-        return True
-        #return (not (self.mean.has_weak_priors and (type(self.cov) is WeakPrior or type(self.cov) is InvGammaPrior)))
-    
-    @property
-    def nugget_type(self):
-        return self._nugget_type
-    
-    @property
-    def nugget(self):
-        return self._nugget
-        
-    @nugget.setter
-    def nugget(self, newnugget):
-        if self.nugget_type in ["pivot", "adaptive", "fixed"] and not newnugget is None:
-            print("Nugget type does not support prior distribution, setting to None")
-            newnugget = None
-        if newnugget is None and self.nugget_type == "fit":
-            newnugget = WeakPrior()
-        if not (newnugget is None or issubclass(type(newnugget), WeakPrior)):
-            raise TypeError("Nugget prior must be a WeakPrior derived object or None")
-        self._nugget = newnugget
-    
-    def _check_theta(self, theta):
-        
-        if not isinstance(theta, GPParams):
-            raise TypeError("theta must be a GPParams object when computing priors in GPPriors")
-        assert self.n_corr == theta.n_corr, "Provided GPParams object does not have the correct number of parameters"
-        assert self.fit_cov == theta.fit_cov, "Provided GPParams object does not fit the covariance in the same way"
-        assert self.nugget_type == theta.nugget_type, "Provided GPParams object does not have the correct nugget type"
-        assert not theta.get_data() is None, "Provided GPParams object does not have its data set"
-    
-    def logp(self, theta):
-        "Compute log probability given a GPParams object"
-        
-        self._check_theta(theta)
-        
-        logposterior = 0.
-        
-        for dist, val in zip(self._corr, theta.corr):
-            logposterior += dist.logp(val)
-        
-        if self.fit_cov:
-            logposterior += self._cov.logp(theta.cov)
-            
-        if self.nugget_type == "fit":
-            logposterior += self._nugget.logp(theta.nugget)
-                
-        return logposterior
-        
-    def dlogpdtheta(self, theta):
-        "Compute gradient of log probability given a GPParams object"
-        
-        self._check_theta(theta)
-    
-        partials = []
-        
-        for dist, val in zip(self._corr, theta.corr):
-            partials.append(dist.dlogpdtheta(val, CorrTransform))
-        
-        if self.fit_cov:
-            partials.append(self._cov.dlogpdtheta(theta.cov, CovTransform))
-            
-        if self.nugget_type == "fit":
-            partials.append(self._nugget.dlogpdtheta(theta.nugget, CovTransform))
-                
-        return np.array(partials)
-        
-    def d2logpdtheta2(self, theta):
-        """
-        Compute the second derivative of the log probability given a value of GPParams.
-        """
-        
-        self._check_theta(theta)
-    
-        hessian = []
-        
-        for dist, val in zip(self._corr, theta.corr):
-            hessian.append(dist.d2logpdtheta2(val, CorrTransform))
-
-        if self.fit_cov:
-            hessian.append(self._cov.d2logpdtheta2(theta.cov, CovTransform))
-            
-        if self.nugget_type == "fit":
-            hessian.append(self._nugget.d2logpdtheta2(theta.nugget, CovTransform))
-                
-        return np.array(hessian)
-    
-    def sample(self):
-        """
-        Draw a set of samples from the prior distributions associated with this GPPriors object.
-        Used in fitting to initialize the minimization algorithm.
-        """
-        
-        sample_pt = []
-        
-        for dist in self._corr:
-            sample_pt.append(dist.sample(CorrTransform))
-
-        if self.fit_cov:
-            sample_pt.append(self._cov.sample(CovTransform))
-        
-        if self.nugget_type == "fit":
-            sample_pt.append(self._nugget.sample(CovTransform))
-
-        return np.array(sample_pt)
-        
-    def __str__(self):
-        return str(self._priors)
-
-class MeanPriors(object):
-    """
-    Object holding mean priors (mean vector and covariance float/vector/matrix
-    assuming a multivariate normal distribution)
-    """
-    def __init__(self, mean=None, cov=None):
-        if mean is None:
-            self.mean = None
-            if not cov is None:
-                warnings.warn("Both mean and cov need to be set to form a valid nontrivial " +
-                              "MeanPriors object. mean is not provided, so ignoring the " +
-                              "provided cov.")
-            self.cov = None
-            self.Lb = None
-        else:
-            self.mean = np.reshape(np.array(mean), (-1,))
-            if cov is None:
-                raise ValueError("Both mean and cov need to be set to form a valid MeanPriors object")
-            self.cov = np.array(cov)
-            self.Lb = None
-            if self.cov.ndim == 0:
-                assert self.cov > 0., "covariance term must be greater than zero in MeanPriors"
-            elif self.cov.ndim == 1:
-                assert len(self.cov) == len(self.mean), "mean and variances must have the same length in MeanPriors"
-                assert np.all(self.cov > 0.), "all variances must be greater than zero in MeanPriors"
-            elif self.cov.ndim == 2:
-                assert self.cov.shape[0] == len(self.mean), "mean and covariances must have the same shape in MeanPriors"
-                assert self.cov.shape[1] == len(self.mean), "mean and covariances must have the same shape in MeanPriors"
-                assert np.all(np.diag(self.cov) > 0.), "all covariances must be greater than zero in MeanPriors"
-                self.Lb = cho_factor(self.cov)
-            else:
-                raise ValueError("Bad shape for the covariance in MeanPriors")
-    
-    @property
-    def n_params(self):
-        "Number of parameters associated with the mean"
-        if self.mean is None:
-            return 0
-        else:
-            return len(self.mean)
-            
-    @property
-    def has_weak_priors(self):
-        "Property indicating if the Mean has weak prior information"
-        return self.mean is None
-    
-    def inv_cov(self):
-        "compute the inverse of the covariance matrix"
-        if self.cov is None:
-            return 0.
-        elif self.cov.ndim < 2:
-            inv_cov = np.zeros((len(self.mean), len(self.mean)))
-            np.fill_diagonal(inv_cov, np.broadcast_to(1./self.cov, (len(self.mean),)))
-            return inv_cov
-        else:
-            return cho_solve(self.Lb, np.eye(len(self.mean)))
-        
-    def inv_cov_b(self):
-        "compute the inverse of the covariance matrix times the mean vector"
-        if self.cov is None:
-            return 0.
-        elif self.cov.ndim < 2:
-            return self.mean/self.cov
-        else:
-            return cho_solve(self.Lb, self.mean)
-            
-    def log_det_cov(self):
-        "Compute the log of the determinant of the covariance"
-        if self.cov is None:
-            return 0.
-        elif self.cov.ndim < 2:
-            return np.sum(np.log(np.broadcast_to(self.cov, (len(self.mean),))))
-        else:
-            return 2.*np.sum(np.log(np.diag(self.Lb[0])))
-            
-    def __str__(self):
-        return "MeanPriors with mean = {} and cov = {}".format(self.mean, self.cov)            
-
-class WeakPrior(object):
-    """
-    Base Prior class implementing weak prior information
-=======
     
     This class combines together the prior distributions over the
     hyperparameters for a GP. These are separated out into
@@ -389,7 +63,6 @@
                         or ``"pivot"``. Optional, default is
                         ``"fit"``
     :type nugget_type: str
->>>>>>> 9a373d5d
     """
     def __init__(self, mean=None, corr=None, cov=None, nugget=None, n_corr=None, nugget_type="fit"):
         """Create new ``GPPriors`` object.
@@ -930,8 +603,6 @@
         return 0.
 
     def dlogpdx(self, x):
-<<<<<<< HEAD
-=======
         r"""
         Computes derivative of log probability with respect
         to the transformed variable at a given value
@@ -940,7 +611,6 @@
         :type x: float
         :returns: Derivative of Log probability
         :rtype: float
->>>>>>> 9a373d5d
         """
         return 0.
         
@@ -961,18 +631,6 @@
         :returns: Derivative of Log probability
         :rtype: float
         """
-<<<<<<< HEAD
-        return 0.
-        
-    def dlogpdtheta(self, x, transform):
-        """
-        Computes derivative of log probability with respect to raw parameter,
-        taking scaled parameter as input
-        """
-        return float(self.dlogpdx(x)*transform.dscaled_draw(x))
-
-    def d2logpdx2(self, x):
-=======
         return float(self.dlogpdx(x)*transform.dscaled_draw(x))
 
     def d2logpdx2(self, x):
@@ -984,7 +642,6 @@
         :type x: float
         :returns: Second derivative of Log probability
         :rtype: float
->>>>>>> 9a373d5d
         """
         return 0.
         
@@ -1005,33 +662,10 @@
         :returns: Derivative of Log probability
         :rtype: float
         """
-<<<<<<< HEAD
-        return 0.
-        
-    def d2logpdtheta2(self, x, transform):
-        """
-        Computes the second derivative of log probability with respect to raw parameter,
-        taking scaled parameter as input
-        """
-=======
->>>>>>> 9a373d5d
         return float(self.d2logpdx2(x)*transform.dscaled_draw(x)**2 + 
                      self.dlogpdx(x)*transform.d2scaled_draw2(x))
         
     def sample(self, transform=None):
-<<<<<<< HEAD
-        """
-        Generate a weak prior random sample
-    
-        If no prior information is provided, this method is used to generate a
-        starting value for the optimization routine. Any variable where
-        prior information is available will use that to pick a random start
-        point drawn from the prior distribution. If that is not available,
-        this method is called to produce a random draw from a flat prior.
-
-        :returns: Random number drawn from a flat prior (note that samples
-                  from this method are *not* transformed).
-=======
         r"""
         Draws a random sample from the distribution and
         transform to the raw parameter values
@@ -1045,7 +679,6 @@
                           require this argument.
         :type transform: CorrTransform or CovTransform
         :returns: Raw random sample from the distribution
->>>>>>> 9a373d5d
         :rtype: float
         """
     
@@ -1053,9 +686,13 @@
 
 
 class PriorDist(WeakPrior):
-<<<<<<< HEAD
-    """
+    r"""
     Generic Prior Distribution Object
+    
+    This implements the generic methods for all non-weak prior
+    distributions such as default priors and sampling methods.
+    Requires a derived method to implement ``logp``, ``dlogpdx``,
+    ``d2logpdx2``, and ``sample_x``.
     """
     @classmethod
     def default_prior(cls, min_val, max_val):
@@ -1078,6 +715,13 @@
     
         If the root-finding algorithm fails, then the function will return
         ``None`` to revert to a flat prior.
+        
+        :param min_val: Minimum value of the input spacing
+        :type min_val: float
+        :param max_val: Maximum value of the input spacing
+        :type max_val: float
+        :returns: Distribution with fit parameters
+        :rtype: Type derived from ``PriorDist``
         """
 
         if cls == InvGammaPrior:
@@ -1109,96 +753,6 @@
 
     @classmethod
     def default_prior_corr(cls, inputs):
-        "Compute default priors on a set of inputs for the correlation length"
-
-        min_val = min_spacing(inputs)
-        max_val = max_spacing(inputs)
-    
-        if min_val == 0. or max_val == 0.:
-            print("Too few unique inputs; defaulting to flat priors")
-            return WeakPrior()
-
-        return cls.default_prior(min_val, max_val)
-        
-    def sample_x(self):
-        raise NotImplementedError("PriorDist does not implement a sampler")
-        
-    def sample(self, transform):
-        "Draw a random sample and transform to raw parameter value"
-        
-        return transform.inv_transform(self.sample_x())
-        
-
-class NormalPrior(PriorDist):
-=======
-    r"""
-    Generic Prior Distribution Object
-    
-    This implements the generic methods for all non-weak prior
-    distributions such as default priors and sampling methods.
-    Requires a derived method to implement ``logp``, ``dlogpdx``,
-    ``d2logpdx2``, and ``sample_x``.
->>>>>>> 9a373d5d
-    """
-    @classmethod
-    def default_prior(cls, min_val, max_val):
-        r"""
-        Computes default priors given a min and max val between which
-        99% of the mass should be found.
-    
-        Both min and max must be positive as the supported distributions
-        are defined over :math:`[0, +\inf]`
-    
-        This stabilizes the solution, as it prevents the algorithm
-        from getting stuck outside these ranges as the likelihood tends
-        to be flat on those areas.
-    
-        Optionally, can change the distribution to be a lognormal or
-        gamma distribution by specifying the ``dist`` argument.
-    
-        Note that the function assumes only a single input dimension is
-        provided. Thus, any input array will be flattened before processing.
-    
-        If the root-finding algorithm fails, then the function will return
-        ``None`` to revert to a flat prior.
-        
-        :param min_val: Minimum value of the input spacing
-        :type min_val: float
-        :param max_val: Maximum value of the input spacing
-        :type max_val: float
-        :returns: Distribution with fit parameters
-        :rtype: Type derived from ``PriorDist``
-        """
-
-        if cls == InvGammaPrior:
-            dist_obj = scipy.stats.invgamma
-        elif cls == GammaPrior:
-            dist_obj = scipy.stats.gamma
-        elif cls == LogNormalPrior:
-            dist_obj = scipy.stats.lognorm
-        else:
-            raise ValueError("Default prior must be invgamma, gamma, or lognormal")
-        
-        assert min_val > 0., "min_val must be positive for InvGamma, Gamma, or LogNormal distributions"
-        assert max_val > 0., "max_val must be positive for InvGamma, Gamma, or LogNormal distributions"
-        
-        assert min_val < max_val, "min_val must be less than max_val"
-    
-        def f(x):
-            assert len(x) == 2
-            cdf = dist_obj(np.exp(x[0]), scale=np.exp(x[1])).cdf
-            return np.array([cdf(min_val) - 0.005, cdf(max_val) - 0.995])
-        
-        result = root(f, np.zeros(2))
-    
-        if not result["success"]:
-            print("Prior solver failed to converge")
-            return WeakPrior()
-        else:
-            return cls(np.exp(result["x"][0]), np.exp(result["x"][1]))
-
-    @classmethod
-    def default_prior_corr(cls, inputs):
         r"""
         Compute default priors on a set of inputs for the correlation length
         
@@ -1274,10 +828,6 @@
         return -0.5*((x - self.mean)/self.std)**2 - np.log(self.std) - 0.5*np.log(2.*np.pi)
 
     def dlogpdx(self, x):
-<<<<<<< HEAD
-        """
-        Computes derivative of log probability with respect to scaled parameter
-=======
         r"""
         Computes derivative of log probability with respect
         to the transformed variable at a given value
@@ -1286,15 +836,10 @@
         :type x: float
         :returns: Derivative of Log probability
         :rtype: float
->>>>>>> 9a373d5d
         """
         return -(x - self.mean)/self.std**2
 
     def d2logpdx2(self, x):
-<<<<<<< HEAD
-        """
-        Computes second derivative of log probability at a given value
-=======
         r"""
         Computes second derivative of log probability with respect
         to the transformed variable at a given value
@@ -1303,16 +848,20 @@
         :type x: float
         :returns: Second derivative of Log probability
         :rtype: float
->>>>>>> 9a373d5d
         """
         return -self.std**(-2)
         
     def sample_x(self):
-<<<<<<< HEAD
+        r"""
+        Draws a random sample from the distribution
+        
+        :returns: Transformed random sample from the distribution
+        :rtype: float
+        """
         return float(scipy.stats.norm.rvs(size=1, loc=self.mean, scale=self.std))
 
 class LogNormalPrior(PriorDist):
-    """
+    r"""
     Normal Distribution Prior object
 
     Admits input values from 0/+inf.
@@ -1326,95 +875,54 @@
         self.scale = scale
         
     def logp(self, x):
+        r"""
+        Computes log probability at a given value
+        
+        :param x: Value of (transformed) variable
+        :type x: float
+        :returns: Log probability
+        :rtype: float
+        """
         assert x > 0
         return (-0.5*(np.log(x/self.scale)/self.shape)**2
                 - 0.5*np.log(2.*np.pi) - np.log(x) - np.log(self.shape))
                 
     def dlogpdx(self, x):
+        r"""
+        Computes derivative of log probability with respect
+        to the transformed variable at a given value
+        
+        :param x: Value of (transformed) variable
+        :type x: float
+        :returns: Derivative of Log probability
+        :rtype: float
+        """
         assert x > 0.
         return -np.log(x/self.scale)/self.shape**2/x - 1./x
         
     def d2logpdx2(self, x):
+        r"""
+        Computes second derivative of log probability with respect
+        to the transformed variable at a given value
+        
+        :param x: Value of (transformed) variable
+        :type x: float
+        :returns: Second derivative of Log probability
+        :rtype: float
+        """
         assert x > 0.
         return (-1./self.shape**2 + np.log(x/self.scale)/self.shape**2 + 1.)/x**2
         
     def sample_x(self):
+        r"""
+        Draws a random sample from the distribution
+        
+        :returns: Transformed random sample from the distribution
+        :rtype: float
+        """
         return float(scipy.stats.lognorm.rvs(size=1, s=self.shape, scale=self.scale))
     
 
-=======
-        r"""
-        Draws a random sample from the distribution
-        
-        :returns: Transformed random sample from the distribution
-        :rtype: float
-        """
-        return float(scipy.stats.norm.rvs(size=1, loc=self.mean, scale=self.std))
-
-class LogNormalPrior(PriorDist):
-    r"""
-    Normal Distribution Prior object
-
-    Admits input values from 0/+inf.
-
-    Take two parameters: shape and scale, both of which must be positive
-    """
-    def __init__(self, shape, scale):
-        assert shape > 0., "shape must be greater than zero"
-        assert scale > 0., "scale must be greater than zero"
-        self.shape = shape
-        self.scale = scale
-        
-    def logp(self, x):
-        r"""
-        Computes log probability at a given value
-        
-        :param x: Value of (transformed) variable
-        :type x: float
-        :returns: Log probability
-        :rtype: float
-        """
-        assert x > 0
-        return (-0.5*(np.log(x/self.scale)/self.shape)**2
-                - 0.5*np.log(2.*np.pi) - np.log(x) - np.log(self.shape))
-                
-    def dlogpdx(self, x):
-        r"""
-        Computes derivative of log probability with respect
-        to the transformed variable at a given value
-        
-        :param x: Value of (transformed) variable
-        :type x: float
-        :returns: Derivative of Log probability
-        :rtype: float
-        """
-        assert x > 0.
-        return -np.log(x/self.scale)/self.shape**2/x - 1./x
-        
-    def d2logpdx2(self, x):
-        r"""
-        Computes second derivative of log probability with respect
-        to the transformed variable at a given value
-        
-        :param x: Value of (transformed) variable
-        :type x: float
-        :returns: Second derivative of Log probability
-        :rtype: float
-        """
-        assert x > 0.
-        return (-1./self.shape**2 + np.log(x/self.scale)/self.shape**2 + 1.)/x**2
-        
-    def sample_x(self):
-        r"""
-        Draws a random sample from the distribution
-        
-        :returns: Transformed random sample from the distribution
-        :rtype: float
-        """
-        return float(scipy.stats.lognorm.rvs(size=1, s=self.shape, scale=self.scale))
-    
-
->>>>>>> 9a373d5d
 class GammaPrior(PriorDist):
     r"""
     Gamma Distribution Prior object
@@ -1446,10 +954,6 @@
                 (self.shape - 1.)*np.log(x) - x/self.scale)
 
     def dlogpdx(self, x):
-<<<<<<< HEAD
-        """
-        Computes derivative of log probability at a given value
-=======
         r"""
         Computes derivative of log probability with respect
         to the transformed variable at a given value
@@ -1458,14 +962,11 @@
         :type x: float
         :returns: Derivative of Log probability
         :rtype: float
->>>>>>> 9a373d5d
         """
         assert x > 0.
         return (self.shape - 1.)/x - 1./self.scale
 
     def d2logpdx2(self, x):
-<<<<<<< HEAD
-=======
         r"""
         Computes second derivative of log probability with respect
         to the transformed variable at a given value
@@ -1474,7 +975,6 @@
         :type x: float
         :returns: Second derivative of Log probability
         :rtype: float
->>>>>>> 9a373d5d
         """
         assert x > 0.
         return -(self.shape - 1.)/x**2
@@ -1486,13 +986,6 @@
         :returns: Transformed random sample from the distribution
         :rtype: float
         """
-<<<<<<< HEAD
-        assert x > 0.
-        return -(self.shape - 1.)/x**2
-        
-    def sample_x(self):
-=======
->>>>>>> 9a373d5d
         return float(scipy.stats.gamma.rvs(size=1, a=self.shape, scale=self.scale))
 
 class InvGammaPrior(PriorDist):
@@ -1505,58 +998,11 @@
     and they are defined such that
 
     :math:`{p(x) = \frac{\beta^{\alpha}x^{-\alpha - 1}}{\Gamma(/alpha)} \exp(-\beta/x)}`
-<<<<<<< HEAD
-=======
     
     Note that ``InvGammaPrior`` supports both the usual distribution finding
     methods ``default_prior`` as well as some fallback methods that use
     the mode of the distribution to set the parameters.
->>>>>>> 9a373d5d
     """
-    @classmethod
-    def default_prior_mode(cls, min_val, max_val):
-        """
-        Fits an inverse gamma with a mode that is
-        the geometric mean of the min/max values and 99.5% of the mass is below the max value
-        """
-    
-        assert min_val > 0.
-        assert max_val > 0.
-        assert min_val < max_val, "min_val must be less than max_val"
-    
-        mode = np.sqrt(min_val*max_val)
-
-        def f(x):
-            a = np.exp(x)
-            return scipy.stats.invgamma(a, scale=(1. + a)*mode).cdf(max_val) - 0.995
-
-        result = root(f, 0.)
-
-        if not result["success"]:
-            print("Prior solver failed to converge")
-            return WeakPrior()
-        else:
-            a = np.exp(result["x"])
-            return cls(a, scale=(1. + a)*mode)
-    
-    @classmethod
-    def default_prior_corr_mode(cls, inputs):
-        "Compute default priors on a set of inputs for the correlation length"
-        
-        min_val = min_spacing(inputs)
-        max_val = max_spacing(inputs)
-    
-        if min_val == 0. or max_val == 0.:
-            print("Too few unique inputs; defaulting to flat priors")
-            return WeakPrior()
-        
-        return cls.default_prior_mode(min_val, max_val)
-    
-    @classmethod
-    def default_prior_nugget(cls, min_val=1.e-8, max_val=1.e-6):
-        "Compute a default prior for the nugget"
-        return cls.default_prior_mode(min_val, max_val)
-    
     def __init__(self, shape, scale):
         assert shape > 0., "shape parameter must be positive"
         self.shape = shape
@@ -1655,28 +1101,21 @@
         :returns: InvGammaPrior distribution with fit parameters
         :rtype: InvGammaPrior
         """
-<<<<<<< HEAD
+        return cls.default_prior_mode(min_val, max_val)
+
+    def logp(self, x):
+        r"""
+        Computes log probability at a given value
+        
+        :param x: Value of (transformed) variable
+        :type x: float
+        :returns: Log probability
+        :rtype: float
+        """
         return (self.shape*np.log(self.scale) - gammaln(self.shape) -
                 (self.shape + 1.)*np.log(x) - self.scale/x)
 
     def dlogpdx(self, x):
-=======
-        return cls.default_prior_mode(min_val, max_val)
-
-    def logp(self, x):
-        r"""
-        Computes log probability at a given value
-        
-        :param x: Value of (transformed) variable
-        :type x: float
-        :returns: Log probability
-        :rtype: float
->>>>>>> 9a373d5d
-        """
-        return (self.shape*np.log(self.scale) - gammaln(self.shape) -
-                (self.shape + 1.)*np.log(x) - self.scale/x)
-
-    def dlogpdx(self, x):
         r"""
         Computes derivative of log probability with respect
         to the transformed variable at a given value
@@ -1689,8 +1128,6 @@
         return -(self.shape + 1.)/x + self.scale/x**2
 
     def d2logpdx2(self, x):
-<<<<<<< HEAD
-=======
         r"""
         Computes second derivative of log probability with respect
         to the transformed variable at a given value
@@ -1699,7 +1136,6 @@
         :type x: float
         :returns: Second derivative of Log probability
         :rtype: float
->>>>>>> 9a373d5d
         """
         return (self.shape + 1)/x**2 - 2.*self.scale/x**3
         
@@ -1710,19 +1146,6 @@
         :returns: Transformed random sample from the distribution
         :rtype: float
         """
-<<<<<<< HEAD
-        return (self.shape + 1)/x**2 - 2.*self.scale/x**3
-        
-    def sample_x(self):
-        """
-        Draws a random sample from the distribution
-        """
-        return float(scipy.stats.invgamma.rvs(size=1, a=self.shape, scale=self.scale))
-
-def max_spacing(input):
-    """
-    Computes the maximum spacing of a particular input
-=======
         return float(scipy.stats.invgamma.rvs(size=1, a=self.shape, scale=self.scale))
 
 def max_spacing(input):
@@ -1735,7 +1158,6 @@
     :type input: ndarray
     :returns: Maximum difference between any pair of values
     :rtype: float
->>>>>>> 9a373d5d
     """
     
     input = np.unique(np.array(input).flatten())
@@ -1747,10 +1169,6 @@
     return input_sorted[-1] - input_sorted[0]
 
 def min_spacing(input):
-<<<<<<< HEAD
-    """
-    Computes the median spacing of a particular input
-=======
     r"""
     Computes the median spacing of a particular input
     
@@ -1760,7 +1178,6 @@
     :type input: ndarray
     :returns: Median spacing of the sorted inputs
     :rtype: float
->>>>>>> 9a373d5d
     """
     
     input = np.unique(np.array(input).flatten())
