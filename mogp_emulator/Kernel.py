r"""
Kernel module, implements a few standard kernels for use with the
``GaussianProcess`` class. Options include the Squared Exponential
kernel and Matern 5/2 kernel, both with either a single correlation
length (``UniformSqExp``, ``UniformMat52``) or correlation lengths
for each input dimension (``SquaredExponential``, ``Matern52``).
The product form of the Matern 5/2 kernel (``ProductMat52``) is
also available.
"""

import numpy as np

class KernelBase(object):
    "Base Kernel"
    
    def get_n_params(self, inputs):
        """
        Determine number of correlation length parameters based on inputs
        
        Determines the number of parameters required for a given set of inputs.
        Returns the number of parameters as an integer.
        
        :param inputs: Set of inputs for which the number of correlation length
                       parameters is desired.
        :type inputs: ndarray
        :returns: Number of correlation length parameters
        :rtype: int
        """
        inputs = np.array(inputs)
        assert inputs.ndim == 2, "Inputs must be a 2D array"
        
        return inputs.shape[1]
    
    def _check_inputs(self, x1, x2, params):
        r"""
        Common function for checking dimensions of inputs (default version)

        This function checks the inputs to any kernel evaluation for consistency and ensures
        that all input arrays have the correct dimensionality. It returns the reformatted
        arrays, the number of inputs, and the number of hyperparameters. If the method
        determines that the array dimensions are not all consistent with one another,
        it will raise an ``AssertionError``. This method is called internally whenever
        the kernel is evaluated.

        :param x1: First parameter array. Should be a 1-D or 2-D array (1-D is acceptable
                   if either there is only a single point, or each point has only a single
                   parameter). If there is more than one parameter, the last dimension
                   must match the last dimension of ``x2`` and be one less than the length
                   of ``params``.
        :type x1: array-like
        :param x2: Second parameter array. The same restrictions apply that hold for ``x1``
                   described above.
        :type x2: array-like
        :param params: Hyperparameter array. Must have a length that is one more than the
                       last dimension of ``x1`` and ``x2``, hence minimum length is 2.
        :type params: array-like
        :returns: A tuple containing the following: reformatted ``x1``, ``n1``, reformatted
                  ``x2``, ``n2``, ``params``, and ``D``. ``x1`` will be an array with
                  dimensions ``(n1, D - 1)``, ``x2`` will be an array with dimensions
                  ``(n2, D - 1)``, and ``params`` will be an array with dimensions ``(D,)``.
                  ``n1``, ``n2``, and ``D`` will be integers.
        """

        params = np.array(params)
        assert params.ndim == 1, "parameters must be a vector"
        D = len(params)
        assert D >= 1, "minimum number of parameters in a covariance kernel is 1"

        x1 = np.array(x1)

        assert x1.ndim == 1 or x1.ndim == 2, "bad number of dimensions in input x1"

        if x1.ndim == 2:
            assert x1.shape[1] == D, "bad shape for x1"
        else:
            if D == 1:
                x1 = np.reshape(x1, (len(x1), 1))
            else:
                x1 = np.reshape(x1, (1, D))

        n1 = x1.shape[0]

        x2 = np.array(x2)

        assert x2.ndim == 1 or x2.ndim == 2, "bad number of dimensions in input x2"

        if x2.ndim == 2:
            assert x2.shape[1] == D, "bad shape for x2"
        else:
            if D == 1:
                x2 = np.reshape(x2, (len(x2), 1))
            else:
                x2 = np.reshape(x2, (1, D))

        n2 = x2.shape[0]

        return x1, n1, x2, n2, params, D

    def kernel_f(self, x1, x2, params):
        r"""
        Compute kernel values for a set of inputs

        Returns the value of the kernel for two sets of input points and a choice of
        hyperparameters. This function should not need to be modified for different choices
        of the kernel function or distance metric, as after checking the inputs it simply
        calls the routine to compute the distance metric and then evaluates the kernel function
        for those distances.
<<<<<<< HEAD

        :param x1: First input array. Must be a 1-D or 2-D array, with the length of
                   the last dimension matching the last dimension of ``x2`` and
                   one less than the length of ``params``. ``x1`` may be 1-D if either
                   each point consists of a single parameter (and ``params`` has length
                   2) or the array only contains a single point (in which case, the array
                   will be reshaped to ``(1, D - 1)``).
        :type x1: array-like
        :param x2: Second input array. The same restrictions that apply to ``x1`` also
                   apply here.
        :type x2: array-like
        :param params: Hyperparameter array. Must be 1-D with length one greater than
                       the last dimension of ``x1`` and ``x2``.
        :type params: array-like
        :returns: Array holding all kernel values between points in arrays ``x1``
                  and ``x2``. Will be an array with shape ``(n1, n2)``, where ``n1``
                  is the length of the first axis of ``x1`` and ``n2`` is the length
                  of the first axis of ``x2``.
        :rtype: ndarray
        """

        x1, n1, x2, n2, params, D = self._check_inputs(x1, x2, params)

        return self.calc_K(self.calc_r2(x1, x2, params))

    def kernel_deriv(self, x1, x2, params):
        r"""
        Compute kernel gradient for a set of inputs

        Returns the value of the kernel gradient for two sets of input points and a choice of
        hyperparameters. This function should not need to be modified for different choices
        of the kernel function or distance metric, as after checking the inputs it simply
        calls the routine to compute the distance metric, kernel function, and the appropriate
        derivative functions of the distance and kernel functions.

        :param x1: First input array. Must be a 1-D or 2-D array, with the length of
                   the last dimension matching the last dimension of ``x2`` and
                   one less than the length of ``params``. ``x1`` may be 1-D if either
                   each point consists of a single parameter (and ``params`` has length
                   2) or the array only contains a single point (in which case, the array
                   will be reshaped to ``(1, D - 1)``).
        :type x1: array-like
        :param x2: Second input array. The same restrictions that apply to ``x1`` also
                   apply here.
        :type x2: array-like
        :param params: Hyperparameter array. Must be 1-D with length one greater than
                       the last dimension of ``x1`` and ``x2``.
        :type params: array-like
        :returns: Array holding the gradient of the kernel function between points in arrays
                  ``x1`` and ``x2`` with respect to the hyperparameters. Will be an array with
                  shape ``(D, n1, n2)``, where ``D`` is the length of ``params``, ``n1`` is the
                  length of the first axis of ``x1`` and ``n2`` is the length of the first axis
                  of ``x2``. The first axis indicates the different derivative components
                  (i.e. the derivative with respect to the first parameter is [0,:,:], etc.)
        :rtype: ndarray
        """

        x1, n1, x2, n2, params, D = self._check_inputs(x1, x2, params)

        dKdr2 = self.calc_dKdr2(self.calc_r2(x1, x2, params))

        dr2dtheta = self.calc_dr2dtheta(x1, x2, params)

        dKdtheta = dKdr2*dr2dtheta

        return dKdtheta

    def kernel_hessian(self, x1, x2, params):
        r"""
        Calculate the Hessian of the kernel evaluated for all pairs of points with
        respect to the hyperparameters

        Returns the value of the kernel Hessian for two sets of input points and a choice of
        hyperparameters. This function should not need to be modified for different choices
        of the kernel function or distance metric, as after checking the inputs it simply
        calls the routine to compute the distance metric, kernel function, and the appropriate
        derivative functions of the distance and kernel functions.

        :param x1: First input array. Must be a 1-D or 2-D array, with the length of
                   the last dimension matching the last dimension of ``x2`` and
                   one less than the length of ``params``. ``x1`` may be 1-D if either
                   each point consists of a single parameter (and ``params`` has length
                   2) or the array only contains a single point (in which case, the array
                   will be reshaped to ``(1, D - 1)``).
        :type x1: array-like
        :param x2: Second input array. The same restrictions that apply to ``x1`` also
                   apply here.
        :type x2: array-like
        :param params: Hyperparameter array. Must be 1-D with length one greater than
                       the last dimension of ``x1`` and ``x2``.
        :type params: array-like
        :returns: Array holding the Hessian of the pair-wise distances between points in arrays
                  ``x1`` and ``x2`` with respect to the hyperparameters. Will be an array with
                  shape ``(D, D, n1, n2)``, where ``D`` is the length of ``params``, ``n1`` is
                  the length of the first axis of ``x1`` and ``n2`` is the length of the first
                  axis of ``x2``. The first two axes indicates the different derivative components
                  (i.e. the second derivative with respect to the first parameter is [0,0,:,:],
                  the mixed partial with respect to the first and second parameters is [0,1,:,:]
                  or [1,0,:,:], etc.)
        :rtype: ndarray
        """

        x1, n1, x2, n2, params, D = self._check_inputs(x1, x2, params)

        r2_matrix = self.calc_r2(x1, x2, params)
        dKdr2 = self.calc_dKdr2(r2_matrix)
        d2Kdr22 = self.calc_d2Kdr22(r2_matrix)

        dr2dtheta = self.calc_dr2dtheta(x1, x2, params)
        d2r2dtheta2 = self.calc_d2r2dtheta2(x1, x2, params)

        d2Kdtheta2 = (d2Kdr22 * dr2dtheta[:,np.newaxis,:,:] * dr2dtheta[np.newaxis,:,:,:] +
                      dKdr2 * d2r2dtheta2)

        return d2Kdtheta2

class UniformKernel(KernelBase):
    r"""
    Kernel with a single correlation length
    """
    
    def get_n_params(self, inputs):
        """
        Determine number of correlation length parameters based on inputs
        
        Determines the number of parameters required for a given set of inputs.
        Returns the number of parameters as an integer.
        
        :param inputs: Set of inputs for which the number of correlation length
                       parameters is desired.
        :type inputs: ndarray
        :returns: Number of correlation length parameters
        :rtype: int
        """
        return 1
    
    def _check_inputs(self, x1, x2, params):
        r"""
        Common function for checking dimensions of inputs

        This function checks the inputs to any kernel evaluation for consistency and ensures
        that all input arrays have the correct dimensionality. It returns the reformatted
        arrays, the number of inputs, and the number of hyperparameters. If the method
        determines that the array dimensions are not all consistent with one another,
        it will raise an ``AssertionError``. This method is called internally whenever
        the kernel is evaluated.

        :param x1: First parameter array. Should be a 1-D or 2-D array (1-D is acceptable
                   if each point has only a single input parameter).
        :type x1: array-like
        :param x2: Second parameter array. The same restrictions apply that hold for ``x1``
                   described above.
        :type x2: array-like
        :param params: Hyperparameter array. Must have a length that is one more than the
                       last dimension of ``x1`` and ``x2``, hence minimum length is 2.
        :type params: array-like
        :returns: A tuple containing the following: reformatted ``x1``, ``n1``, reformatted
                  ``x2``, ``n2``, ``params``, and ``D``.
                  ``n1``, ``n2``, and ``D`` will be integers.
        """

        params = np.array(params)
        assert params.ndim == 1, "parameters must be a vector"
        D = len(params)
        assert D == 1, "Uniform kernels only support a single correlation length"

        x1 = np.array(x1)

        assert x1.ndim == 1 or x1.ndim == 2, "bad number of dimensions in input x1"

        if not x1.ndim == 2:
            x1 = np.reshape(x1, (-1, 1))

        n1 = x1.shape[0]

        x2 = np.array(x2)

        assert x2.ndim == 1 or x2.ndim == 2, "bad number of dimensions in input x2"

        if not x2.ndim == 2:
            x2 = np.reshape(x2, (-1, 1))

        n2 = x2.shape[0]
        
        assert x1.shape[1] == x2.shape[1], "Input arrays do not have the same number of inputs"

        return x1, n1, x2, n2, params, D
        
    def calc_r2(self, x1, x2, params):
        r"""
=======

        :param x1: First input array. Must be a 1-D or 2-D array, with the length of
                   the last dimension matching the last dimension of ``x2`` and
                   one less than the length of ``params``. ``x1`` may be 1-D if either
                   each point consists of a single parameter (and ``params`` has length
                   2) or the array only contains a single point (in which case, the array
                   will be reshaped to ``(1, D - 1)``).
        :type x1: array-like
        :param x2: Second input array. The same restrictions that apply to ``x1`` also
                   apply here.
        :type x2: array-like
        :param params: Hyperparameter array. Must be 1-D with length one greater than
                       the last dimension of ``x1`` and ``x2``.
        :type params: array-like
        :returns: Array holding all kernel values between points in arrays ``x1``
                  and ``x2``. Will be an array with shape ``(n1, n2)``, where ``n1``
                  is the length of the first axis of ``x1`` and ``n2`` is the length
                  of the first axis of ``x2``.
        :rtype: ndarray
        """

        x1, n1, x2, n2, params, D = self._check_inputs(x1, x2, params)

        return self.calc_K(self.calc_r2(x1, x2, params))

    def kernel_deriv(self, x1, x2, params):
        r"""
        Compute kernel gradient for a set of inputs

        Returns the value of the kernel gradient for two sets of input points and a choice of
        hyperparameters. This function should not need to be modified for different choices
        of the kernel function or distance metric, as after checking the inputs it simply
        calls the routine to compute the distance metric, kernel function, and the appropriate
        derivative functions of the distance and kernel functions.

        :param x1: First input array. Must be a 1-D or 2-D array, with the length of
                   the last dimension matching the last dimension of ``x2`` and
                   one less than the length of ``params``. ``x1`` may be 1-D if either
                   each point consists of a single parameter (and ``params`` has length
                   2) or the array only contains a single point (in which case, the array
                   will be reshaped to ``(1, D - 1)``).
        :type x1: array-like
        :param x2: Second input array. The same restrictions that apply to ``x1`` also
                   apply here.
        :type x2: array-like
        :param params: Hyperparameter array. Must be 1-D with length one greater than
                       the last dimension of ``x1`` and ``x2``.
        :type params: array-like
        :returns: Array holding the gradient of the kernel function between points in arrays
                  ``x1`` and ``x2`` with respect to the hyperparameters. Will be an array with
                  shape ``(D, n1, n2)``, where ``D`` is the length of ``params``, ``n1`` is the
                  length of the first axis of ``x1`` and ``n2`` is the length of the first axis
                  of ``x2``. The first axis indicates the different derivative components
                  (i.e. the derivative with respect to the first parameter is [0,:,:], etc.)
        :rtype: ndarray
        """

        x1, n1, x2, n2, params, D = self._check_inputs(x1, x2, params)

        dKdr2 = self.calc_dKdr2(self.calc_r2(x1, x2, params))

        dr2dtheta = self.calc_dr2dtheta(x1, x2, params)

        dKdtheta = dKdr2*dr2dtheta

        return dKdtheta

    def kernel_hessian(self, x1, x2, params):
        r"""
        Calculate the Hessian of the kernel evaluated for all pairs of points with
        respect to the hyperparameters

        Returns the value of the kernel Hessian for two sets of input points and a choice of
        hyperparameters. This function should not need to be modified for different choices
        of the kernel function or distance metric, as after checking the inputs it simply
        calls the routine to compute the distance metric, kernel function, and the appropriate
        derivative functions of the distance and kernel functions.

        :param x1: First input array. Must be a 1-D or 2-D array, with the length of
                   the last dimension matching the last dimension of ``x2`` and
                   one less than the length of ``params``. ``x1`` may be 1-D if either
                   each point consists of a single parameter (and ``params`` has length
                   2) or the array only contains a single point (in which case, the array
                   will be reshaped to ``(1, D - 1)``).
        :type x1: array-like
        :param x2: Second input array. The same restrictions that apply to ``x1`` also
                   apply here.
        :type x2: array-like
        :param params: Hyperparameter array. Must be 1-D with length one greater than
                       the last dimension of ``x1`` and ``x2``.
        :type params: array-like
        :returns: Array holding the Hessian of the pair-wise distances between points in arrays
                  ``x1`` and ``x2`` with respect to the hyperparameters. Will be an array with
                  shape ``(D, D, n1, n2)``, where ``D`` is the length of ``params``, ``n1`` is
                  the length of the first axis of ``x1`` and ``n2`` is the length of the first
                  axis of ``x2``. The first two axes indicates the different derivative components
                  (i.e. the second derivative with respect to the first parameter is [0,0,:,:],
                  the mixed partial with respect to the first and second parameters is [0,1,:,:]
                  or [1,0,:,:], etc.)
        :rtype: ndarray
        """

        x1, n1, x2, n2, params, D = self._check_inputs(x1, x2, params)

        r2_matrix = self.calc_r2(x1, x2, params)
        dKdr2 = self.calc_dKdr2(r2_matrix)
        d2Kdr22 = self.calc_d2Kdr22(r2_matrix)

        dr2dtheta = self.calc_dr2dtheta(x1, x2, params)
        d2r2dtheta2 = self.calc_d2r2dtheta2(x1, x2, params)

        d2Kdtheta2 = (d2Kdr22 * dr2dtheta[:,np.newaxis,:,:] * dr2dtheta[np.newaxis,:,:,:] +
                      dKdr2 * d2r2dtheta2)

        return d2Kdtheta2

class UniformKernel(KernelBase):
    r"""
    Kernel with a single correlation length
    """
    
    def get_n_params(self, inputs):
        """
        Determine number of correlation length parameters based on inputs
        
        Determines the number of parameters required for a given set of inputs.
        Returns the number of parameters as an integer.
        
        :param inputs: Set of inputs for which the number of correlation length
                       parameters is desired.
        :type inputs: ndarray
        :returns: Number of correlation length parameters
        :rtype: int
        """
        return 1
    
    def _check_inputs(self, x1, x2, params):
        r"""
        Common function for checking dimensions of inputs

        This function checks the inputs to any kernel evaluation for consistency and ensures
        that all input arrays have the correct dimensionality. It returns the reformatted
        arrays, the number of inputs, and the number of hyperparameters. If the method
        determines that the array dimensions are not all consistent with one another,
        it will raise an ``AssertionError``. This method is called internally whenever
        the kernel is evaluated.

        :param x1: First parameter array. Should be a 1-D or 2-D array (1-D is acceptable
                   if each point has only a single input parameter).
        :type x1: array-like
        :param x2: Second parameter array. The same restrictions apply that hold for ``x1``
                   described above.
        :type x2: array-like
        :param params: Hyperparameter array. Must have a length that is one more than the
                       last dimension of ``x1`` and ``x2``, hence minimum length is 2.
        :type params: array-like
        :returns: A tuple containing the following: reformatted ``x1``, ``n1``, reformatted
                  ``x2``, ``n2``, ``params``, and ``D``.
                  ``n1``, ``n2``, and ``D`` will be integers.
        """

        params = np.array(params)
        assert params.ndim == 1, "parameters must be a vector"
        D = len(params)
        assert D == 1, "Uniform kernels only support a single correlation length"

        x1 = np.array(x1)

        assert x1.ndim == 1 or x1.ndim == 2, "bad number of dimensions in input x1"

        if not x1.ndim == 2:
            x1 = np.reshape(x1, (-1, 1))

        n1 = x1.shape[0]

        x2 = np.array(x2)

        assert x2.ndim == 1 or x2.ndim == 2, "bad number of dimensions in input x2"

        if not x2.ndim == 2:
            x2 = np.reshape(x2, (-1, 1))

        n2 = x2.shape[0]
        
        assert x1.shape[1] == x2.shape[1], "Input arrays do not have the same number of inputs"

        return x1, n1, x2, n2, params, D
        
    def calc_r2(self, x1, x2, params):
        r"""
>>>>>>> 9a373d5d
        Calculate squared distance between all pairs of points

        This method computes the scaled Euclidean distance between all pairs of points
        in ``x1`` and ``x2``.
        For example, if
        ``x1 = [1.]``, ``x2`` = [2.], and ``params = [2.]`` then ``calc_r`` would
        return :math:`{\sqrt{exp(2)*(1 - 2)^2}=\sqrt{exp(2)}}`
        as an array with shape ``(1,1)``.

        :param x1: First input array. Must be a 1-D or 2-D array, with the length of
                   the last dimension matching the last dimension of ``x2`` and
                   one less than the length of ``params``. ``x1`` may be 1-D if either
                   each point consists of a single parameter (and ``params`` has length
                   2) or the array only contains a single point (in which case, the array
                   will be reshaped to ``(1, D - 1)``).
        :type x1: array-like
        :param x2: Second input array. The same restrictions that apply to ``x1`` also
                   apply here.
        :type x2: array-like
        :param params: Hyperparameter array. Must be 1-D with length one greater than
                       the last dimension of ``x1`` and ``x2``.
        :type params: array-like
        :returns: Array holding all pair-wise squared distances between points in arrays ``x1``
                  and ``x2``. Will be an array with shape ``(n1, n2)``, where ``n1``
                  is the length of the first axis of ``x1`` and ``n2`` is the length
                  of the first axis of ``x2``.
        :rtype: ndarray
        """

        x1, n1, x2, n2, params, D = self._check_inputs(x1, x2, params)
        
        exp_theta = np.exp(params)[0]

        r2_matrix = np.sum(exp_theta*(x1[:, np.newaxis, :] - x2[np.newaxis, :, :])**2, axis=-1)
<<<<<<< HEAD

        if np.any(np.isinf(r2_matrix)):
            raise FloatingPointError("Inf enountered in kernel distance computation")

=======

        if np.any(np.isinf(r2_matrix)):
            raise FloatingPointError("Inf enountered in kernel distance computation")

>>>>>>> 9a373d5d
        return r2_matrix
        
    def calc_dr2dtheta(self, x1, x2, params):
        r"""
        Calculate the first derivative of the distance between all pairs of points with
        respect to the hyperparameters

        This method computes the derivative of the scaled Euclidean distance between
        all pairs of points in ``x1`` and ``x2`` with respect to the hyperparameters.
        The gradient is held in an array with shape ``(D, n1, n2)``, where ``D`` is
        the length of ``params``, ``n1`` is the length of the first axis of ``x1``,
        and ``n2`` is the length of the first axis of ``x2``. This is used in the
        computation of the gradient and Hessian of the kernel. The first index
        represents the different derivatives with respect to each hyperparameter.

        :param x1: First input array. Must be a 1-D or 2-D array, with the length of
                   the last dimension matching the last dimension of ``x2`` and
                   one less than the length of ``params``. ``x1`` may be 1-D if either
                   each point consists of a single parameter (and ``params`` has length
                   2) or the array only contains a single point (in which case, the array
                   will be reshaped to ``(1, D - 1)``).
        :type x1: array-like
        :param x2: Second input array. The same restrictions that apply to ``x1`` also
                   apply here.
        :type x2: array-like
        :param params: Hyperparameter array. Must be 1-D with length one greater than
                       the last dimension of ``x1`` and ``x2``.
        :type params: array-like
        :returns: Array holding the derivative of the pair-wise distances between
                  points in arrays ``x1`` and ``x2`` with respect to the hyperparameters.
                  Will be an array with shape ``(D, n1, n2)``, where ``D`` is the length
                  of ``params``, ``n1`` is the length of the first axis of ``x1`` and
                  ``n2`` is the length of the first axis of ``x2``. The first axis
                  indicates the different derivative components (i.e. the derivative
                  with respect to the first parameter is [0,:,:], etc.)
        :rtype: ndarray
        """

        x1, n1, x2, n2, params, D = self._check_inputs(x1, x2, params)

        return np.reshape(self.calc_r2(x1, x2, params), (1, n1, n2))
        
    def calc_d2r2dtheta2(self, x1, x2, params):
        r"""
        Calculate all second derivatives of the distance between all pairs of points with
        respect to the hyperparameters

        This method computes all second derivatives of the scaled Euclidean distance
        between all pairs of points in ``x1`` and ``x2`` with respect to the
        hyperparameters. The gradient is held in an array with shape ``(D, D, n1, n2)``,
        where ``D`` is the length of ``params``, ``n1`` is the length of the first axis
        of ``x1``, and ``n2`` is the length of the first axis of ``x2``. This is used in
        the computation of the gradient and Hessian of the kernel. The first two indices
        represents the different derivatives with respect to each hyperparameter.

        :param x1: First input array. Must be a 1-D or 2-D array, with the length of
                   the last dimension matching the last dimension of ``x2`` and
                   one less than the length of ``params``. ``x1`` may be 1-D if either
                   each point consists of a single parameter (and ``params`` has length
                   2) or the array only contains a single point (in which case, the array
                   will be reshaped to ``(1, D - 1)``).
        :type x1: array-like
        :param x2: Second input array. The same restrictions that apply to ``x1`` also
                   apply here.
        :type x2: array-like
        :param params: Hyperparameter array. Must be 1-D with length one greater than
                       the last dimension of ``x1`` and ``x2``.
        :type params: array-like
        :returns: Array holding the second derivatives of the pair-wise distances between
                  points in arrays ``x1`` and ``x2`` with respect to the hyperparameters.
                  Will be an array with shape ``(D, D, n1, n2)``, where ``D`` is the length
                  of ``params``, ``n1`` is the length of the first axis of ``x1`` and
                  ``n2`` is the length of the first axis of ``x2``. The first two axes
                  indicates the different derivative components (i.e. the second derivative
                  with respect to the first parameter is [0,0,:,:], the mixed partial with
                  respect to the first and second parameters is [0,1,:,:] or [1,0,:,:], etc.)
        :rtype: ndarray
        """

        x1, n1, x2, n2, params, D = self._check_inputs(x1, x2, params)

        return np.reshape(self.calc_r2(x1, x2, params), (1, 1, n1, n2))

class StationaryKernel(KernelBase):
    r"""
    Generic class representing a stationary kernel

    This base class implements the necessary scaffolding for defining a stationary kernel.
    Stationary kernels are only dependent on a distance measure between any two points, so
    the base class holds all the necessary information for doing the distance computation.
    Individual subclasses will implement the functional dependence of the kernel on the
    distance, plus first and second derivatives (if desired) to compute the gradient or
    Hessian of the kernel with respect to the hyperparameters.

    This implementation uses a scaled euclidean distance metric. Each individual parameter
    has a hyperparameter scale associated with it that is used in the distance computation.
    If a different metric is to be defined, a new base class needs to be defined that
    implements the ``calc_r``, and optionally ``calc_drdtheta`` and ``calc_d2rdtheta2``
    methods if gradient or Hessian computation is desired. The methods ``kernel_f``,
    ``kernel_gradient``, and ``kernel_hessian`` can then be used to compute the appropriate
    quantities with no further modification.
<<<<<<< HEAD

    Note that the Kernel object just collates all of the methods together; the class itself
    does not hold any information on the data point or hyperparamters, which are passed
    directly to the appropriate methods. Thus, no information needs to be provided when
    creating a new ``Kernel`` instance.
    """

    def calc_r2(self, x1, x2, params):
        r"""
        Calculate squared distance between all pairs of points

        This method computes the scaled Euclidean distance between all pairs of points
        in ``x1`` and ``x2``. Each component distance is multiplied by the exponential of
        the corresponding hyperparameter, prior to summing and taking the square root.
        For example, if
        ``x1 = [1.]``, ``x2`` = [2.], and ``params = [2., 2.]`` then ``calc_r`` would
        return :math:`{\sqrt{exp(2)*(1 - 2)^2}=\sqrt{exp(2)}}`
        as an array with shape ``(1,1)``.

        :param x1: First input array. Must be a 1-D or 2-D array, with the length of
                   the last dimension matching the last dimension of ``x2`` and
                   one less than the length of ``params``. ``x1`` may be 1-D if either
                   each point consists of a single parameter (and ``params`` has length
                   2) or the array only contains a single point (in which case, the array
                   will be reshaped to ``(1, D - 1)``).
        :type x1: array-like
        :param x2: Second input array. The same restrictions that apply to ``x1`` also
                   apply here.
        :type x2: array-like
        :param params: Hyperparameter array. Must be 1-D with length one greater than
                       the last dimension of ``x1`` and ``x2``.
        :type params: array-like
        :returns: Array holding all pair-wise squared distances between points in arrays ``x1``
                  and ``x2``. Will be an array with shape ``(n1, n2)``, where ``n1``
                  is the length of the first axis of ``x1`` and ``n2`` is the length
                  of the first axis of ``x2``.
        :rtype: ndarray
        """

        x1, n1, x2, n2, params, D = self._check_inputs(x1, x2, params)
        
        exp_theta = np.exp(params)

        r2_matrix = np.sum(exp_theta*(x1[:, np.newaxis, :] - x2[np.newaxis, :, :])**2, axis=-1)

        if np.any(np.isinf(r2_matrix)):
            raise FloatingPointError("Inf enountered in kernel distance computation")

=======

    Note that the Kernel object just collates all of the methods together; the class itself
    does not hold any information on the data point or hyperparamters, which are passed
    directly to the appropriate methods. Thus, no information needs to be provided when
    creating a new ``Kernel`` instance.
    """

    def calc_r2(self, x1, x2, params):
        r"""
        Calculate squared distance between all pairs of points

        This method computes the scaled Euclidean distance between all pairs of points
        in ``x1`` and ``x2``. Each component distance is multiplied by the exponential of
        the corresponding hyperparameter, prior to summing and taking the square root.
        For example, if
        ``x1 = [1.]``, ``x2`` = [2.], and ``params = [2., 2.]`` then ``calc_r`` would
        return :math:`{\sqrt{exp(2)*(1 - 2)^2}=\sqrt{exp(2)}}`
        as an array with shape ``(1,1)``.

        :param x1: First input array. Must be a 1-D or 2-D array, with the length of
                   the last dimension matching the last dimension of ``x2`` and
                   one less than the length of ``params``. ``x1`` may be 1-D if either
                   each point consists of a single parameter (and ``params`` has length
                   2) or the array only contains a single point (in which case, the array
                   will be reshaped to ``(1, D - 1)``).
        :type x1: array-like
        :param x2: Second input array. The same restrictions that apply to ``x1`` also
                   apply here.
        :type x2: array-like
        :param params: Hyperparameter array. Must be 1-D with length one greater than
                       the last dimension of ``x1`` and ``x2``.
        :type params: array-like
        :returns: Array holding all pair-wise squared distances between points in arrays ``x1``
                  and ``x2``. Will be an array with shape ``(n1, n2)``, where ``n1``
                  is the length of the first axis of ``x1`` and ``n2`` is the length
                  of the first axis of ``x2``.
        :rtype: ndarray
        """

        x1, n1, x2, n2, params, D = self._check_inputs(x1, x2, params)
        
        exp_theta = np.exp(params)

        r2_matrix = np.sum(exp_theta*(x1[:, np.newaxis, :] - x2[np.newaxis, :, :])**2, axis=-1)

        if np.any(np.isinf(r2_matrix)):
            raise FloatingPointError("Inf enountered in kernel distance computation")

>>>>>>> 9a373d5d
        return r2_matrix

    def calc_dr2dtheta(self, x1, x2, params):
        r"""
        Calculate the first derivative of the distance between all pairs of points with
        respect to the hyperparameters

        This method computes the derivative of the scaled Euclidean distance between
        all pairs of points in ``x1`` and ``x2`` with respect to the hyperparameters.
        The gradient is held in an array with shape ``(D, n1, n2)``, where ``D`` is
        the length of ``params``, ``n1`` is the length of the first axis of ``x1``,
        and ``n2`` is the length of the first axis of ``x2``. This is used in the
        computation of the gradient and Hessian of the kernel. The first index
        represents the different derivatives with respect to each hyperparameter.

        :param x1: First input array. Must be a 1-D or 2-D array, with the length of
                   the last dimension matching the last dimension of ``x2`` and
                   one less than the length of ``params``. ``x1`` may be 1-D if either
                   each point consists of a single parameter (and ``params`` has length
                   2) or the array only contains a single point (in which case, the array
                   will be reshaped to ``(1, D - 1)``).
        :type x1: array-like
        :param x2: Second input array. The same restrictions that apply to ``x1`` also
                   apply here.
        :type x2: array-like
        :param params: Hyperparameter array. Must be 1-D with length one greater than
                       the last dimension of ``x1`` and ``x2``.
        :type params: array-like
        :returns: Array holding the derivative of the pair-wise distances between
                  points in arrays ``x1`` and ``x2`` with respect to the hyperparameters.
                  Will be an array with shape ``(D, n1, n2)``, where ``D`` is the length
                  of ``params``, ``n1`` is the length of the first axis of ``x1`` and
                  ``n2`` is the length of the first axis of ``x2``. The first axis
                  indicates the different derivative components (i.e. the derivative
                  with respect to the first parameter is [0,:,:], etc.)
        :rtype: ndarray
        """

        x1, n1, x2, n2, params, D = self._check_inputs(x1, x2, params)

        exp_theta = np.exp(params)
<<<<<<< HEAD

        dr2dtheta = np.transpose(exp_theta*(x1[:, np.newaxis, :] - x2[np.newaxis, :, :])**2,
                                 (2, 0, 1))

        return dr2dtheta

    def calc_d2r2dtheta2(self, x1, x2, params):
        r"""
        Calculate all second derivatives of the distance between all pairs of points with
        respect to the hyperparameters

        This method computes all second derivatives of the scaled Euclidean distance
        between all pairs of points in ``x1`` and ``x2`` with respect to the
        hyperparameters. The gradient is held in an array with shape ``(D, D, n1, n2)``,
        where ``D`` is the length of ``params``, ``n1`` is the length of the first axis
        of ``x1``, and ``n2`` is the length of the first axis of ``x2``. This is used in
        the computation of the gradient and Hessian of the kernel. The first two indices
        represents the different derivatives with respect to each hyperparameter.

        :param x1: First input array. Must be a 1-D or 2-D array, with the length of
                   the last dimension matching the last dimension of ``x2`` and
                   one less than the length of ``params``. ``x1`` may be 1-D if either
                   each point consists of a single parameter (and ``params`` has length
                   2) or the array only contains a single point (in which case, the array
                   will be reshaped to ``(1, D - 1)``).
        :type x1: array-like
        :param x2: Second input array. The same restrictions that apply to ``x1`` also
                   apply here.
        :type x2: array-like
        :param params: Hyperparameter array. Must be 1-D with length one greater than
                       the last dimension of ``x1`` and ``x2``.
        :type params: array-like
        :returns: Array holding the second derivatives of the pair-wise distances between
                  points in arrays ``x1`` and ``x2`` with respect to the hyperparameters.
                  Will be an array with shape ``(D, D, n1, n2)``, where ``D`` is the length
                  of ``params``, ``n1`` is the length of the first axis of ``x1`` and
                  ``n2`` is the length of the first axis of ``x2``. The first two axes
                  indicates the different derivative components (i.e. the second derivative
                  with respect to the first parameter is [0,0,:,:], the mixed partial with
                  respect to the first and second parameters is [0,1,:,:] or [1,0,:,:], etc.)
        :rtype: ndarray
        """

        x1, n1, x2, n2, params, D = self._check_inputs(x1, x2, params)

        exp_theta = np.exp(-params[:(D - 1)])

        d2r2dtheta2 = np.zeros((D, D, n1, n2))

        idx = np.arange(D)
        
        d2r2dtheta2[idx, idx] = self.calc_dr2dtheta(x1, x2, params)

        return d2r2dtheta2

class ProductKernel(KernelBase):
    "Product form of kernel"
    
    def calc_r2(self, x1, x2, params):
        r"""
        Calculate squared distance between all pairs of points

        This method computes the scaled Euclidean distance between all pairs of points
        in ``x1`` and ``x2`` along each axis. Each component distance is multiplied by
        the exponential of the corresponding hyperparameter.
        For example, if
        ``x1 = [[1., 2.]]``, ``x2`` = [[2., 4.]], and ``params = [2., 2.]`` then ``calc_r`` would
        return the array :math:`{[exp(2)*(1 - 2)^2, exp(2)*(2 - 4)^2]}`
        as an array with shape ``(2, 1,1)``.

        :param x1: First input array. Must be a 1-D or 2-D array, with the length of
                   the last dimension matching the last dimension of ``x2`` and
                   one less than the length of ``params``. ``x1`` may be 1-D if either
                   each point consists of a single parameter (and ``params`` has length
                   2) or the array only contains a single point (in which case, the array
                   will be reshaped to ``(1, D)``).
        :type x1: array-like
        :param x2: Second input array. The same restrictions that apply to ``x1`` also
                   apply here.
        :type x2: array-like
        :param params: Hyperparameter array. Must be 1-D with length one greater than
                       the last dimension of ``x1`` and ``x2``.
        :type params: array-like
        :returns: Array holding all pair-wise squared distances between points in arrays ``x1``
                  and ``x2``. Will be an array with shape ``(D, n1, n2)``, where ``D`` is
                  the number of dimensions, ``n1`` is the length of the first axis of
                  ``x1`` and ``n2`` is the length of the first axis of ``x2``.
        :rtype: ndarray
        """

        x1, n1, x2, n2, params, D = self._check_inputs(x1, x2, params)
        
        exp_theta = np.exp(params)

        r2_matrix = exp_theta[np.newaxis, np.newaxis, :]*(x1[:, np.newaxis, :] - x2[np.newaxis, :, :])**2

        if np.any(np.isinf(r2_matrix)):
            raise FloatingPointError("Inf enountered in kernel distance computation")

=======

        dr2dtheta = np.transpose(exp_theta*(x1[:, np.newaxis, :] - x2[np.newaxis, :, :])**2,
                                 (2, 0, 1))

        return dr2dtheta

    def calc_d2r2dtheta2(self, x1, x2, params):
        r"""
        Calculate all second derivatives of the distance between all pairs of points with
        respect to the hyperparameters

        This method computes all second derivatives of the scaled Euclidean distance
        between all pairs of points in ``x1`` and ``x2`` with respect to the
        hyperparameters. The gradient is held in an array with shape ``(D, D, n1, n2)``,
        where ``D`` is the length of ``params``, ``n1`` is the length of the first axis
        of ``x1``, and ``n2`` is the length of the first axis of ``x2``. This is used in
        the computation of the gradient and Hessian of the kernel. The first two indices
        represents the different derivatives with respect to each hyperparameter.

        :param x1: First input array. Must be a 1-D or 2-D array, with the length of
                   the last dimension matching the last dimension of ``x2`` and
                   one less than the length of ``params``. ``x1`` may be 1-D if either
                   each point consists of a single parameter (and ``params`` has length
                   2) or the array only contains a single point (in which case, the array
                   will be reshaped to ``(1, D - 1)``).
        :type x1: array-like
        :param x2: Second input array. The same restrictions that apply to ``x1`` also
                   apply here.
        :type x2: array-like
        :param params: Hyperparameter array. Must be 1-D with length one greater than
                       the last dimension of ``x1`` and ``x2``.
        :type params: array-like
        :returns: Array holding the second derivatives of the pair-wise distances between
                  points in arrays ``x1`` and ``x2`` with respect to the hyperparameters.
                  Will be an array with shape ``(D, D, n1, n2)``, where ``D`` is the length
                  of ``params``, ``n1`` is the length of the first axis of ``x1`` and
                  ``n2`` is the length of the first axis of ``x2``. The first two axes
                  indicates the different derivative components (i.e. the second derivative
                  with respect to the first parameter is [0,0,:,:], the mixed partial with
                  respect to the first and second parameters is [0,1,:,:] or [1,0,:,:], etc.)
        :rtype: ndarray
        """

        x1, n1, x2, n2, params, D = self._check_inputs(x1, x2, params)

        exp_theta = np.exp(-params[:(D - 1)])

        d2r2dtheta2 = np.zeros((D, D, n1, n2))

        idx = np.arange(D)
        
        d2r2dtheta2[idx, idx] = self.calc_dr2dtheta(x1, x2, params)

        return d2r2dtheta2

class ProductKernel(KernelBase):
    "Product form of kernel"
    
    def calc_r2(self, x1, x2, params):
        r"""
        Calculate squared distance between all pairs of points

        This method computes the scaled Euclidean distance between all pairs of points
        in ``x1`` and ``x2`` along each axis. Each component distance is multiplied by
        the exponential of the corresponding hyperparameter.
        For example, if
        ``x1 = [[1., 2.]]``, ``x2`` = [[2., 4.]], and ``params = [2., 2.]`` then ``calc_r`` would
        return the array :math:`{[exp(2)*(1 - 2)^2, exp(2)*(2 - 4)^2]}`
        as an array with shape ``(2, 1,1)``.

        :param x1: First input array. Must be a 1-D or 2-D array, with the length of
                   the last dimension matching the last dimension of ``x2`` and
                   one less than the length of ``params``. ``x1`` may be 1-D if either
                   each point consists of a single parameter (and ``params`` has length
                   2) or the array only contains a single point (in which case, the array
                   will be reshaped to ``(1, D)``).
        :type x1: array-like
        :param x2: Second input array. The same restrictions that apply to ``x1`` also
                   apply here.
        :type x2: array-like
        :param params: Hyperparameter array. Must be 1-D with length one greater than
                       the last dimension of ``x1`` and ``x2``.
        :type params: array-like
        :returns: Array holding all pair-wise squared distances between points in arrays ``x1``
                  and ``x2``. Will be an array with shape ``(D, n1, n2)``, where ``D`` is
                  the number of dimensions, ``n1`` is the length of the first axis of
                  ``x1`` and ``n2`` is the length of the first axis of ``x2``.
        :rtype: ndarray
        """

        x1, n1, x2, n2, params, D = self._check_inputs(x1, x2, params)
        
        exp_theta = np.exp(params)

        r2_matrix = exp_theta[np.newaxis, np.newaxis, :]*(x1[:, np.newaxis, :] - x2[np.newaxis, :, :])**2

        if np.any(np.isinf(r2_matrix)):
            raise FloatingPointError("Inf enountered in kernel distance computation")

>>>>>>> 9a373d5d
        return r2_matrix
    
    def kernel_f(self, x1, x2, params):
        r"""
        Compute kernel values for a set of inputs

        Returns the value of the kernel for two sets of input points and a choice of
        hyperparameters. This function should not need to be modified for different choices
        of the kernel function or distance metric, as after checking the inputs it simply
        calls the routine to compute the distance metric and then evaluates the kernel function
        for those distances.

        :param x1: First input array. Must be a 1-D or 2-D array, with the length of
                   the last dimension matching the last dimension of ``x2`` and
                   one less than the length of ``params``. ``x1`` may be 1-D if either
                   each point consists of a single parameter (and ``params`` has length
                   2) or the array only contains a single point (in which case, the array
                   will be reshaped to ``(1, D - 1)``).
        :type x1: array-like
        :param x2: Second input array. The same restrictions that apply to ``x1`` also
                   apply here.
        :type x2: array-like
        :param params: Hyperparameter array. Must be 1-D with length one greater than
                       the last dimension of ``x1`` and ``x2``.
        :type params: array-like
        :returns: Array holding all kernel values between points in arrays ``x1``
                  and ``x2``. Will be an array with shape ``(n1, n2)``, where ``n1``
                  is the length of the first axis of ``x1`` and ``n2`` is the length
                  of the first axis of ``x2``.
        :rtype: ndarray
        """

        x1, n1, x2, n2, params, D = self._check_inputs(x1, x2, params)

        return np.prod(self.calc_K(self.calc_r2(x1, x2, params)), axis=-1)
        
    def kernel_deriv(self, x1, x2, params):
        r"""
        Compute kernel gradient for a set of inputs

        Returns the value of the kernel gradient for two sets of input points and a choice of
        hyperparameters. This function should not need to be modified for different choices
        of the kernel function or distance metric, as after checking the inputs it simply
        calls the routine to compute the distance metric, kernel function, and the appropriate
        derivative functions of the distance and kernel functions.

        :param x1: First input array. Must be a 1-D or 2-D array, with the length of
                   the last dimension matching the last dimension of ``x2`` and
                   one less than the length of ``params``. ``x1`` may be 1-D if either
                   each point consists of a single parameter (and ``params`` has length
                   2) or the array only contains a single point (in which case, the array
                   will be reshaped to ``(1, D - 1)``).
        :type x1: array-like
        :param x2: Second input array. The same restrictions that apply to ``x1`` also
                   apply here.
        :type x2: array-like
        :param params: Hyperparameter array. Must be 1-D with length one greater than
                       the last dimension of ``x1`` and ``x2``.
        :type params: array-like
        :returns: Array holding the gradient of the kernel function between points in arrays
                  ``x1`` and ``x2`` with respect to the hyperparameters. Will be an array with
                  shape ``(D, n1, n2)``, where ``D`` is the length of ``params``, ``n1`` is the
                  length of the first axis of ``x1`` and ``n2`` is the length of the first axis
                  of ``x2``. The first axis indicates the different derivative components
                  (i.e. the derivative with respect to the first parameter is [0,:,:], etc.)
        :rtype: ndarray
        """

        x1, n1, x2, n2, params, D = self._check_inputs(x1, x2, params)

        r2_matrix = self.calc_r2(x1, x2, params)
        
        diag = self.calc_dKdr2(r2_matrix)*r2_matrix
        
        dKdtheta = np.broadcast_to(self.calc_K(r2_matrix), (D, n1, n2, D)).copy()
        
        idx = np.arange(0, D, 1)
        
        dKdtheta[idx, :, :, idx] = np.transpose(diag, (2, 0, 1))
        
        return np.prod(dKdtheta, axis=-1)

    def kernel_hessian(self, x1, x2, params):
        r"""
        Calculate the Hessian of the kernel evaluated for all pairs of points with
        respect to the hyperparameters

        Returns the value of the kernel Hessian for two sets of input points and a choice of
        hyperparameters. This function should not need to be modified for different choices
        of the kernel function or distance metric, as after checking the inputs it simply
        calls the routine to compute the distance metric, kernel function, and the appropriate
        derivative functions of the distance and kernel functions.

        :param x1: First input array. Must be a 1-D or 2-D array, with the length of
                   the last dimension matching the last dimension of ``x2`` and
                   one less than the length of ``params``. ``x1`` may be 1-D if either
                   each point consists of a single parameter (and ``params`` has length
                   2) or the array only contains a single point (in which case, the array
                   will be reshaped to ``(1, D - 1)``).
        :type x1: array-like
        :param x2: Second input array. The same restrictions that apply to ``x1`` also
                   apply here.
        :type x2: array-like
        :param params: Hyperparameter array. Must be 1-D with length one greater than
                       the last dimension of ``x1`` and ``x2``.
        :type params: array-like
        :returns: Array holding the Hessian of the pair-wise distances between points in arrays
                  ``x1`` and ``x2`` with respect to the hyperparameters. Will be an array with
                  shape ``(D, D, n1, n2)``, where ``D`` is the length of ``params``, ``n1`` is
                  the length of the first axis of ``x1`` and ``n2`` is the length of the first
                  axis of ``x2``. The first two axes indicates the different derivative components
                  (i.e. the second derivative with respect to the first parameter is [0,0,:,:],
                  the mixed partial with respect to the first and second parameters is [0,1,:,:]
                  or [1,0,:,:], etc.)
        :rtype: ndarray
        """

        x1, n1, x2, n2, params, D = self._check_inputs(x1, x2, params)

        r2_matrix = self.calc_r2(x1, x2, params)
        
        off_diag = self.calc_dKdr2(r2_matrix)*r2_matrix
        
        diag = self.calc_d2Kdr22(r2_matrix)*r2_matrix**2 + self.calc_dKdr2(r2_matrix)*r2_matrix
        
        d2Kdtheta2 = np.broadcast_to(self.calc_K(r2_matrix), (D, D, n1, n2, D)).copy()
        
        idx = np.arange(0, D, 1)
        
        print(d2Kdtheta2)
        d2Kdtheta2[idx, :, :, :, idx] = np.transpose(off_diag[np.newaxis, :, :, :], (0, 3, 1, 2))
        print(d2Kdtheta2)
        d2Kdtheta2[:, idx, :, :, idx] = np.transpose(off_diag[np.newaxis, :, :, :], (0, 3, 1, 2))
        print(d2Kdtheta2)
        
        d2Kdtheta2[idx, idx, :, :, idx] = np.transpose(diag, (2, 0, 1))
        print(d2Kdtheta2)
        
        return np.prod(d2Kdtheta2, axis=-1)

class SqExpBase(object):
    r"""
    Base Implementation of the squared exponential kernel

    Class representing the spatial functions for the squared exponential kernel.
    """

    def calc_K(self, r2):
        r"""
        Compute K(r^2) for the squared exponential kernel

        This method implements the squared exponential kernel function as a function of distance.
        Given an array of distances, this function evaluates the kernel function of those values,
        returning an array of the same shape.

        :param r2: Array holding distances between all points. All values in this array must be
                  non-negative.
        :type r2: array-like
        :returns: Array holding kernel evaluations, with the same shape as the input ``r``
        :rtype: ndarray
        """

        assert np.all(r2 >= 0.), "kernel distances must be positive"

        r2 = np.array(r2)

        return np.exp(-0.5*r2)

    def calc_dKdr2(self, r2):
        r"""
        Calculate first derivative of the squared exponential kernel as a function of
        squared distance

        This method implements the first derivative of the squared exponential kernel
        function as a function of squared distance. Given an array of squared distances,
        this function evaluates the derivative function of those values, returning an
        array of the same shape.

        :param r2: Array holding squared distances between all points. All values in
                   this array must be non-negative.
        :type r2: array-like
        :returns: Array holding kernel derivatives, with the same shape as the input ``r2``
        :rtype: ndarray
        """

        assert np.all(r2 >= 0.), "kernel distances must be positive"

        r2 = np.array(r2)

        return -0.5*np.exp(-0.5*r2)

    def calc_d2Kdr22(self, r2):
        r"""
<<<<<<< HEAD
        Calculate second derivative of the squared exponential kernel as a function of squared distance

        This method implements the second derivative of the squared exponential kernel function
        as a function of squared distance. Given an array of distances, this function evaluates the
        second derivative function of those values, returning an array of the same shape.
=======
        Calculate second derivative of the squared exponential kernel as a
        function of squared distance

        This method implements the second derivative of the squared exponential
        kernel function as a function of squared distance. Given an array of
        squared distances, this function evaluates the second derivative
        function of those values, returning an array of the same shape.
>>>>>>> 9a373d5d

        :param r2: Array holding distances between all points. All values in
                   this array must be non-negative.
        :type r2: array-like
        :returns: Array holding kernel second derivatives, with the same shape
                  as the input ``r2``
        :rtype: ndarray
        """

        assert np.all(r2 >= 0.), "kernel distances must be positive"

        r2 = np.array(r2)

        return 0.25*np.exp(-0.5*r2)

    def __str__(self):
        r"""
        Defines a string representation of the squared exponential kernel

        Returns a string representation of the squared exponential kernel. Note that since
        the kernel just collects methods for kernel evaluations together with no data, this
        is just a basic string that will not change for different instances of the class.

        :returns: String representation of the kernel
        :rtype: str
        """
        return "Squared Exponential Kernel"

class Mat52Base(object):
    r"""
    Implementation of the Matern 5/2 kernel

    Class representing the Matern 5/2 kernel. It derives from the base class for a
    stationary kernel, using the scaled Euclidean distance metric. The subclass then just
    defines the kernel function and its derivatives.
    """
    def calc_K(self, r2):
        r"""
        Compute K(r^2) for the Matern 5/2 kernel

<<<<<<< HEAD
        This method implements the Matern 5/2 kernel function as a function of distance.
        Given an array of distances, this function evaluates the kernel function of those values,
        returning an array of the same shape.

        :param r: Array holding distances between all points. All values in this array must be
                  non-negative.
        :type r: array-like
        :returns: Array holding kernel evaluations, with the same shape as the input ``r``
=======
        This method implements the Matern 5/2 kernel function as a function of 
        squared distance. Given an array of squared distances, this function
        evaluates the kernel function of those values, returning an array of
        the same shape.

        :param r2: Array holding squared distances between all points. All
                   values in this array must be non-negative.
        :type r2: array-like
        :returns: Array holding kernel evaluations, with the same shape as
                  the input ``r2``
>>>>>>> 9a373d5d
        :rtype: ndarray
        """

        assert np.all(r2 >= 0.), "kernel distances must be positive"

        r2 = np.array(r2)

        return (1.+np.sqrt(5.*r2)+5./3.*r2)*np.exp(-np.sqrt(5.*r2))

    def calc_dKdr2(self, r2):
        r"""
        Calculate first derivative of the Matern 5/2 kernel as a function
        of squared distance

        This method implements the first derivative of the Matern 5/2 kernel
        function as a function of squared distance. Given an array of
        squared distances, this function evaluates the derivative
        function of those values, returning an array of the same shape.

        :param r2: Array holding squared distances between all points. All
                   values in this array must be non-negative.
        :type r2: array-like
        :returns: Array holding kernel derivatives, with the same shape as
                  the input ``r2``
        :rtype: ndarray
        """

        assert np.all(r2 >= 0.), "kernel distances must be positive"

        r2 = np.array(r2)

        return -5./6.*(1.+np.sqrt(5.*r2))*np.exp(-np.sqrt(5*r2))

    def calc_d2Kdr22(self, r2):
        r"""
        Calculate second derivative of the squared exponential kernel as
        a function of squared distance

        This method implements the second derivative of the squared
        exponential kernel function as a function of squared distance.
        Given an array of squared distances, this function evaluates the
        second derivative function of those values, returning an array
        of the same shape.

        :param r2: Array holding squared distances between all points.
                   All values in this array must be non-negative.
        :type r2: array-like
        :returns: Array holding kernel second derivatives, with the same
                  shape as the input ``r2``
        :rtype: ndarray
        """

        assert np.all(r2 >= 0.), "kernel distances must be positive"

        r2 = np.array(r2)

        return 25./12.*np.exp(-np.sqrt(5.*r2))

    def __str__(self):
        r"""
        Defines a string representation of the Matern 5/2 kernel

        Returns a string representation of the Matern 5/2 kernel. Note that since
        the kernel just collects methods for kernel evaluations together with no data, this
        is just a basic string that will not change for different instances of the class.

        :returns: String representation of the kernel
        :rtype: str
        """
        return "Matern 5/2 Kernel"

class SquaredExponential(SqExpBase,StationaryKernel):
    """
    Squared Exponential Kernel
<<<<<<< HEAD
=======
    
    Inherits from ``SqExpBase`` and ``StationaryKernel``, so this will be
    a stationary kernel with one correlation length per input dimension
    and a squared exponential fall-off with distance.
>>>>>>> 9a373d5d
    """
    pass

class UniformSqExp(SqExpBase,UniformKernel):
    """
    Uniform Squared Exponential Kernel
<<<<<<< HEAD
=======
    
    Inherits from ``SqExpBase`` and ``UniformKernel``, so this will be
    a uniform kernel with one correlation length (independent of the
    number of dimensions) and a squared exponential fall-off with distance.
>>>>>>> 9a373d5d
    """
    pass

class Matern52(Mat52Base,StationaryKernel):
    """
    Matern 5/2 Kernel
<<<<<<< HEAD
=======
    
    Inherits from ``Mat52Base`` and ``StationaryKernel``, so this will be
    a stationary kernel with one correlation length per input dimension
    and a Matern 5/2 fall-off with distance.
>>>>>>> 9a373d5d
    """
    pass
    
class UniformMat52(Mat52Base,UniformKernel):
    """
    Uniform Matern 5/2 Kernel
<<<<<<< HEAD
=======
    
    Inherits from ``Mat52Base`` and ``UniformKernel``, so this will be
    a uniform kernel with one correlation length (independent of the
    number of dimensions) and a Matern 5/2 fall-off with distance.
>>>>>>> 9a373d5d
    """
    pass
    
class ProductMat52(Mat52Base,ProductKernel):
    """
    Product Matern 5/2 Kernel
<<<<<<< HEAD
=======
    
    Inherits from ``Mat52Base`` and ``ProductKernel``, so this will
    be a kernel with one correlation length per input dimension.
    The Matern 5/2 fall-off function is applied to each dimension
    *before* taking the product of all dimensions in this case.
    Generally results in a slighly smoother kernel than the
    stationary version of the Matern 5/2 kernel.
>>>>>>> 9a373d5d
    """
    pass<|MERGE_RESOLUTION|>--- conflicted
+++ resolved
@@ -105,7 +105,6 @@
         of the kernel function or distance metric, as after checking the inputs it simply
         calls the routine to compute the distance metric and then evaluates the kernel function
         for those distances.
-<<<<<<< HEAD
 
         :param x1: First input array. Must be a 1-D or 2-D array, with the length of
                    the last dimension matching the last dimension of ``x2`` and
@@ -296,7 +295,344 @@
         
     def calc_r2(self, x1, x2, params):
         r"""
-=======
+        Calculate squared distance between all pairs of points
+
+        This method computes the scaled Euclidean distance between all pairs of points
+        in ``x1`` and ``x2``.
+        For example, if
+        ``x1 = [1.]``, ``x2`` = [2.], and ``params = [2.]`` then ``calc_r`` would
+        return :math:`{\sqrt{exp(2)*(1 - 2)^2}=\sqrt{exp(2)}}`
+        as an array with shape ``(1,1)``.
+
+        :param x1: First input array. Must be a 1-D or 2-D array, with the length of
+                   the last dimension matching the last dimension of ``x2`` and
+                   one less than the length of ``params``. ``x1`` may be 1-D if either
+                   each point consists of a single parameter (and ``params`` has length
+                   2) or the array only contains a single point (in which case, the array
+                   will be reshaped to ``(1, D - 1)``).
+        :type x1: array-like
+        :param x2: Second input array. The same restrictions that apply to ``x1`` also
+                   apply here.
+        :type x2: array-like
+        :param params: Hyperparameter array. Must be 1-D with length one greater than
+                       the last dimension of ``x1`` and ``x2``.
+        :type params: array-like
+        :returns: Array holding all pair-wise squared distances between points in arrays ``x1``
+                  and ``x2``. Will be an array with shape ``(n1, n2)``, where ``n1``
+                  is the length of the first axis of ``x1`` and ``n2`` is the length
+                  of the first axis of ``x2``.
+        :rtype: ndarray
+        """
+
+        x1, n1, x2, n2, params, D = self._check_inputs(x1, x2, params)
+        
+        exp_theta = np.exp(params)[0]
+
+        r2_matrix = np.sum(exp_theta*(x1[:, np.newaxis, :] - x2[np.newaxis, :, :])**2, axis=-1)
+
+        if np.any(np.isinf(r2_matrix)):
+            raise FloatingPointError("Inf enountered in kernel distance computation")
+
+        return r2_matrix
+        
+    def calc_dr2dtheta(self, x1, x2, params):
+        r"""
+        Calculate the first derivative of the distance between all pairs of points with
+        respect to the hyperparameters
+
+        This method computes the derivative of the scaled Euclidean distance between
+        all pairs of points in ``x1`` and ``x2`` with respect to the hyperparameters.
+        The gradient is held in an array with shape ``(D, n1, n2)``, where ``D`` is
+        the length of ``params``, ``n1`` is the length of the first axis of ``x1``,
+        and ``n2`` is the length of the first axis of ``x2``. This is used in the
+        computation of the gradient and Hessian of the kernel. The first index
+        represents the different derivatives with respect to each hyperparameter.
+
+        :param x1: First input array. Must be a 1-D or 2-D array, with the length of
+                   the last dimension matching the last dimension of ``x2`` and
+                   one less than the length of ``params``. ``x1`` may be 1-D if either
+                   each point consists of a single parameter (and ``params`` has length
+                   2) or the array only contains a single point (in which case, the array
+                   will be reshaped to ``(1, D - 1)``).
+        :type x1: array-like
+        :param x2: Second input array. The same restrictions that apply to ``x1`` also
+                   apply here.
+        :type x2: array-like
+        :param params: Hyperparameter array. Must be 1-D with length one greater than
+                       the last dimension of ``x1`` and ``x2``.
+        :type params: array-like
+        :returns: Array holding the derivative of the pair-wise distances between
+                  points in arrays ``x1`` and ``x2`` with respect to the hyperparameters.
+                  Will be an array with shape ``(D, n1, n2)``, where ``D`` is the length
+                  of ``params``, ``n1`` is the length of the first axis of ``x1`` and
+                  ``n2`` is the length of the first axis of ``x2``. The first axis
+                  indicates the different derivative components (i.e. the derivative
+                  with respect to the first parameter is [0,:,:], etc.)
+        :rtype: ndarray
+        """
+
+        x1, n1, x2, n2, params, D = self._check_inputs(x1, x2, params)
+
+        return np.reshape(self.calc_r2(x1, x2, params), (1, n1, n2))
+        
+    def calc_d2r2dtheta2(self, x1, x2, params):
+        r"""
+        Calculate all second derivatives of the distance between all pairs of points with
+        respect to the hyperparameters
+
+        This method computes all second derivatives of the scaled Euclidean distance
+        between all pairs of points in ``x1`` and ``x2`` with respect to the
+        hyperparameters. The gradient is held in an array with shape ``(D, D, n1, n2)``,
+        where ``D`` is the length of ``params``, ``n1`` is the length of the first axis
+        of ``x1``, and ``n2`` is the length of the first axis of ``x2``. This is used in
+        the computation of the gradient and Hessian of the kernel. The first two indices
+        represents the different derivatives with respect to each hyperparameter.
+
+        :param x1: First input array. Must be a 1-D or 2-D array, with the length of
+                   the last dimension matching the last dimension of ``x2`` and
+                   one less than the length of ``params``. ``x1`` may be 1-D if either
+                   each point consists of a single parameter (and ``params`` has length
+                   2) or the array only contains a single point (in which case, the array
+                   will be reshaped to ``(1, D - 1)``).
+        :type x1: array-like
+        :param x2: Second input array. The same restrictions that apply to ``x1`` also
+                   apply here.
+        :type x2: array-like
+        :param params: Hyperparameter array. Must be 1-D with length one greater than
+                       the last dimension of ``x1`` and ``x2``.
+        :type params: array-like
+        :returns: Array holding the second derivatives of the pair-wise distances between
+                  points in arrays ``x1`` and ``x2`` with respect to the hyperparameters.
+                  Will be an array with shape ``(D, D, n1, n2)``, where ``D`` is the length
+                  of ``params``, ``n1`` is the length of the first axis of ``x1`` and
+                  ``n2`` is the length of the first axis of ``x2``. The first two axes
+                  indicates the different derivative components (i.e. the second derivative
+                  with respect to the first parameter is [0,0,:,:], the mixed partial with
+                  respect to the first and second parameters is [0,1,:,:] or [1,0,:,:], etc.)
+        :rtype: ndarray
+        """
+
+        x1, n1, x2, n2, params, D = self._check_inputs(x1, x2, params)
+
+        return np.reshape(self.calc_r2(x1, x2, params), (1, 1, n1, n2))
+
+class StationaryKernel(KernelBase):
+    r"""
+    Generic class representing a stationary kernel
+
+    This base class implements the necessary scaffolding for defining a stationary kernel.
+    Stationary kernels are only dependent on a distance measure between any two points, so
+    the base class holds all the necessary information for doing the distance computation.
+    Individual subclasses will implement the functional dependence of the kernel on the
+    distance, plus first and second derivatives (if desired) to compute the gradient or
+    Hessian of the kernel with respect to the hyperparameters.
+
+    This implementation uses a scaled euclidean distance metric. Each individual parameter
+    has a hyperparameter scale associated with it that is used in the distance computation.
+    If a different metric is to be defined, a new base class needs to be defined that
+    implements the ``calc_r``, and optionally ``calc_drdtheta`` and ``calc_d2rdtheta2``
+    methods if gradient or Hessian computation is desired. The methods ``kernel_f``,
+    ``kernel_gradient``, and ``kernel_hessian`` can then be used to compute the appropriate
+    quantities with no further modification.
+
+    Note that the Kernel object just collates all of the methods together; the class itself
+    does not hold any information on the data point or hyperparamters, which are passed
+    directly to the appropriate methods. Thus, no information needs to be provided when
+    creating a new ``Kernel`` instance.
+    """
+
+    def calc_r2(self, x1, x2, params):
+        r"""
+        Calculate squared distance between all pairs of points
+
+        This method computes the scaled Euclidean distance between all pairs of points
+        in ``x1`` and ``x2``. Each component distance is multiplied by the exponential of
+        the corresponding hyperparameter, prior to summing and taking the square root.
+        For example, if
+        ``x1 = [1.]``, ``x2`` = [2.], and ``params = [2., 2.]`` then ``calc_r`` would
+        return :math:`{\sqrt{exp(2)*(1 - 2)^2}=\sqrt{exp(2)}}`
+        as an array with shape ``(1,1)``.
+
+        :param x1: First input array. Must be a 1-D or 2-D array, with the length of
+                   the last dimension matching the last dimension of ``x2`` and
+                   one less than the length of ``params``. ``x1`` may be 1-D if either
+                   each point consists of a single parameter (and ``params`` has length
+                   2) or the array only contains a single point (in which case, the array
+                   will be reshaped to ``(1, D - 1)``).
+        :type x1: array-like
+        :param x2: Second input array. The same restrictions that apply to ``x1`` also
+                   apply here.
+        :type x2: array-like
+        :param params: Hyperparameter array. Must be 1-D with length one greater than
+                       the last dimension of ``x1`` and ``x2``.
+        :type params: array-like
+        :returns: Array holding all pair-wise squared distances between points in arrays ``x1``
+                  and ``x2``. Will be an array with shape ``(n1, n2)``, where ``n1``
+                  is the length of the first axis of ``x1`` and ``n2`` is the length
+                  of the first axis of ``x2``.
+        :rtype: ndarray
+        """
+
+        x1, n1, x2, n2, params, D = self._check_inputs(x1, x2, params)
+        
+        exp_theta = np.exp(params)
+
+        r2_matrix = np.sum(exp_theta*(x1[:, np.newaxis, :] - x2[np.newaxis, :, :])**2, axis=-1)
+
+        if np.any(np.isinf(r2_matrix)):
+            raise FloatingPointError("Inf enountered in kernel distance computation")
+
+        return r2_matrix
+
+    def calc_dr2dtheta(self, x1, x2, params):
+        r"""
+        Calculate the first derivative of the distance between all pairs of points with
+        respect to the hyperparameters
+
+        This method computes the derivative of the scaled Euclidean distance between
+        all pairs of points in ``x1`` and ``x2`` with respect to the hyperparameters.
+        The gradient is held in an array with shape ``(D, n1, n2)``, where ``D`` is
+        the length of ``params``, ``n1`` is the length of the first axis of ``x1``,
+        and ``n2`` is the length of the first axis of ``x2``. This is used in the
+        computation of the gradient and Hessian of the kernel. The first index
+        represents the different derivatives with respect to each hyperparameter.
+
+        :param x1: First input array. Must be a 1-D or 2-D array, with the length of
+                   the last dimension matching the last dimension of ``x2`` and
+                   one less than the length of ``params``. ``x1`` may be 1-D if either
+                   each point consists of a single parameter (and ``params`` has length
+                   2) or the array only contains a single point (in which case, the array
+                   will be reshaped to ``(1, D - 1)``).
+        :type x1: array-like
+        :param x2: Second input array. The same restrictions that apply to ``x1`` also
+                   apply here.
+        :type x2: array-like
+        :param params: Hyperparameter array. Must be 1-D with length one greater than
+                       the last dimension of ``x1`` and ``x2``.
+        :type params: array-like
+        :returns: Array holding the derivative of the pair-wise distances between
+                  points in arrays ``x1`` and ``x2`` with respect to the hyperparameters.
+                  Will be an array with shape ``(D, n1, n2)``, where ``D`` is the length
+                  of ``params``, ``n1`` is the length of the first axis of ``x1`` and
+                  ``n2`` is the length of the first axis of ``x2``. The first axis
+                  indicates the different derivative components (i.e. the derivative
+                  with respect to the first parameter is [0,:,:], etc.)
+        :rtype: ndarray
+        """
+
+        x1, n1, x2, n2, params, D = self._check_inputs(x1, x2, params)
+
+        exp_theta = np.exp(params)
+
+        dr2dtheta = np.transpose(exp_theta*(x1[:, np.newaxis, :] - x2[np.newaxis, :, :])**2,
+                                 (2, 0, 1))
+
+        return dr2dtheta
+
+    def calc_d2r2dtheta2(self, x1, x2, params):
+        r"""
+        Calculate all second derivatives of the distance between all pairs of points with
+        respect to the hyperparameters
+
+        This method computes all second derivatives of the scaled Euclidean distance
+        between all pairs of points in ``x1`` and ``x2`` with respect to the
+        hyperparameters. The gradient is held in an array with shape ``(D, D, n1, n2)``,
+        where ``D`` is the length of ``params``, ``n1`` is the length of the first axis
+        of ``x1``, and ``n2`` is the length of the first axis of ``x2``. This is used in
+        the computation of the gradient and Hessian of the kernel. The first two indices
+        represents the different derivatives with respect to each hyperparameter.
+
+        :param x1: First input array. Must be a 1-D or 2-D array, with the length of
+                   the last dimension matching the last dimension of ``x2`` and
+                   one less than the length of ``params``. ``x1`` may be 1-D if either
+                   each point consists of a single parameter (and ``params`` has length
+                   2) or the array only contains a single point (in which case, the array
+                   will be reshaped to ``(1, D - 1)``).
+        :type x1: array-like
+        :param x2: Second input array. The same restrictions that apply to ``x1`` also
+                   apply here.
+        :type x2: array-like
+        :param params: Hyperparameter array. Must be 1-D with length one greater than
+                       the last dimension of ``x1`` and ``x2``.
+        :type params: array-like
+        :returns: Array holding the second derivatives of the pair-wise distances between
+                  points in arrays ``x1`` and ``x2`` with respect to the hyperparameters.
+                  Will be an array with shape ``(D, D, n1, n2)``, where ``D`` is the length
+                  of ``params``, ``n1`` is the length of the first axis of ``x1`` and
+                  ``n2`` is the length of the first axis of ``x2``. The first two axes
+                  indicates the different derivative components (i.e. the second derivative
+                  with respect to the first parameter is [0,0,:,:], the mixed partial with
+                  respect to the first and second parameters is [0,1,:,:] or [1,0,:,:], etc.)
+        :rtype: ndarray
+        """
+
+        x1, n1, x2, n2, params, D = self._check_inputs(x1, x2, params)
+
+        exp_theta = np.exp(-params[:(D - 1)])
+
+        d2r2dtheta2 = np.zeros((D, D, n1, n2))
+
+        idx = np.arange(D)
+        
+        d2r2dtheta2[idx, idx] = self.calc_dr2dtheta(x1, x2, params)
+
+        return d2r2dtheta2
+
+class ProductKernel(KernelBase):
+    "Product form of kernel"
+    
+    def calc_r2(self, x1, x2, params):
+        r"""
+        Calculate squared distance between all pairs of points
+
+        This method computes the scaled Euclidean distance between all pairs of points
+        in ``x1`` and ``x2`` along each axis. Each component distance is multiplied by
+        the exponential of the corresponding hyperparameter.
+        For example, if
+        ``x1 = [[1., 2.]]``, ``x2`` = [[2., 4.]], and ``params = [2., 2.]`` then ``calc_r`` would
+        return the array :math:`{[exp(2)*(1 - 2)^2, exp(2)*(2 - 4)^2]}`
+        as an array with shape ``(2, 1,1)``.
+
+        :param x1: First input array. Must be a 1-D or 2-D array, with the length of
+                   the last dimension matching the last dimension of ``x2`` and
+                   one less than the length of ``params``. ``x1`` may be 1-D if either
+                   each point consists of a single parameter (and ``params`` has length
+                   2) or the array only contains a single point (in which case, the array
+                   will be reshaped to ``(1, D)``).
+        :type x1: array-like
+        :param x2: Second input array. The same restrictions that apply to ``x1`` also
+                   apply here.
+        :type x2: array-like
+        :param params: Hyperparameter array. Must be 1-D with length one greater than
+                       the last dimension of ``x1`` and ``x2``.
+        :type params: array-like
+        :returns: Array holding all pair-wise squared distances between points in arrays ``x1``
+                  and ``x2``. Will be an array with shape ``(D, n1, n2)``, where ``D`` is
+                  the number of dimensions, ``n1`` is the length of the first axis of
+                  ``x1`` and ``n2`` is the length of the first axis of ``x2``.
+        :rtype: ndarray
+        """
+
+        x1, n1, x2, n2, params, D = self._check_inputs(x1, x2, params)
+        
+        exp_theta = np.exp(params)
+
+        r2_matrix = exp_theta[np.newaxis, np.newaxis, :]*(x1[:, np.newaxis, :] - x2[np.newaxis, :, :])**2
+
+        if np.any(np.isinf(r2_matrix)):
+            raise FloatingPointError("Inf enountered in kernel distance computation")
+
+        return r2_matrix
+    
+    def kernel_f(self, x1, x2, params):
+        r"""
+        Compute kernel values for a set of inputs
+
+        Returns the value of the kernel for two sets of input points and a choice of
+        hyperparameters. This function should not need to be modified for different choices
+        of the kernel function or distance metric, as after checking the inputs it simply
+        calls the routine to compute the distance metric and then evaluates the kernel function
+        for those distances.
 
         :param x1: First input array. Must be a 1-D or 2-D array, with the length of
                    the last dimension matching the last dimension of ``x2`` and
@@ -320,8 +656,8 @@
 
         x1, n1, x2, n2, params, D = self._check_inputs(x1, x2, params)
 
-        return self.calc_K(self.calc_r2(x1, x2, params))
-
+        return np.prod(self.calc_K(self.calc_r2(x1, x2, params)), axis=-1)
+        
     def kernel_deriv(self, x1, x2, params):
         r"""
         Compute kernel gradient for a set of inputs
@@ -356,13 +692,17 @@
 
         x1, n1, x2, n2, params, D = self._check_inputs(x1, x2, params)
 
-        dKdr2 = self.calc_dKdr2(self.calc_r2(x1, x2, params))
-
-        dr2dtheta = self.calc_dr2dtheta(x1, x2, params)
-
-        dKdtheta = dKdr2*dr2dtheta
-
-        return dKdtheta
+        r2_matrix = self.calc_r2(x1, x2, params)
+        
+        diag = self.calc_dKdr2(r2_matrix)*r2_matrix
+        
+        dKdtheta = np.broadcast_to(self.calc_K(r2_matrix), (D, n1, n2, D)).copy()
+        
+        idx = np.arange(0, D, 1)
+        
+        dKdtheta[idx, :, :, idx] = np.transpose(diag, (2, 0, 1))
+        
+        return np.prod(dKdtheta, axis=-1)
 
     def kernel_hessian(self, x1, x2, params):
         r"""
@@ -402,699 +742,6 @@
         x1, n1, x2, n2, params, D = self._check_inputs(x1, x2, params)
 
         r2_matrix = self.calc_r2(x1, x2, params)
-        dKdr2 = self.calc_dKdr2(r2_matrix)
-        d2Kdr22 = self.calc_d2Kdr22(r2_matrix)
-
-        dr2dtheta = self.calc_dr2dtheta(x1, x2, params)
-        d2r2dtheta2 = self.calc_d2r2dtheta2(x1, x2, params)
-
-        d2Kdtheta2 = (d2Kdr22 * dr2dtheta[:,np.newaxis,:,:] * dr2dtheta[np.newaxis,:,:,:] +
-                      dKdr2 * d2r2dtheta2)
-
-        return d2Kdtheta2
-
-class UniformKernel(KernelBase):
-    r"""
-    Kernel with a single correlation length
-    """
-    
-    def get_n_params(self, inputs):
-        """
-        Determine number of correlation length parameters based on inputs
-        
-        Determines the number of parameters required for a given set of inputs.
-        Returns the number of parameters as an integer.
-        
-        :param inputs: Set of inputs for which the number of correlation length
-                       parameters is desired.
-        :type inputs: ndarray
-        :returns: Number of correlation length parameters
-        :rtype: int
-        """
-        return 1
-    
-    def _check_inputs(self, x1, x2, params):
-        r"""
-        Common function for checking dimensions of inputs
-
-        This function checks the inputs to any kernel evaluation for consistency and ensures
-        that all input arrays have the correct dimensionality. It returns the reformatted
-        arrays, the number of inputs, and the number of hyperparameters. If the method
-        determines that the array dimensions are not all consistent with one another,
-        it will raise an ``AssertionError``. This method is called internally whenever
-        the kernel is evaluated.
-
-        :param x1: First parameter array. Should be a 1-D or 2-D array (1-D is acceptable
-                   if each point has only a single input parameter).
-        :type x1: array-like
-        :param x2: Second parameter array. The same restrictions apply that hold for ``x1``
-                   described above.
-        :type x2: array-like
-        :param params: Hyperparameter array. Must have a length that is one more than the
-                       last dimension of ``x1`` and ``x2``, hence minimum length is 2.
-        :type params: array-like
-        :returns: A tuple containing the following: reformatted ``x1``, ``n1``, reformatted
-                  ``x2``, ``n2``, ``params``, and ``D``.
-                  ``n1``, ``n2``, and ``D`` will be integers.
-        """
-
-        params = np.array(params)
-        assert params.ndim == 1, "parameters must be a vector"
-        D = len(params)
-        assert D == 1, "Uniform kernels only support a single correlation length"
-
-        x1 = np.array(x1)
-
-        assert x1.ndim == 1 or x1.ndim == 2, "bad number of dimensions in input x1"
-
-        if not x1.ndim == 2:
-            x1 = np.reshape(x1, (-1, 1))
-
-        n1 = x1.shape[0]
-
-        x2 = np.array(x2)
-
-        assert x2.ndim == 1 or x2.ndim == 2, "bad number of dimensions in input x2"
-
-        if not x2.ndim == 2:
-            x2 = np.reshape(x2, (-1, 1))
-
-        n2 = x2.shape[0]
-        
-        assert x1.shape[1] == x2.shape[1], "Input arrays do not have the same number of inputs"
-
-        return x1, n1, x2, n2, params, D
-        
-    def calc_r2(self, x1, x2, params):
-        r"""
->>>>>>> 9a373d5d
-        Calculate squared distance between all pairs of points
-
-        This method computes the scaled Euclidean distance between all pairs of points
-        in ``x1`` and ``x2``.
-        For example, if
-        ``x1 = [1.]``, ``x2`` = [2.], and ``params = [2.]`` then ``calc_r`` would
-        return :math:`{\sqrt{exp(2)*(1 - 2)^2}=\sqrt{exp(2)}}`
-        as an array with shape ``(1,1)``.
-
-        :param x1: First input array. Must be a 1-D or 2-D array, with the length of
-                   the last dimension matching the last dimension of ``x2`` and
-                   one less than the length of ``params``. ``x1`` may be 1-D if either
-                   each point consists of a single parameter (and ``params`` has length
-                   2) or the array only contains a single point (in which case, the array
-                   will be reshaped to ``(1, D - 1)``).
-        :type x1: array-like
-        :param x2: Second input array. The same restrictions that apply to ``x1`` also
-                   apply here.
-        :type x2: array-like
-        :param params: Hyperparameter array. Must be 1-D with length one greater than
-                       the last dimension of ``x1`` and ``x2``.
-        :type params: array-like
-        :returns: Array holding all pair-wise squared distances between points in arrays ``x1``
-                  and ``x2``. Will be an array with shape ``(n1, n2)``, where ``n1``
-                  is the length of the first axis of ``x1`` and ``n2`` is the length
-                  of the first axis of ``x2``.
-        :rtype: ndarray
-        """
-
-        x1, n1, x2, n2, params, D = self._check_inputs(x1, x2, params)
-        
-        exp_theta = np.exp(params)[0]
-
-        r2_matrix = np.sum(exp_theta*(x1[:, np.newaxis, :] - x2[np.newaxis, :, :])**2, axis=-1)
-<<<<<<< HEAD
-
-        if np.any(np.isinf(r2_matrix)):
-            raise FloatingPointError("Inf enountered in kernel distance computation")
-
-=======
-
-        if np.any(np.isinf(r2_matrix)):
-            raise FloatingPointError("Inf enountered in kernel distance computation")
-
->>>>>>> 9a373d5d
-        return r2_matrix
-        
-    def calc_dr2dtheta(self, x1, x2, params):
-        r"""
-        Calculate the first derivative of the distance between all pairs of points with
-        respect to the hyperparameters
-
-        This method computes the derivative of the scaled Euclidean distance between
-        all pairs of points in ``x1`` and ``x2`` with respect to the hyperparameters.
-        The gradient is held in an array with shape ``(D, n1, n2)``, where ``D`` is
-        the length of ``params``, ``n1`` is the length of the first axis of ``x1``,
-        and ``n2`` is the length of the first axis of ``x2``. This is used in the
-        computation of the gradient and Hessian of the kernel. The first index
-        represents the different derivatives with respect to each hyperparameter.
-
-        :param x1: First input array. Must be a 1-D or 2-D array, with the length of
-                   the last dimension matching the last dimension of ``x2`` and
-                   one less than the length of ``params``. ``x1`` may be 1-D if either
-                   each point consists of a single parameter (and ``params`` has length
-                   2) or the array only contains a single point (in which case, the array
-                   will be reshaped to ``(1, D - 1)``).
-        :type x1: array-like
-        :param x2: Second input array. The same restrictions that apply to ``x1`` also
-                   apply here.
-        :type x2: array-like
-        :param params: Hyperparameter array. Must be 1-D with length one greater than
-                       the last dimension of ``x1`` and ``x2``.
-        :type params: array-like
-        :returns: Array holding the derivative of the pair-wise distances between
-                  points in arrays ``x1`` and ``x2`` with respect to the hyperparameters.
-                  Will be an array with shape ``(D, n1, n2)``, where ``D`` is the length
-                  of ``params``, ``n1`` is the length of the first axis of ``x1`` and
-                  ``n2`` is the length of the first axis of ``x2``. The first axis
-                  indicates the different derivative components (i.e. the derivative
-                  with respect to the first parameter is [0,:,:], etc.)
-        :rtype: ndarray
-        """
-
-        x1, n1, x2, n2, params, D = self._check_inputs(x1, x2, params)
-
-        return np.reshape(self.calc_r2(x1, x2, params), (1, n1, n2))
-        
-    def calc_d2r2dtheta2(self, x1, x2, params):
-        r"""
-        Calculate all second derivatives of the distance between all pairs of points with
-        respect to the hyperparameters
-
-        This method computes all second derivatives of the scaled Euclidean distance
-        between all pairs of points in ``x1`` and ``x2`` with respect to the
-        hyperparameters. The gradient is held in an array with shape ``(D, D, n1, n2)``,
-        where ``D`` is the length of ``params``, ``n1`` is the length of the first axis
-        of ``x1``, and ``n2`` is the length of the first axis of ``x2``. This is used in
-        the computation of the gradient and Hessian of the kernel. The first two indices
-        represents the different derivatives with respect to each hyperparameter.
-
-        :param x1: First input array. Must be a 1-D or 2-D array, with the length of
-                   the last dimension matching the last dimension of ``x2`` and
-                   one less than the length of ``params``. ``x1`` may be 1-D if either
-                   each point consists of a single parameter (and ``params`` has length
-                   2) or the array only contains a single point (in which case, the array
-                   will be reshaped to ``(1, D - 1)``).
-        :type x1: array-like
-        :param x2: Second input array. The same restrictions that apply to ``x1`` also
-                   apply here.
-        :type x2: array-like
-        :param params: Hyperparameter array. Must be 1-D with length one greater than
-                       the last dimension of ``x1`` and ``x2``.
-        :type params: array-like
-        :returns: Array holding the second derivatives of the pair-wise distances between
-                  points in arrays ``x1`` and ``x2`` with respect to the hyperparameters.
-                  Will be an array with shape ``(D, D, n1, n2)``, where ``D`` is the length
-                  of ``params``, ``n1`` is the length of the first axis of ``x1`` and
-                  ``n2`` is the length of the first axis of ``x2``. The first two axes
-                  indicates the different derivative components (i.e. the second derivative
-                  with respect to the first parameter is [0,0,:,:], the mixed partial with
-                  respect to the first and second parameters is [0,1,:,:] or [1,0,:,:], etc.)
-        :rtype: ndarray
-        """
-
-        x1, n1, x2, n2, params, D = self._check_inputs(x1, x2, params)
-
-        return np.reshape(self.calc_r2(x1, x2, params), (1, 1, n1, n2))
-
-class StationaryKernel(KernelBase):
-    r"""
-    Generic class representing a stationary kernel
-
-    This base class implements the necessary scaffolding for defining a stationary kernel.
-    Stationary kernels are only dependent on a distance measure between any two points, so
-    the base class holds all the necessary information for doing the distance computation.
-    Individual subclasses will implement the functional dependence of the kernel on the
-    distance, plus first and second derivatives (if desired) to compute the gradient or
-    Hessian of the kernel with respect to the hyperparameters.
-
-    This implementation uses a scaled euclidean distance metric. Each individual parameter
-    has a hyperparameter scale associated with it that is used in the distance computation.
-    If a different metric is to be defined, a new base class needs to be defined that
-    implements the ``calc_r``, and optionally ``calc_drdtheta`` and ``calc_d2rdtheta2``
-    methods if gradient or Hessian computation is desired. The methods ``kernel_f``,
-    ``kernel_gradient``, and ``kernel_hessian`` can then be used to compute the appropriate
-    quantities with no further modification.
-<<<<<<< HEAD
-
-    Note that the Kernel object just collates all of the methods together; the class itself
-    does not hold any information on the data point or hyperparamters, which are passed
-    directly to the appropriate methods. Thus, no information needs to be provided when
-    creating a new ``Kernel`` instance.
-    """
-
-    def calc_r2(self, x1, x2, params):
-        r"""
-        Calculate squared distance between all pairs of points
-
-        This method computes the scaled Euclidean distance between all pairs of points
-        in ``x1`` and ``x2``. Each component distance is multiplied by the exponential of
-        the corresponding hyperparameter, prior to summing and taking the square root.
-        For example, if
-        ``x1 = [1.]``, ``x2`` = [2.], and ``params = [2., 2.]`` then ``calc_r`` would
-        return :math:`{\sqrt{exp(2)*(1 - 2)^2}=\sqrt{exp(2)}}`
-        as an array with shape ``(1,1)``.
-
-        :param x1: First input array. Must be a 1-D or 2-D array, with the length of
-                   the last dimension matching the last dimension of ``x2`` and
-                   one less than the length of ``params``. ``x1`` may be 1-D if either
-                   each point consists of a single parameter (and ``params`` has length
-                   2) or the array only contains a single point (in which case, the array
-                   will be reshaped to ``(1, D - 1)``).
-        :type x1: array-like
-        :param x2: Second input array. The same restrictions that apply to ``x1`` also
-                   apply here.
-        :type x2: array-like
-        :param params: Hyperparameter array. Must be 1-D with length one greater than
-                       the last dimension of ``x1`` and ``x2``.
-        :type params: array-like
-        :returns: Array holding all pair-wise squared distances between points in arrays ``x1``
-                  and ``x2``. Will be an array with shape ``(n1, n2)``, where ``n1``
-                  is the length of the first axis of ``x1`` and ``n2`` is the length
-                  of the first axis of ``x2``.
-        :rtype: ndarray
-        """
-
-        x1, n1, x2, n2, params, D = self._check_inputs(x1, x2, params)
-        
-        exp_theta = np.exp(params)
-
-        r2_matrix = np.sum(exp_theta*(x1[:, np.newaxis, :] - x2[np.newaxis, :, :])**2, axis=-1)
-
-        if np.any(np.isinf(r2_matrix)):
-            raise FloatingPointError("Inf enountered in kernel distance computation")
-
-=======
-
-    Note that the Kernel object just collates all of the methods together; the class itself
-    does not hold any information on the data point or hyperparamters, which are passed
-    directly to the appropriate methods. Thus, no information needs to be provided when
-    creating a new ``Kernel`` instance.
-    """
-
-    def calc_r2(self, x1, x2, params):
-        r"""
-        Calculate squared distance between all pairs of points
-
-        This method computes the scaled Euclidean distance between all pairs of points
-        in ``x1`` and ``x2``. Each component distance is multiplied by the exponential of
-        the corresponding hyperparameter, prior to summing and taking the square root.
-        For example, if
-        ``x1 = [1.]``, ``x2`` = [2.], and ``params = [2., 2.]`` then ``calc_r`` would
-        return :math:`{\sqrt{exp(2)*(1 - 2)^2}=\sqrt{exp(2)}}`
-        as an array with shape ``(1,1)``.
-
-        :param x1: First input array. Must be a 1-D or 2-D array, with the length of
-                   the last dimension matching the last dimension of ``x2`` and
-                   one less than the length of ``params``. ``x1`` may be 1-D if either
-                   each point consists of a single parameter (and ``params`` has length
-                   2) or the array only contains a single point (in which case, the array
-                   will be reshaped to ``(1, D - 1)``).
-        :type x1: array-like
-        :param x2: Second input array. The same restrictions that apply to ``x1`` also
-                   apply here.
-        :type x2: array-like
-        :param params: Hyperparameter array. Must be 1-D with length one greater than
-                       the last dimension of ``x1`` and ``x2``.
-        :type params: array-like
-        :returns: Array holding all pair-wise squared distances between points in arrays ``x1``
-                  and ``x2``. Will be an array with shape ``(n1, n2)``, where ``n1``
-                  is the length of the first axis of ``x1`` and ``n2`` is the length
-                  of the first axis of ``x2``.
-        :rtype: ndarray
-        """
-
-        x1, n1, x2, n2, params, D = self._check_inputs(x1, x2, params)
-        
-        exp_theta = np.exp(params)
-
-        r2_matrix = np.sum(exp_theta*(x1[:, np.newaxis, :] - x2[np.newaxis, :, :])**2, axis=-1)
-
-        if np.any(np.isinf(r2_matrix)):
-            raise FloatingPointError("Inf enountered in kernel distance computation")
-
->>>>>>> 9a373d5d
-        return r2_matrix
-
-    def calc_dr2dtheta(self, x1, x2, params):
-        r"""
-        Calculate the first derivative of the distance between all pairs of points with
-        respect to the hyperparameters
-
-        This method computes the derivative of the scaled Euclidean distance between
-        all pairs of points in ``x1`` and ``x2`` with respect to the hyperparameters.
-        The gradient is held in an array with shape ``(D, n1, n2)``, where ``D`` is
-        the length of ``params``, ``n1`` is the length of the first axis of ``x1``,
-        and ``n2`` is the length of the first axis of ``x2``. This is used in the
-        computation of the gradient and Hessian of the kernel. The first index
-        represents the different derivatives with respect to each hyperparameter.
-
-        :param x1: First input array. Must be a 1-D or 2-D array, with the length of
-                   the last dimension matching the last dimension of ``x2`` and
-                   one less than the length of ``params``. ``x1`` may be 1-D if either
-                   each point consists of a single parameter (and ``params`` has length
-                   2) or the array only contains a single point (in which case, the array
-                   will be reshaped to ``(1, D - 1)``).
-        :type x1: array-like
-        :param x2: Second input array. The same restrictions that apply to ``x1`` also
-                   apply here.
-        :type x2: array-like
-        :param params: Hyperparameter array. Must be 1-D with length one greater than
-                       the last dimension of ``x1`` and ``x2``.
-        :type params: array-like
-        :returns: Array holding the derivative of the pair-wise distances between
-                  points in arrays ``x1`` and ``x2`` with respect to the hyperparameters.
-                  Will be an array with shape ``(D, n1, n2)``, where ``D`` is the length
-                  of ``params``, ``n1`` is the length of the first axis of ``x1`` and
-                  ``n2`` is the length of the first axis of ``x2``. The first axis
-                  indicates the different derivative components (i.e. the derivative
-                  with respect to the first parameter is [0,:,:], etc.)
-        :rtype: ndarray
-        """
-
-        x1, n1, x2, n2, params, D = self._check_inputs(x1, x2, params)
-
-        exp_theta = np.exp(params)
-<<<<<<< HEAD
-
-        dr2dtheta = np.transpose(exp_theta*(x1[:, np.newaxis, :] - x2[np.newaxis, :, :])**2,
-                                 (2, 0, 1))
-
-        return dr2dtheta
-
-    def calc_d2r2dtheta2(self, x1, x2, params):
-        r"""
-        Calculate all second derivatives of the distance between all pairs of points with
-        respect to the hyperparameters
-
-        This method computes all second derivatives of the scaled Euclidean distance
-        between all pairs of points in ``x1`` and ``x2`` with respect to the
-        hyperparameters. The gradient is held in an array with shape ``(D, D, n1, n2)``,
-        where ``D`` is the length of ``params``, ``n1`` is the length of the first axis
-        of ``x1``, and ``n2`` is the length of the first axis of ``x2``. This is used in
-        the computation of the gradient and Hessian of the kernel. The first two indices
-        represents the different derivatives with respect to each hyperparameter.
-
-        :param x1: First input array. Must be a 1-D or 2-D array, with the length of
-                   the last dimension matching the last dimension of ``x2`` and
-                   one less than the length of ``params``. ``x1`` may be 1-D if either
-                   each point consists of a single parameter (and ``params`` has length
-                   2) or the array only contains a single point (in which case, the array
-                   will be reshaped to ``(1, D - 1)``).
-        :type x1: array-like
-        :param x2: Second input array. The same restrictions that apply to ``x1`` also
-                   apply here.
-        :type x2: array-like
-        :param params: Hyperparameter array. Must be 1-D with length one greater than
-                       the last dimension of ``x1`` and ``x2``.
-        :type params: array-like
-        :returns: Array holding the second derivatives of the pair-wise distances between
-                  points in arrays ``x1`` and ``x2`` with respect to the hyperparameters.
-                  Will be an array with shape ``(D, D, n1, n2)``, where ``D`` is the length
-                  of ``params``, ``n1`` is the length of the first axis of ``x1`` and
-                  ``n2`` is the length of the first axis of ``x2``. The first two axes
-                  indicates the different derivative components (i.e. the second derivative
-                  with respect to the first parameter is [0,0,:,:], the mixed partial with
-                  respect to the first and second parameters is [0,1,:,:] or [1,0,:,:], etc.)
-        :rtype: ndarray
-        """
-
-        x1, n1, x2, n2, params, D = self._check_inputs(x1, x2, params)
-
-        exp_theta = np.exp(-params[:(D - 1)])
-
-        d2r2dtheta2 = np.zeros((D, D, n1, n2))
-
-        idx = np.arange(D)
-        
-        d2r2dtheta2[idx, idx] = self.calc_dr2dtheta(x1, x2, params)
-
-        return d2r2dtheta2
-
-class ProductKernel(KernelBase):
-    "Product form of kernel"
-    
-    def calc_r2(self, x1, x2, params):
-        r"""
-        Calculate squared distance between all pairs of points
-
-        This method computes the scaled Euclidean distance between all pairs of points
-        in ``x1`` and ``x2`` along each axis. Each component distance is multiplied by
-        the exponential of the corresponding hyperparameter.
-        For example, if
-        ``x1 = [[1., 2.]]``, ``x2`` = [[2., 4.]], and ``params = [2., 2.]`` then ``calc_r`` would
-        return the array :math:`{[exp(2)*(1 - 2)^2, exp(2)*(2 - 4)^2]}`
-        as an array with shape ``(2, 1,1)``.
-
-        :param x1: First input array. Must be a 1-D or 2-D array, with the length of
-                   the last dimension matching the last dimension of ``x2`` and
-                   one less than the length of ``params``. ``x1`` may be 1-D if either
-                   each point consists of a single parameter (and ``params`` has length
-                   2) or the array only contains a single point (in which case, the array
-                   will be reshaped to ``(1, D)``).
-        :type x1: array-like
-        :param x2: Second input array. The same restrictions that apply to ``x1`` also
-                   apply here.
-        :type x2: array-like
-        :param params: Hyperparameter array. Must be 1-D with length one greater than
-                       the last dimension of ``x1`` and ``x2``.
-        :type params: array-like
-        :returns: Array holding all pair-wise squared distances between points in arrays ``x1``
-                  and ``x2``. Will be an array with shape ``(D, n1, n2)``, where ``D`` is
-                  the number of dimensions, ``n1`` is the length of the first axis of
-                  ``x1`` and ``n2`` is the length of the first axis of ``x2``.
-        :rtype: ndarray
-        """
-
-        x1, n1, x2, n2, params, D = self._check_inputs(x1, x2, params)
-        
-        exp_theta = np.exp(params)
-
-        r2_matrix = exp_theta[np.newaxis, np.newaxis, :]*(x1[:, np.newaxis, :] - x2[np.newaxis, :, :])**2
-
-        if np.any(np.isinf(r2_matrix)):
-            raise FloatingPointError("Inf enountered in kernel distance computation")
-
-=======
-
-        dr2dtheta = np.transpose(exp_theta*(x1[:, np.newaxis, :] - x2[np.newaxis, :, :])**2,
-                                 (2, 0, 1))
-
-        return dr2dtheta
-
-    def calc_d2r2dtheta2(self, x1, x2, params):
-        r"""
-        Calculate all second derivatives of the distance between all pairs of points with
-        respect to the hyperparameters
-
-        This method computes all second derivatives of the scaled Euclidean distance
-        between all pairs of points in ``x1`` and ``x2`` with respect to the
-        hyperparameters. The gradient is held in an array with shape ``(D, D, n1, n2)``,
-        where ``D`` is the length of ``params``, ``n1`` is the length of the first axis
-        of ``x1``, and ``n2`` is the length of the first axis of ``x2``. This is used in
-        the computation of the gradient and Hessian of the kernel. The first two indices
-        represents the different derivatives with respect to each hyperparameter.
-
-        :param x1: First input array. Must be a 1-D or 2-D array, with the length of
-                   the last dimension matching the last dimension of ``x2`` and
-                   one less than the length of ``params``. ``x1`` may be 1-D if either
-                   each point consists of a single parameter (and ``params`` has length
-                   2) or the array only contains a single point (in which case, the array
-                   will be reshaped to ``(1, D - 1)``).
-        :type x1: array-like
-        :param x2: Second input array. The same restrictions that apply to ``x1`` also
-                   apply here.
-        :type x2: array-like
-        :param params: Hyperparameter array. Must be 1-D with length one greater than
-                       the last dimension of ``x1`` and ``x2``.
-        :type params: array-like
-        :returns: Array holding the second derivatives of the pair-wise distances between
-                  points in arrays ``x1`` and ``x2`` with respect to the hyperparameters.
-                  Will be an array with shape ``(D, D, n1, n2)``, where ``D`` is the length
-                  of ``params``, ``n1`` is the length of the first axis of ``x1`` and
-                  ``n2`` is the length of the first axis of ``x2``. The first two axes
-                  indicates the different derivative components (i.e. the second derivative
-                  with respect to the first parameter is [0,0,:,:], the mixed partial with
-                  respect to the first and second parameters is [0,1,:,:] or [1,0,:,:], etc.)
-        :rtype: ndarray
-        """
-
-        x1, n1, x2, n2, params, D = self._check_inputs(x1, x2, params)
-
-        exp_theta = np.exp(-params[:(D - 1)])
-
-        d2r2dtheta2 = np.zeros((D, D, n1, n2))
-
-        idx = np.arange(D)
-        
-        d2r2dtheta2[idx, idx] = self.calc_dr2dtheta(x1, x2, params)
-
-        return d2r2dtheta2
-
-class ProductKernel(KernelBase):
-    "Product form of kernel"
-    
-    def calc_r2(self, x1, x2, params):
-        r"""
-        Calculate squared distance between all pairs of points
-
-        This method computes the scaled Euclidean distance between all pairs of points
-        in ``x1`` and ``x2`` along each axis. Each component distance is multiplied by
-        the exponential of the corresponding hyperparameter.
-        For example, if
-        ``x1 = [[1., 2.]]``, ``x2`` = [[2., 4.]], and ``params = [2., 2.]`` then ``calc_r`` would
-        return the array :math:`{[exp(2)*(1 - 2)^2, exp(2)*(2 - 4)^2]}`
-        as an array with shape ``(2, 1,1)``.
-
-        :param x1: First input array. Must be a 1-D or 2-D array, with the length of
-                   the last dimension matching the last dimension of ``x2`` and
-                   one less than the length of ``params``. ``x1`` may be 1-D if either
-                   each point consists of a single parameter (and ``params`` has length
-                   2) or the array only contains a single point (in which case, the array
-                   will be reshaped to ``(1, D)``).
-        :type x1: array-like
-        :param x2: Second input array. The same restrictions that apply to ``x1`` also
-                   apply here.
-        :type x2: array-like
-        :param params: Hyperparameter array. Must be 1-D with length one greater than
-                       the last dimension of ``x1`` and ``x2``.
-        :type params: array-like
-        :returns: Array holding all pair-wise squared distances between points in arrays ``x1``
-                  and ``x2``. Will be an array with shape ``(D, n1, n2)``, where ``D`` is
-                  the number of dimensions, ``n1`` is the length of the first axis of
-                  ``x1`` and ``n2`` is the length of the first axis of ``x2``.
-        :rtype: ndarray
-        """
-
-        x1, n1, x2, n2, params, D = self._check_inputs(x1, x2, params)
-        
-        exp_theta = np.exp(params)
-
-        r2_matrix = exp_theta[np.newaxis, np.newaxis, :]*(x1[:, np.newaxis, :] - x2[np.newaxis, :, :])**2
-
-        if np.any(np.isinf(r2_matrix)):
-            raise FloatingPointError("Inf enountered in kernel distance computation")
-
->>>>>>> 9a373d5d
-        return r2_matrix
-    
-    def kernel_f(self, x1, x2, params):
-        r"""
-        Compute kernel values for a set of inputs
-
-        Returns the value of the kernel for two sets of input points and a choice of
-        hyperparameters. This function should not need to be modified for different choices
-        of the kernel function or distance metric, as after checking the inputs it simply
-        calls the routine to compute the distance metric and then evaluates the kernel function
-        for those distances.
-
-        :param x1: First input array. Must be a 1-D or 2-D array, with the length of
-                   the last dimension matching the last dimension of ``x2`` and
-                   one less than the length of ``params``. ``x1`` may be 1-D if either
-                   each point consists of a single parameter (and ``params`` has length
-                   2) or the array only contains a single point (in which case, the array
-                   will be reshaped to ``(1, D - 1)``).
-        :type x1: array-like
-        :param x2: Second input array. The same restrictions that apply to ``x1`` also
-                   apply here.
-        :type x2: array-like
-        :param params: Hyperparameter array. Must be 1-D with length one greater than
-                       the last dimension of ``x1`` and ``x2``.
-        :type params: array-like
-        :returns: Array holding all kernel values between points in arrays ``x1``
-                  and ``x2``. Will be an array with shape ``(n1, n2)``, where ``n1``
-                  is the length of the first axis of ``x1`` and ``n2`` is the length
-                  of the first axis of ``x2``.
-        :rtype: ndarray
-        """
-
-        x1, n1, x2, n2, params, D = self._check_inputs(x1, x2, params)
-
-        return np.prod(self.calc_K(self.calc_r2(x1, x2, params)), axis=-1)
-        
-    def kernel_deriv(self, x1, x2, params):
-        r"""
-        Compute kernel gradient for a set of inputs
-
-        Returns the value of the kernel gradient for two sets of input points and a choice of
-        hyperparameters. This function should not need to be modified for different choices
-        of the kernel function or distance metric, as after checking the inputs it simply
-        calls the routine to compute the distance metric, kernel function, and the appropriate
-        derivative functions of the distance and kernel functions.
-
-        :param x1: First input array. Must be a 1-D or 2-D array, with the length of
-                   the last dimension matching the last dimension of ``x2`` and
-                   one less than the length of ``params``. ``x1`` may be 1-D if either
-                   each point consists of a single parameter (and ``params`` has length
-                   2) or the array only contains a single point (in which case, the array
-                   will be reshaped to ``(1, D - 1)``).
-        :type x1: array-like
-        :param x2: Second input array. The same restrictions that apply to ``x1`` also
-                   apply here.
-        :type x2: array-like
-        :param params: Hyperparameter array. Must be 1-D with length one greater than
-                       the last dimension of ``x1`` and ``x2``.
-        :type params: array-like
-        :returns: Array holding the gradient of the kernel function between points in arrays
-                  ``x1`` and ``x2`` with respect to the hyperparameters. Will be an array with
-                  shape ``(D, n1, n2)``, where ``D`` is the length of ``params``, ``n1`` is the
-                  length of the first axis of ``x1`` and ``n2`` is the length of the first axis
-                  of ``x2``. The first axis indicates the different derivative components
-                  (i.e. the derivative with respect to the first parameter is [0,:,:], etc.)
-        :rtype: ndarray
-        """
-
-        x1, n1, x2, n2, params, D = self._check_inputs(x1, x2, params)
-
-        r2_matrix = self.calc_r2(x1, x2, params)
-        
-        diag = self.calc_dKdr2(r2_matrix)*r2_matrix
-        
-        dKdtheta = np.broadcast_to(self.calc_K(r2_matrix), (D, n1, n2, D)).copy()
-        
-        idx = np.arange(0, D, 1)
-        
-        dKdtheta[idx, :, :, idx] = np.transpose(diag, (2, 0, 1))
-        
-        return np.prod(dKdtheta, axis=-1)
-
-    def kernel_hessian(self, x1, x2, params):
-        r"""
-        Calculate the Hessian of the kernel evaluated for all pairs of points with
-        respect to the hyperparameters
-
-        Returns the value of the kernel Hessian for two sets of input points and a choice of
-        hyperparameters. This function should not need to be modified for different choices
-        of the kernel function or distance metric, as after checking the inputs it simply
-        calls the routine to compute the distance metric, kernel function, and the appropriate
-        derivative functions of the distance and kernel functions.
-
-        :param x1: First input array. Must be a 1-D or 2-D array, with the length of
-                   the last dimension matching the last dimension of ``x2`` and
-                   one less than the length of ``params``. ``x1`` may be 1-D if either
-                   each point consists of a single parameter (and ``params`` has length
-                   2) or the array only contains a single point (in which case, the array
-                   will be reshaped to ``(1, D - 1)``).
-        :type x1: array-like
-        :param x2: Second input array. The same restrictions that apply to ``x1`` also
-                   apply here.
-        :type x2: array-like
-        :param params: Hyperparameter array. Must be 1-D with length one greater than
-                       the last dimension of ``x1`` and ``x2``.
-        :type params: array-like
-        :returns: Array holding the Hessian of the pair-wise distances between points in arrays
-                  ``x1`` and ``x2`` with respect to the hyperparameters. Will be an array with
-                  shape ``(D, D, n1, n2)``, where ``D`` is the length of ``params``, ``n1`` is
-                  the length of the first axis of ``x1`` and ``n2`` is the length of the first
-                  axis of ``x2``. The first two axes indicates the different derivative components
-                  (i.e. the second derivative with respect to the first parameter is [0,0,:,:],
-                  the mixed partial with respect to the first and second parameters is [0,1,:,:]
-                  or [1,0,:,:], etc.)
-        :rtype: ndarray
-        """
-
-        x1, n1, x2, n2, params, D = self._check_inputs(x1, x2, params)
-
-        r2_matrix = self.calc_r2(x1, x2, params)
         
         off_diag = self.calc_dKdr2(r2_matrix)*r2_matrix
         
@@ -1168,13 +815,6 @@
 
     def calc_d2Kdr22(self, r2):
         r"""
-<<<<<<< HEAD
-        Calculate second derivative of the squared exponential kernel as a function of squared distance
-
-        This method implements the second derivative of the squared exponential kernel function
-        as a function of squared distance. Given an array of distances, this function evaluates the
-        second derivative function of those values, returning an array of the same shape.
-=======
         Calculate second derivative of the squared exponential kernel as a
         function of squared distance
 
@@ -1182,7 +822,6 @@
         kernel function as a function of squared distance. Given an array of
         squared distances, this function evaluates the second derivative
         function of those values, returning an array of the same shape.
->>>>>>> 9a373d5d
 
         :param r2: Array holding distances between all points. All values in
                    this array must be non-negative.
@@ -1223,16 +862,6 @@
         r"""
         Compute K(r^2) for the Matern 5/2 kernel
 
-<<<<<<< HEAD
-        This method implements the Matern 5/2 kernel function as a function of distance.
-        Given an array of distances, this function evaluates the kernel function of those values,
-        returning an array of the same shape.
-
-        :param r: Array holding distances between all points. All values in this array must be
-                  non-negative.
-        :type r: array-like
-        :returns: Array holding kernel evaluations, with the same shape as the input ``r``
-=======
         This method implements the Matern 5/2 kernel function as a function of 
         squared distance. Given an array of squared distances, this function
         evaluates the kernel function of those values, returning an array of
@@ -1243,7 +872,6 @@
         :type r2: array-like
         :returns: Array holding kernel evaluations, with the same shape as
                   the input ``r2``
->>>>>>> 9a373d5d
         :rtype: ndarray
         """
 
@@ -1318,60 +946,46 @@
 class SquaredExponential(SqExpBase,StationaryKernel):
     """
     Squared Exponential Kernel
-<<<<<<< HEAD
-=======
     
     Inherits from ``SqExpBase`` and ``StationaryKernel``, so this will be
     a stationary kernel with one correlation length per input dimension
     and a squared exponential fall-off with distance.
->>>>>>> 9a373d5d
     """
     pass
 
 class UniformSqExp(SqExpBase,UniformKernel):
     """
     Uniform Squared Exponential Kernel
-<<<<<<< HEAD
-=======
     
     Inherits from ``SqExpBase`` and ``UniformKernel``, so this will be
     a uniform kernel with one correlation length (independent of the
     number of dimensions) and a squared exponential fall-off with distance.
->>>>>>> 9a373d5d
     """
     pass
 
 class Matern52(Mat52Base,StationaryKernel):
     """
     Matern 5/2 Kernel
-<<<<<<< HEAD
-=======
     
     Inherits from ``Mat52Base`` and ``StationaryKernel``, so this will be
     a stationary kernel with one correlation length per input dimension
     and a Matern 5/2 fall-off with distance.
->>>>>>> 9a373d5d
     """
     pass
     
 class UniformMat52(Mat52Base,UniformKernel):
     """
     Uniform Matern 5/2 Kernel
-<<<<<<< HEAD
-=======
     
     Inherits from ``Mat52Base`` and ``UniformKernel``, so this will be
     a uniform kernel with one correlation length (independent of the
     number of dimensions) and a Matern 5/2 fall-off with distance.
->>>>>>> 9a373d5d
     """
     pass
     
 class ProductMat52(Mat52Base,ProductKernel):
     """
     Product Matern 5/2 Kernel
-<<<<<<< HEAD
-=======
     
     Inherits from ``Mat52Base`` and ``ProductKernel``, so this will
     be a kernel with one correlation length per input dimension.
@@ -1379,6 +993,5 @@
     *before* taking the product of all dimensions in this case.
     Generally results in a slighly smoother kernel than the
     stationary version of the Matern 5/2 kernel.
->>>>>>> 9a373d5d
     """
     pass