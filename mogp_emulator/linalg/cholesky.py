import numpy as np
from scipy import linalg
from scipy.linalg import lapack, cho_solve, solve_triangular


class ChoInv(object):
    """
    Class representing inverse of the covariance matrix

    :param L: Factorized :math:`{A}` square matrix using
              pivoting. Assumes lower triangular factorization is
              used.
    :type L: ndarray
    """

    def __init__(self, L):
        L = np.array(L)
        assert L.ndim == 2, "L must be a 2D array"
        assert L.shape[0] == L.shape[1]
        self.L = L

    def solve(self, b):
        """Solve a Linear System factorized using Cholesky Decomposition

        Solve a system :math:`{Ax = b}` where the matrix has been factorized
        using the `cholesky` function.

        :param b: Right hand side to be solved. Can be any array that
                  satisfies the rules of the scipy `cho_solve` routine.
        :type b: ndarray
        :returns: Solution to the appropriate linear system as a ndarray.
        :rtype: ndarray
        """
        if self.L.shape == (0, 0):
            return np.zeros(b.shape)
        elif np.any(np.array(b.shape, dtype=int) == 0):
            return np.zeros(b.shape)
        elif self.L.shape == (1, 1):
            assert not self.L[0, 0] == 0.0, "L must be nonzero"
            return b / self.L[0, 0] ** 2
        else:
            return cho_solve((self.L, True), b)

<<<<<<< HEAD
=======
    def solve_L(self, b):
        """Solve a Linear System with one component of the Cholesky Decomposition

        Solve a system :math:`{Lx = b}` where the :math:`L` matrix is
        the factorized matrix found using the `cholesky` function.
        This is effectively a matrix sqaure root.

        :param b: Right hand side to be solved. Can be any array that
                  satisfies the rules of the scipy `solve_triangular` routine.
        :type b: ndarray
        :returns: Solution to the appropriate linear system as a ndarray.
        :rtype: ndarray
        """
        if self.L.shape == (0, 0):
            return np.zeros(b.shape)
        elif np.any(np.array(b.shape, dtype=int) == 0):
            return np.zeros(b.shape)
        elif self.L.shape == (1, 1):
            assert not self.L[0, 0] == 0.0, "L must be nonzero"
            return b / self.L[0, 0]
        else:
            return solve_triangular(self.L, b, lower=True)

>>>>>>> 05e1231b
    def logdet(self):
        """Compute the log of the matrix determinant

        Computes the log determinant of the matrix. This is simply twice
        the sum of the log of the diagonal of the factorized matrix.

        :returns: Log determinant of the factorized matrix
        :rtype: float
        """
        if self.L.shape == (0, 0):
            return 0.0
        else:
<<<<<<< HEAD
            return 2.0*np.sum(np.log(np.diag(self.L)))
=======
            return 2.0 * np.sum(np.log(np.diag(self.L)))

>>>>>>> 05e1231b

class ChoInvPivot(ChoInv):
    """
    Class representing Pivoted Cholesky factorized matrix

    :param L: Factorized :math:`{A}` square matrix using
              pivoting. Assumes lower triangular factorization is
              used.
    :type L: ndarray
    :param P: Pivot matrix, expressed as a list or 1D array of
              integers that is the same length as `L`. Must contain
              only nonzero integers as entries, with each number up to
              the length of the array appearing exactly once.
    :type P: list or ndarray
    """

    def __init__(self, L, P):
        super().__init__(L)

<<<<<<< HEAD
        assert len(P) == self.L.shape[0], "Length of pivot matrix must match linear system"
=======
        assert (
            len(P) == self.L.shape[0]
        ), "Length of pivot matrix must match linear system"
>>>>>>> 05e1231b

        self.P = P

    def solve(self, b):
        """Solve a Linear System factorized using Pivoted Cholesky Decomposition

        Solve a system :math:`{Ax = b}` where the matrix has been factorized
        using the `pivot_cholesky` function. The routine rearranges the order
        of the RHS based on the pivoting order that was used, and then
        rearranges back to the original ordering of the RHS when returning
        the array.

        :param b: Right hand side to be solved. Can be any array that
                  satisfies the rules of the scipy `cho_solve` routine.
        :type b: ndarray
        :returns: Solution to the appropriate linear system as a ndarray.
        :rtype: ndarray
        """

        if self.L.shape == (0, 0):
            return np.zeros(b.shape)
        elif np.any(np.array(b.shape, dtype=int) == 0):
            return np.zeros(b.shape)
        elif self.L.shape == (1, 1):
            assert not self.L[0, 0] == 0.0, "L must be nonzero"
            return b / self.L[0, 0] ** 2
        else:
            try:
                return cho_solve((self.L, True), b[self.P])[_pivot_transpose(self.P)]
            except (IndexError, ValueError):
                raise ValueError("Bad values for pivot matrix in pivot_cho_solve")

    def solve_L(self, b):
        """Solve a Linear System with one component of the Pivoted Cholesky
        Decomposition

        Solve a system :math:`{Lx = b}` where the matrix :math:`L` is
        the factorized matrix found using the `pivot_cholesky` function.
        Can also solve a system which has been factorized using the regular Cholesky decomposition routine if
        `P` is the set of integers from 0 to the length of the linear system.
        The routine rearranges the order of the RHS based on the pivoting
        order that was used, and then rearranges back to the original
        ordering of the RHS when returning the array.

        :param b: Right hand side to be solved. Can be any array that
                  satisfies the rules of the scipy `cho_solve` routine.
        :type b: ndarray
        :returns: Solution to the appropriate linear system as a ndarray.
        :rtype: ndarray
        """

        if self.L.shape == (0, 0):
            return np.zeros(b.shape)
        elif np.any(np.array(b.shape, dtype=int) == 0):
            return np.zeros(b.shape)
        elif self.L.shape == (1, 1):
            assert not self.L[0, 0] == 0.0, "L must be nonzero"
            return b / self.L[0, 0]
        else:
            try:
                return solve_triangular(self.L, b[self.P], lower=True)
            except (IndexError, ValueError):
                raise ValueError("Bad values for pivot matrix in pivot_cho_solve")


def cholesky_factor(A, nugget, nugget_type):
    """
    Interface for Cholesky factorization

    Calls the appropriate method given how the nugget is handled and
    returns the factorized matrix as a ChoInv class along with the
    nugget value
    """

    if isinstance(nugget, float):
<<<<<<< HEAD
        assert nugget >= 0., "Nugget must be non-negative in cholesky_factor"
=======
        assert nugget >= 0.0, "Nugget must be non-negative in cholesky_factor"
>>>>>>> 05e1231b

    if nugget_type == "adaptive":
        L, nugget = jit_cholesky(A)
        Ainv = ChoInv(L)
    elif nugget_type == "pivot":
        L, P = pivot_cholesky(A)
        Ainv = ChoInvPivot(L, P)
    elif nugget_type in ["fit", "fixed"]:
        A += nugget * np.eye(A.shape[0])
        L = fixed_cholesky(A)
        Ainv = ChoInv(L)
    else:
        raise ValueError("Bad value for nugget_type in cholesky_factor")

    return Ainv, nugget


def _check_cholesky_inputs(A):
    """
    Check inputs to cholesky routines

    This function is used by both specialized Cholesky routines to check inputs. It verifies
    that the input is a 2D square matrix and that all diagonal elements are positive (a
    necessary but not sufficient condition for positive definiteness). If these checks pass,
    it returns the input as a numpy array.

    :param A: The matrix to be inverted as an array of shape ``(n,n)``. Must be a symmetric positive
              definite matrix.
    :type A: ndarray or similar
    :returns: The matrix to be inverted as an array of shape ``(n,n)``. Must be a symmetric positive
              definite matrix.
    :rtype: ndarray
    """

    A = np.array(A)
    assert A.ndim == 2, "A must have shape (n,n)"
    assert A.shape[0] == A.shape[1], "A must have shape (n,n)"
    np.testing.assert_allclose(A.T, A)

    diagA = np.diag(A)
    if np.any(diagA <= 0.0):
        raise linalg.LinAlgError("not pd: non-positive diagonal elements")

    return A


def fixed_cholesky(A):
    """
    Cholesky decomposition with fixed noise level
    """
    A = _check_cholesky_inputs(A)

    return linalg.cholesky(A, lower=True)


def jit_cholesky(A, maxtries=5):
    """
    Performs Jittered Cholesky Decomposition

    Performs a Jittered Cholesky decomposition, adding noise to the diagonal of the matrix as needed
    in order to ensure that the matrix can be inverted. Adapted from code in GPy.

    On occasion, the matrix that needs to be inverted in fitting a GP is nearly singular. This arises
    when the training samples are very close to one another, and can be averted by adding a noise term
    to the diagonal of the matrix. This routine performs an exact Cholesky decomposition if it can
    be done, and if it cannot it successively adds noise to the diagonal (starting with 1.e-6 times
    the mean of the diagonal and incrementing by a factor of 10 each time) until the matrix can be
    decomposed or the algorithm reaches ``maxtries`` attempts. The routine returns the lower
    triangular matrix and the amount of noise necessary to stabilize the decomposition.

    :param A: The matrix to be inverted as an array of shape ``(n,n)``. Must be a symmetric positive
              definite matrix.
    :type A: ndarray
    :param maxtries: (optional) Maximum allowable number of attempts to stabilize the Cholesky
                     Decomposition. Must be a positive integer (default = 5)
    :type maxtries: int
    :returns: Lower-triangular factored matrix (shape ``(n,n)`` and the noise that was added to
              the diagonal to achieve that result.
    :rtype: tuple containing an ndarray and a float
    """

    A = _check_cholesky_inputs(A)
    assert int(maxtries) > 0, "maxtries must be a positive integer"

    A = np.ascontiguousarray(A)
    L, info = lapack.dpotrf(A, lower=1)
    if info == 0:
        return L, 0.0
    else:
        diagA = np.diag(A)
        jitter = diagA.mean() * 1e-6
        num_tries = 1
        while num_tries <= maxtries and np.isfinite(jitter):
            try:
                L = linalg.cholesky(A + np.eye(A.shape[0]) * jitter, lower=True)
                return L, jitter
            except:
                jitter *= 10
            finally:
                num_tries += 1
        raise linalg.LinAlgError("not positive definite, even with jitter.")

    return L, jitter


def pivot_cholesky(A):
    """
    Pivoted cholesky decomposition routine

    Performs a pivoted Cholesky decomposition on a square, potentially
    singular (i.e. can have collinear rows) covariance matrix. Rows
    and columns are interchanged such that the diagonal entries of the
    factorized matrix decrease from the first entry to the last entry.
    Any collinear rows are skipped, and the diagonal entries for those
    rows are instead replaced by a decreasing entry. This allows the
    factorized matrix to still be used to compute the log determinant
    in the same way, which is required to compute the marginal log
    likelihood/posterior in the GP fitting.

    Returns the factorized matrix, and an ordered array of integer
    indices indicating the pivoting order. Raises an error if the
    decomposition fails.

    :param A: The matrix to be inverted as an array of shape ``(n,n)``.
              Must be a symmetric matrix (though can be singular).
    :type A: ndarray
    :returns: Lower-triangular factored matrix (shape ``(n,n)`` an an array of
              integers indicating the pivoting order needed to produce the
              factorization.
    :rtype: tuple containing an ndarray of shape `(n,n)` of floats and a
            ndarray of shape `(n,)` of integers.
    """

    A = _check_cholesky_inputs(A)

    A = np.ascontiguousarray(A)
    L, P, rank, info = lapack.dpstrf(A, lower=1)
    L = np.tril(L)

    if info < 0:
        raise linalg.LinAlgError("Illegal value in covariance matrix")

    n = A.shape[0]

    idx = np.arange(rank, n)
    divs = np.cumprod(np.arange(rank + 1, n + 1, dtype=np.float64))
    L[idx, idx] = L[rank - 1, rank - 1] / divs

    return L, P - 1


def _pivot_transpose(P):
    """
    Invert a pivot matrix by taking its transpose

    Inverts the pivot matrix by taking its transpose. Since the pivot
    matrix is represented by an array of integers(to make swapping the
    rows more simple by using numpy indexing), this is done by
    creating the equivalent array of integers representing the
    transpose.  Input must be a list of non-negative integers, where
    each integer up to the length of the array appears exactly
    once. Otherwise this function will raise an exception.

    :param P: Input pivot matrix, represented as an array of non-negative
              integers.
    :type P: ndarray containing integers
    :returns: Transpose of the pivot matrix, represented as an array of
              non-negative integers.
    :rtype: ndarray containing integers.

    """

    assert np.array(P).ndim == 1, "pivot matrix must be a list of integers"

    try:
        return np.array(
            [np.where(P == idx)[0][0] for idx in range(len(P))], dtype=np.int32
        )
    except IndexError:
        raise ValueError("Bad values for pivot matrix input to pivot_transpose")<|MERGE_RESOLUTION|>--- conflicted
+++ resolved
@@ -41,8 +41,6 @@
         else:
             return cho_solve((self.L, True), b)
 
-<<<<<<< HEAD
-=======
     def solve_L(self, b):
         """Solve a Linear System with one component of the Cholesky Decomposition
 
@@ -66,7 +64,6 @@
         else:
             return solve_triangular(self.L, b, lower=True)
 
->>>>>>> 05e1231b
     def logdet(self):
         """Compute the log of the matrix determinant
 
@@ -79,12 +76,8 @@
         if self.L.shape == (0, 0):
             return 0.0
         else:
-<<<<<<< HEAD
-            return 2.0*np.sum(np.log(np.diag(self.L)))
-=======
             return 2.0 * np.sum(np.log(np.diag(self.L)))
 
->>>>>>> 05e1231b
 
 class ChoInvPivot(ChoInv):
     """
@@ -104,13 +97,9 @@
     def __init__(self, L, P):
         super().__init__(L)
 
-<<<<<<< HEAD
-        assert len(P) == self.L.shape[0], "Length of pivot matrix must match linear system"
-=======
         assert (
             len(P) == self.L.shape[0]
         ), "Length of pivot matrix must match linear system"
->>>>>>> 05e1231b
 
         self.P = P
 
@@ -186,11 +175,7 @@
     """
 
     if isinstance(nugget, float):
-<<<<<<< HEAD
-        assert nugget >= 0., "Nugget must be non-negative in cholesky_factor"
-=======
         assert nugget >= 0.0, "Nugget must be non-negative in cholesky_factor"
->>>>>>> 05e1231b
 
     if nugget_type == "adaptive":
         L, nugget = jit_cholesky(A)
