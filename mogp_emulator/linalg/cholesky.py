--- conflicted
+++ resolved
@@ -11,16 +11,7 @@
         assert L.ndim == 2, "L must be a 2D array"
         assert L.shape[0] == L.shape[1]
         self.L = L
-<<<<<<< HEAD
-
-    def solve(self, b):
-        if self.L.shape == (0,0):
-            return np.zeros(b.shape)
-        else:
-            return cho_solve((self.L, True), b)
-
-=======
-        
+
     def solve(self, b):
         if self.L.shape == (0,0):
             return np.zeros(b.shape)
@@ -31,26 +22,17 @@
             return b/self.L[0,0]**2
         else:
             return cho_solve((self.L, True), b)
-        
->>>>>>> 9a373d5d
+
     def logdet(self):
         if self.L.shape == (0,0):
             return 0.
         else:
             return 2.0*np.sum(np.log(np.diag(self.L)))
-<<<<<<< HEAD
 
 class ChoInvPivot(ChoInv):
     """
     Class representing Pivoted Cholesky factorized matrix
 
-=======
-        
-class ChoInvPivot(ChoInv):
-    """
-    Class representing Pivoted Cholesky factorized matrix
-    
->>>>>>> 9a373d5d
     :param L: Factorized :math:`{A}` square matrix using
               pivoting. Assumes lower triangular factorization is
               used.
@@ -63,19 +45,11 @@
     """
     def __init__(self, L, P):
         super().__init__(L)
-<<<<<<< HEAD
 
         assert len(P) == self.L.shape[0], "Length of pivot matrix must match linear system"
 
         self.P = P
 
-=======
-        
-        assert len(P) == self.L.shape[0], "Length of pivot matrix must match linear system"
-
-        self.P = P
-        
->>>>>>> 9a373d5d
     def solve(self, b):
         """Solve a Linear System factorized using Pivoted Cholesky Decomposition
 
@@ -94,12 +68,6 @@
         :rtype: ndarray
         """
 
-<<<<<<< HEAD
-        try:
-            return cho_solve((self.L, True), b[self.P])[_pivot_transpose(self.P)]
-        except (IndexError, ValueError):
-            raise ValueError("Bad values for pivot matrix in pivot_cho_solve")
-=======
         if self.L.shape == (0,0):
             return np.zeros(b.shape)
         elif np.any(np.array(b.shape, dtype=int) == 0):
@@ -112,31 +80,19 @@
                 return cho_solve((self.L, True), b[self.P])[_pivot_transpose(self.P)]
             except (IndexError, ValueError):
                 raise ValueError("Bad values for pivot matrix in pivot_cho_solve")
->>>>>>> 9a373d5d
 
 def cholesky_factor(A, nugget, nugget_type):
     """
     Interface for Cholesky factorization
-<<<<<<< HEAD
-
-=======
-    
->>>>>>> 9a373d5d
+
     Calls the appropriate method given how the nugget is handled and
     returns the factorized matrix as a ChoInv class along with the
     nugget value
     """
-<<<<<<< HEAD
 
     if isinstance(nugget, float):
         assert nugget >= 0., "Nugget must be non-negative in cholesky_factor"
 
-=======
-    
-    if isinstance(nugget, float):
-        assert nugget >= 0., "Nugget must be non-negative in cholesky_factor"
-    
->>>>>>> 9a373d5d
     if nugget_type == "adaptive":
         L, nugget = jit_cholesky(A)
         Ainv = ChoInv(L)
@@ -149,15 +105,9 @@
         Ainv = ChoInv(L)
     else:
         raise ValueError("Bad value for nugget_type in cholesky_factor")
-<<<<<<< HEAD
 
     return Ainv, nugget
 
-=======
-        
-    return Ainv, nugget
-        
->>>>>>> 9a373d5d
 
 def _check_cholesky_inputs(A):
     """
@@ -192,11 +142,7 @@
     Cholesky decomposition with fixed noise level
     """
     A = _check_cholesky_inputs(A)
-<<<<<<< HEAD
-
-=======
-    
->>>>>>> 9a373d5d
+
     return linalg.cholesky(A, lower=True)
 
 def jit_cholesky(A, maxtries = 5):
@@ -319,10 +265,4 @@
     try:
         return np.array([np.where(P == idx)[0][0] for idx in range(len(P))], dtype=np.int32)
     except IndexError:
-<<<<<<< HEAD
-        raise ValueError("Bad values for pivot matrix input to pivot_transpose")
-=======
-        raise ValueError("Bad values for pivot matrix input to pivot_transpose")
-
-
->>>>>>> 9a373d5d
+        raise ValueError("Bad values for pivot matrix input to pivot_transpose")