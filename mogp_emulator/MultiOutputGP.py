from multiprocessing import Pool
import platform
import numpy as np
from mogp_emulator.GaussianProcess import (
    GaussianProcessBase,
    GaussianProcess,
    PredictResult
)
from mogp_emulator.Kernel import KernelBase
from mogp_emulator.Priors import GPPriors
from patsy import ModelDesc

class MultiOutputGPBase(object):
    """Base class for Multi-Output GPs. CPU and GPU versions derive from
    this class.
    """
    pass

class MultiOutputGP(MultiOutputGPBase):
    """Implementation of a multiple-output Gaussian Process Emulator.

    Essentially a parallelized wrapper for the predict method. To fit
    in parallel, use the ``fit_GP_MAP`` routine

    Required arguments are ``inputs`` and ``targets``, both of which
    must be numpy arrays. ``inputs`` can be 1D or 2D (if 1D, assumes
    second axis has length 1). ``targets`` can be 1D or 2D (if 2D,
    assumes a single emulator and the first axis has length 1).

    Optional arguments specify how each individual emulator is
    constructed, including the mean function, kernel, priors, and how
    to handle the nugget. Each argument can take values allowed by the
    base ``GaussianProcess`` class, in which case all emulators are
    assumed to use the same value. Any of these arguments can
    alternatively be a list of values with length matching the number
    of emulators to set those values individually.

    """

    def __init__(self, inputs, targets, mean=None, kernel="SquaredExponential", priors=None,
                 nugget="adaptive", inputdict={}, use_patsy=True):
        """
        Create a new multi-output GP Emulator
        """ 
        if not inputdict == {}:
            warnings.warn("The inputdict interface for mean functions has been deprecated. " +
                          "You must input your mean formulae using the x[0] format directly " +
                          "in the formula.", DeprecationWarning)
                          
        if not use_patsy:
            warnings.warn("patsy is now required to parse all formulae and form design " +
                          "matrices in mogp-emulator. The use_patsy=False option will be ignored.")

        # check input types and shapes, reshape as appropriate for the case of a single emulator
        inputs = np.array(inputs)
        targets = np.array(targets)
        if len(inputs.shape) == 1:
            inputs = np.reshape(inputs, (-1, 1))
        if len(targets.shape) == 1:
            targets = np.reshape(targets, (1, -1))
        elif not (len(targets.shape) == 2):
            raise ValueError("targets must be either a 1D or 2D array")
        if not (len(inputs.shape) == 2):
            raise ValueError("inputs must be either a 1D or 2D array")
        if not (inputs.shape[0] == targets.shape[1]):
            raise ValueError("the first dimension of inputs must be the same length as the second dimension of targets (or first if targets is 1D))")

        self._n_emulators = targets.shape[0]
        self._n = inputs.shape[0]
        self._D = inputs.shape[1]

        if not isinstance(mean, list):
            mean = self.n_emulators*[mean]

        assert isinstance(mean, list), "mean must be None, a string, a valid patsy model description, or a list of None/string/mean functions"
        assert len(mean) == self.n_emulators
        
        if any([isinstance(m, ModelDesc) for m in mean]):
            warnings.warn("Specifying mean functions using a patsy ModelDesc does not support parallel " +
                          "fitting and prediction with MultiOutputGPs")

        if isinstance(kernel, str) or issubclass(type(kernel), KernelBase):
            kernel = self.n_emulators*[kernel]

        assert isinstance(kernel, list), "kernel must be a Kernel subclass or a list of Kernel subclasses"
        assert len(kernel) == self.n_emulators

        if isinstance(priors, (GPPriors, dict)) or priors is None:
            priorslist = self.n_emulators*[priors]
        else:
            priorslist = list(priors)
            assert isinstance(priorslist, list), ("priors must be a GPPriors object, None, or arguments to construct " +
                                                  "a GPPriors object or a list of length n_emulators containing the above")

            assert len(priorslist) == self.n_emulators, "Bad length for list provided for priors to MultiOutputGP"

        if isinstance(nugget, (str, float)):
            nugget = self.n_emulators*[nugget]

        assert isinstance(nugget, list), "nugget must be a string, float, or a list of strings and floats"
        assert len(nugget) == self.n_emulators

        self.emulators = [ GaussianProcess(inputs, single_target, m, k, p, n)
                           for (single_target, m, k, p, n) in zip(targets, mean, kernel, priorslist, nugget)]


    @property
    def inputs(self):
        """Full array of emulator inputs
        
        Returns input array (2D array of shape
        ``(n, D)``).
        
        :returns: Array of input values
        :rtype: ndarray
        """
        return self.emulators[0].inputs

    @property
    def targets(self):
        """Full array of emulator targets
        
        Returns target array (2D array of shape
        ``(n_emulators, n)``).
        
        :returns: Array of target values
        :rtype: ndarray
        """
        targetlist = []
        for em in self.emulators:
            targetlist.append(em.targets)
        return np.array(targetlist)

    @property
    def D(self):
        """Number of Dimensions in inputs
        
        Returns number of dimentions of the input data
        
        :returns: Number of dimentions of inputs
        :rtype: int
        """
        return self._D

    @property
    def n(self):
        """Number of training examples in inputs
        
        Returns length of training data.
        
        :returns: Length of training inputs
        :rtype: int
        """
        return self._n

    @property
    def n_params(self):
        """Returns the number of parameters for all emulators
        as a list of integers
        
        :returns: Number of parameters for each emulator
                  as a list of integers
        :rtype: list
        """
        return [em.n_params for em in self.emulators]

    @property
    def n_emulators(self):
        return self._n_emulators

    def reset_fit_status(self):
        """Reset the fit status of all emulators
        """
        for em in self.emulators:
            em.theta = None
            
    def _process_inputs(self, inputs):
        "Obtain inputs that are compatible with underlying GPs"
        
        return self.emulators[0]._process_inputs(inputs)

    def predict(self, testing, unc=True, deriv=False, include_nugget=True,
                full_cov = False, allow_not_fit=False, processes=None):
        """Make a prediction for a set of input vectors

        Makes predictions for each of the emulators on a given set of
        input vectors. The input vectors must be passed as a
        ``(n_predict, D)`` or ``(D,)`` shaped array-like object, where
        ``n_predict`` is the number of different prediction points
        under consideration and ``D`` is the number of inputs to the
        emulator. If the prediction inputs array has shape ``(D,)``,
        then the method assumes ``n_predict == 1``.  The prediction
        points are passed to each emulator and the predictions are
        collected into an ``(n_emulators, n_predict)`` shaped numpy
        array as the first return value from the method.

        Optionally, the emulator can also calculate the uncertainties
        in the predictions (as a variance) and the derivatives with
        respect to each input parameter. If the uncertainties are
        computed, they are returned as the second output from the
        method as an ``(n_emulators, n_predict)`` shaped numpy
        array. If the derivatives are computed, they are returned as
        the third output from the method as an ``(n_emulators,
        n_predict, D)`` shaped numpy array. Finally, if uncertainties
        are computed, the ``include_nugget`` flag determines if the
        uncertainties should include the nugget. By default, this is
        set to ``True``.
                
        If desired, the full covariance can be computed by
        setting ``full_cov=True``. In that case, the returned
        uncertainty will have shape
        ``(n_emulators, n_predict, n_predict)``. This argument is
        optional and the default is to only compute the variance,
        not the full covariance.
                
        Derivatives have been deprecated due to changes in how the
        mean function is computed, so setting ``deriv=True`` will
        have no effect and will raise a ``DeprecationWarning``.

        The ``allow_not_fit`` flag determines how the object handles
        any emulators that do not have fit hyperparameter values
        (because fitting presumably failed). By default,
        ``allow_not_fit=False`` and the method will raise an error
        if any emulators are not fit. Passing ``allow_not_fit=True``
        will override this and ``NaN`` will be returned from any
        emulators that have not been fit.

        As with the fitting, this computation can be done
        independently for each emulator and thus can be done in
        parallel.

        :param testing: Array-like object holding the points where
                        predictions will be made.  Must have shape
                        ``(n_predict, D)`` or ``(D,)`` (for a single
                        prediction)
        :type testing: ndarray
        :param unc: (optional) Flag indicating if the uncertainties
                    are to be computed.  If ``False`` the method
                    returns ``None`` in place of the uncertainty
                    array. Default value is ``True``.
        :type unc: bool
        :param include_nugget: (optional) Flag indicating if the
                                nugget should be included in the
                                predictive variance. Only relevant if
                                ``unc = True``.  Default is ``True``.
        :type include_nugget: bool
        :param full_cov: (optional) Flag indicating if the full
                         predictive covariance should be computed.
                         Only relevant if ``unc = True``.
                         Default is ``False``.
        :type full_cov: bool
        :param allow_not_fit: (optional) Flag that allows predictions
                              to be made even if not all emulators have
                              been fit. Default is ``False`` which
                              will raise an error if any unfitted
                              emulators are present.
        :type allow_not_fit: bool
        :param processes: (optional) Number of processes to use when
                          making the predictions.  Must be a positive
                          integer or ``None`` to use the number of
                          processors on the computer (default is
                          ``None``)
        :type processes: int or None
        :returns: ``PredictResult`` object holding numpy arrays
                  containing the predictions, uncertainties, and
                  derivatives, respectively. Predictions and
                  uncertainties have shape ``(n_emulators,
                  n_predict)`` while the derivatives have shape
                  ``(n_emulators, n_predict, D)``. If the ``do_unc``
                  or ``do_deriv`` flags are set to ``False``, then
                  those arrays are replaced by ``None``.
        :rtype: PredictResult

        """

        testing = np.array(testing)
        if self.D == 1 and testing.ndim == 1:
            testing = np.reshape(testing, (-1, 1))
        elif testing.ndim == 1:
            testing = np.reshape(testing, (1, len(testing)))
        assert testing.ndim == 2, "testing must be a 2D array"

        n_testing, D = np.shape(testing)
        assert D == self.D, "second dimension of testing must be the same as the number of input parameters"
        
        if deriv:
            warnings.warn("Prediction derivatives have been deprecated and are no longer supported",
                          DeprecationWarning)

        if not processes is None:
            processes = int(processes)
            assert processes > 0, "number of processes must be a positive integer"

        if allow_not_fit:
            predict_method = _gp_predict_default_NaN
        else:
            predict_method = GaussianProcess.predict

<<<<<<< HEAD
        if platform.system() == "Windows":
            predict_vals = [predict_method(gp, testing, unc, deriv, include_nugget)
=======
        if serial_predict:
            predict_vals = [predict_method(gp, testing, unc, deriv, include_nugget, full_cov)
>>>>>>> 05e1231b
                            for gp in self.emulators]
        else:
            with Pool(processes) as p:
                predict_vals = p.starmap(predict_method,
                                         [(gp, testing, unc, deriv, include_nugget, full_cov)
                                          for gp in self.emulators])

        # repackage predictions into numpy arrays

        predict_unpacked, unc_unpacked, deriv_unpacked = [np.array(t) for t in zip(*predict_vals)]

        if not unc:
            unc_unpacked = None
        deriv_unpacked = None

        return PredictResult(mean=predict_unpacked, unc=unc_unpacked, deriv=deriv_unpacked)

    def __call__(self, testing, processes=None):
        """Interface to predict means by calling the object

        A MultiOutputGP object is callable, which makes predictions of
        the mean only for a given set of inputs. Works similarly to
        the same method of the base GP class.
        """

        return self.predict(testing, unc=False, deriv=False, processes=processes)[0]

    def fit(self, thetas):
        """
        Fit all emulators
        
        Fit all emulators given an 2D array of hyperparameter values
        (if all emulators have the same number of parameters) or
        an iterable containing 1D numpy arrays (if the emulators
        have a variable number of hyperparameter values).
        
        Note that this routine does not run in parallel for the CPU
        version.
        
        :param thetas: hyperparameters for all emulators. 2D array
                       or iterable containing 1D numpy arrays, must
                       have first dimension of size ``n_emulators``
        :type thetas: np.array or iterable
        """
        for thetaval, em in zip(thetas, self.emulators):
            em.fit(thetaval)

    def fit_emulator(self, index, theta):
        """
        Fit a specific emulator
        :param index: index of emulator whose hyperparameters we will set 
        :type index: int
        :param theta: hyperparameters for all emulators. 1D array of length n_param 
        :type theta: np.array
        """
        self.emulators[index].fit(theta)


    def get_indices_fit(self):
        """Returns the indices of the emulators that have been fit

        When a ``MultiOutputGP`` class is initialized, none of the
        emulators are fit. Fitting is done by passing the object to an
        external fitting routine, which modifies the object to fit the
        hyperparameters. Any emulators where the fitting fails are
        returned to the initialized state, and this method is used to
        determine the indices of the emulators that have succesfully
        been fit.

        Returns a list of non-negative integers indicating the
        indices of the emulators that have been fit.

        :returns: List of integer indicies indicating the emulators
                  that have been fit. If no emulators have been
                  fit, returns an empty list.
        :rtype: list of int

        """

        return [idx for (failed_fit, idx)
                in zip([em.theta.get_data() is None for em in self.emulators],
                       list(range(len(self.emulators)))) if not failed_fit]

    def get_indices_not_fit(self):
        """Returns the indices of the emulators that have not been fit

        When a ``MultiOutputGP`` class is initialized, none of the
        emulators are fit. Fitting is done by passing the object to an
        external fitting routine, which modifies the object to fit the
        hyperparameters. Any emulators where the fitting fails are
        returned to the initialized state, and this method is used to
        determine the indices of the emulators that have not been fit.

        Returns a list of non-negative integers indicating the
        indices of the emulators that have not been fit.

        :returns: List of integer indicies indicating the emulators
                  that have not been fit. If all emulators have been
                  fit, returns an empty list.
        :rtype: list of int

        """

        return [idx for (failed_fit, idx)
                in zip([em.theta.get_data() is None for em in self.emulators],
                       list(range(len(self.emulators)))) if failed_fit]

    def get_emulators_fit(self):
        """Returns the emulators that have been fit

        When a ``MultiOutputGP`` class is initialized, none of the
        emulators are fit. Fitting is done by passing the object to an
        external fitting routine, which modifies the object to fit the
        hyperparameters. Any emulators where the fitting fails are
        returned to the initialized state, and this method is used to
        obtain a list of emulators that have successfully been fit.

        Returns a list of ``GaussianProcess`` objects which have been
        fit (i.e. those which have a current valid set of
        hyperparameters).

        :returns: List of ``GaussianProcess`` objects indicating the
                  emulators that have been fit. If no emulators
                  have been fit, returns an empty list.
        :rtype: list of ``GaussianProcess`` objects

        """

        return [gpem for (failed_fit, gpem)
                in zip([em.theta.get_data() is None for em in self.emulators],
                       self.emulators) if not failed_fit]

    def get_emulators_not_fit(self):
        """Returns the indices of the emulators that have not been fit

        When a ``MultiOutputGP`` class is initialized, none of the
        emulators are fit. Fitting is done by passing the object to an
        external fitting routine, which modifies the object to fit the
        hyperparameters. Any emulators where the fitting fails are
        returned to the initialized state, and this method is used to
        obtain a list of emulators that have not been fit.

        Returns a list of ``GaussianProcess`` objects which have
        not been fit (i.e. those which do not have a current set of
        hyperparameters).

        :returns: List of ``GaussianProcess`` objects indicating the
                  emulators that have not been fit. If all emulators
                  have been fit, returns an empty list.
        :rtype: list of ``GaussianProcess`` objects

        """

        return [gpem for (failed_fit, gpem)
                in zip([em.theta.get_data() is None for em in self.emulators],
                       self.emulators) if failed_fit]


    def __str__(self):
        """Returns a string representation of the model

        :returns: A string representation of the model (indicates
                  number of sub-components and array shapes) :rtype:
                  str
        """

        return ("Multi-Output Gaussian Process with:\n"+
                 str(self.n_emulators)+" emulators\n"+
                 str(self.n)+" training examples\n"+
                 str(self.D)+" input variables")


def _gp_predict_default_NaN(gp, testing, unc, deriv, include_nugget, full_cov):
    """Prediction method for GPs that defaults to NaN for unfit GPs

    Wrapper function for the ``GaussianProcess`` predict method that
    returns NaN if the GP is not fit. Allows ``MultiOutputGP`` objects
    that do not have all emulators fit to still return predictions
    with unfit emulator predictions replaced with NaN.

    The first argument to this function is the GP that will be used
    for prediction. All other arguments are the same as the
    arguments for the ``predict`` method of ``GaussianProcess``.

    :param gp: The ``GaussianProcess`` object (or related class) for
               which predictions will be made.
    :type gp: GaussianProcess
    :param testing: Array-like object holding the points where
                    predictions will be made.  Must have shape
                    ``(n_predict, D)`` or ``(D,)`` (for a single
                    prediction)
    :type testing: ndarray
    :param unc: (optional) Flag indicating if the uncertainties
                are to be computed.  If ``False`` the method
                returns ``None`` in place of the uncertainty
                array. Default value is ``True``.
    :type unc: bool
    :param deriv: (optional) Flag indicating if the derivatives
                  are to be computed.  If ``False`` the method
                  returns ``None`` in place of the derivative
                  array. Default value is ``True``.
    :type deriv: bool
    :param include_nugget: (optional) Flag indicating if the
                           nugget should be included in the
                           predictive variance. Only relevant if
                           ``unc = True``.  Default is ``True``.
    :type include_nugget: bool
    :param full_cov: (optional) Flag indicating if the full
                     predictive covariance should be computed.
                     Only relevant if ``unc = True``.
                     Default is ``False``.
    :type full_cov: bool
    :returns: Tuple of numpy arrays holding the predictions,
              uncertainties, and derivatives,
              respectively. Predictions and uncertainties have
              shape ``(n_predict,)`` while the derivatives have
              shape ``(n_predict, D)``. If the ``unc`` or
              ``deriv`` flags are set to ``False``, then those
              arrays are replaced by ``None``.
    :rtype: tuple
    """

    assert isinstance(gp, GaussianProcessBase)

    try:
        return gp.predict(testing, unc, deriv, include_nugget)
    except ValueError:

        n_predict = testing.shape[0]

        if unc:
            unc_array = np.array([np.nan]*n_predict)
        else:
            unc_array = None

        if deriv:
            deriv_array = np.reshape(np.array([np.nan]*n_predict*gp.D),
                                     (n_predict, gp.D))
        else:
            deriv_array = None

        return PredictResult(mean =np.array([np.nan]*n_predict),
                             unc=unc_array, deriv=deriv_array)<|MERGE_RESOLUTION|>--- conflicted
+++ resolved
@@ -296,13 +296,8 @@
         else:
             predict_method = GaussianProcess.predict
 
-<<<<<<< HEAD
-        if platform.system() == "Windows":
-            predict_vals = [predict_method(gp, testing, unc, deriv, include_nugget)
-=======
         if serial_predict:
             predict_vals = [predict_method(gp, testing, unc, deriv, include_nugget, full_cov)
->>>>>>> 05e1231b
                             for gp in self.emulators]
         else:
             with Pool(processes) as p:
