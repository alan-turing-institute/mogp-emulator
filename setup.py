--- conflicted
+++ resolved
@@ -2,17 +2,10 @@
 
 # version information
 MAJOR = 0
-<<<<<<< HEAD
-MINOR = 3
-MICRO = 1
-PRERELEASE = 0
-ISRELEASED = True
-=======
 MINOR = 4
 MICRO = 0
-PRERELEASE = 0
+PRERELEASE = 1
 ISRELEASED = False
->>>>>>> b959693d
 version = "{}.{}.{}".format(MAJOR, MINOR, MICRO)
 
 if not ISRELEASED:
