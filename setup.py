import os
import setuptools

from distutils.extension import Extension
from distutils.command.build_ext import build_ext
from distutils.command.clean import clean

import numpy as np

# version information
MAJOR = 0
<<<<<<< HEAD
MINOR = 7
MICRO = 2
PRERELEASE = 0
ISRELEASED = True
=======
MINOR = 8
MICRO = 0
PRERELEASE = 3
ISRELEASED = False
>>>>>>> e56d1674
version = "{}.{}.{}".format(MAJOR, MINOR, MICRO)

if not ISRELEASED:
    version += ".dev{}".format(PRERELEASE)

# write version information to file

def write_version_file(version):
    "writes version file that is read when importing version number"
    version_file = """'''
Version file automatically created by setup.py file
'''
version = '{}'
    """.format(version)

    with open("mogp_emulator/version.py", "w") as fh:
        fh.write(version_file)

write_version_file(version)

with open("README.md", "r") as fh:
    long_description = fh.read()


def get_cuda_config():
    """
    Find the nvcc executable in the path, and
    return a dictionary with keys 'home', 'nvcc', 'include', 'lib64'.
    """
    path = os.environ["PATH"]
    exe = "nvcc"
    binpath = None
    for location in path.split(os.pathsep):
        if os.path.exists(os.path.join(location, exe)):
            binpath = os.path.abspath(os.path.join(location, exe))
            break
    if not binpath:
        print("Unable to find 'nvcc' in path")
        return {}
    home = os.path.dirname(os.path.dirname(binpath))
    include = os.path.join(home, "include")
    lib64 = os.path.join(home, "lib64")
    return {
        "home": home,
        "nvcc": binpath,
        "include": include,
        "lib64": lib64
    }

def find_dlib():
    """
    Find the dlib directory in LD_LIBRARY_PATH and return a 
    dict with keys "include" and "lib64" containing the appropriate paths.
    """
    path = os.environ["LD_LIBRARY_PATH"]
    locations = path.split(os.pathsep)
    for loc in ["/usr/lib","/usr/local/lib"]:
        if not loc in locations:
            locations.append(loc)
    base_dir = None
    lib_dir = None
    for location in locations:
        if len(location) ==0:
            continue
        else:
            try:
                if "libdlib.a" in os.listdir(location):
                    base_dir = os.path.dirname(location)
                    lib_dir = os.path.basename(location)
                    break
                # it is possible that we don't have the correct
                # directory in LD_LIBRARY_PATH, e.g. we have
                # /path/to/dlib/lib while the actual library is in
                # /path/to/dlib/lib64
                # Try to deal with that situation here:
                elif "dlib" in location:
                    base_dir = os.path.dirname(location)
                    for subdir in os.listdir(base_dir):
                        if "libdlib.a" in os.listdir(os.path.join(base_dir, subdir)):
                            lib_dir = subdir
                            break
            except(FileNotFoundError):
                pass
    if not base_dir and lib_dir:
        print("unable to find dlib in LD_LIBRARY_PATH")
        return {}
    include = os.path.join(base_dir,"include")
    lib64 = os.path.join(base_dir, lib_dir)
    return {
        "include": include,
        "lib64": lib64
    }

def clean_build_area(self):
    # clean the current build area
    c = clean(self.distribution)
    c.all = True
    c.finalize_options()
    c.run()


def customize_compiler_for_nvcc(self):
    """
    Taken from SO
    https://stackoverflow.com/questions/10034325/can-python-distutils-compile-cuda-code
    by Robert T. McGibbon.
    Modify the _compile of distutils extension builder.
    """
    # add .cu to list of extensions compile knows about
    self.src_extensions += ['.cu',".hpp"]
    # save references to original methods
    default_compiler_so = self.compiler_so
    super = self._compile
    # redefine _compile method.
    def _compile(obj, src, ext, cc_args, extra_postargs, pp_opts):
        if os.path.splitext(src)[1] == '.cu':
            # use nvcc for .cu files
            cuda_config = get_cuda_config()
            if not "nvcc" in cuda_config.keys():
                return
            self.set_executable('compiler_so', cuda_config['nvcc'])
            # use subset of extra_postargs
            postargs = extra_postargs['nvcc']
        else:
            postargs = extra_postargs['gcc']

        super(obj, src, ext, cc_args, postargs, pp_opts)
        # reset default compiler_so
        self.compiler_so = default_compiler_so
    # replace the class default _compile method with this one
    self._compile = _compile

# Run the custom compiler
class custom_build_ext(build_ext):
    def build_extensions(self):
        clean_build_area(self)
        customize_compiler_for_nvcc(self.compiler)
        build_ext.build_extensions(self)

cuda_config = get_cuda_config()

# we only want to add the mogp_gpu extension if we have cuda compiler
ext_modules = []
if len(cuda_config) > 0:
    import pybind11
    pybind_include = pybind11.get_include()
    numpy_include = np.get_include()
    dlib_location = find_dlib()
    dlib_dir = dlib_location["lib64"]
    dlib_include = dlib_location["include"]
    
    ext = Extension("libgpgpu",
                    sources=["mogp_gpu/src/bindings.cu",
                             "mogp_gpu/src/kernel.cu",
                             "mogp_gpu/src/util.cu"],
                    library_dirs=[cuda_config["lib64"], dlib_dir],
                    libraries=["cudart","cublas","cusolver","dlib","openblas"],
                    runtime_library_dirs=[cuda_config["lib64"]],
                    extra_compile_args={"gcc":["-std=c++14"],
                                    "nvcc": ["--compiler-options",
                                             "-O3,-Wall,-shared,-std=c++14,-fPIC,-fopenmp",
                                             "-arch=sm_60",
                                             "--generate-code","arch=compute_37,code=sm_37",
                                             "--generate-code","arch=compute_60,code=sm_60"
                                    ]},
                    extra_link_args=["-lgomp"],
                    include_dirs=[numpy_include, pybind_include, cuda_config["include"],"mogp_gpu/src", dlib_include])
    ext_modules.append(ext)

setuptools.setup(name='mogp_emulator',
      version=version,
      description='Tool for Multi-Output Gaussian Process Emulators',
      long_description=long_description,
      long_description_content_type="text/markdown",
      url='https://mogp-emulator.readthedocs.io/',
      project_urls={
                  "Bug Tracker": "https://github.com/alan-turing-institute/mogp-emulator/issues",
                  "Documentation": "https://mogp-emulator.readthedocs.io/",
                  "Source Code": "https://github.com/alan-turing-institute/mogp-emulator/",
              },
      author='Alan Turing Institute Research Engineering Group',
      author_email='edaub@turing.ac.uk',
      packages=setuptools.find_packages(),
      license='MIT',
      ext_modules=ext_modules,
      cmdclass={"build_ext": custom_build_ext},
      install_requires=['numpy', 'scipy', 'patsy'],
      zip_safe=False)<|MERGE_RESOLUTION|>--- conflicted
+++ resolved
@@ -9,17 +9,10 @@
 
 # version information
 MAJOR = 0
-<<<<<<< HEAD
-MINOR = 7
-MICRO = 2
-PRERELEASE = 0
-ISRELEASED = True
-=======
 MINOR = 8
 MICRO = 0
 PRERELEASE = 3
 ISRELEASED = False
->>>>>>> e56d1674
 version = "{}.{}.{}".format(MAJOR, MINOR, MICRO)
 
 if not ISRELEASED:
