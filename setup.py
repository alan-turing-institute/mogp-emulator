--- conflicted
+++ resolved
@@ -4,11 +4,7 @@
 MAJOR = 0
 MINOR = 2
 MICRO = 0
-<<<<<<< HEAD
-PRERELEASE = 1
-=======
-PRERELEASE = 2
->>>>>>> 47743ab6
+PRERELEASE = 3
 ISRELEASED = False
 version = "{}.{}.{}".format(MAJOR, MINOR, MICRO)
 
