#ifndef DENSEGP_GPU_HPP
#define DENSEGP_GPU_HPP

/*
This file contains the C++ implementation of the Gaussian Process class.
(The corresponding .cu file contains the pybind11 bindings allowing the functions
to be called from Python).

The key methods of the DenseGP_GPU class are:
  fit:  update the theta hyperparameters
  predict_batch:  make a prediction on a set of testing points
  predict_variance_batch: make a prediction on a set of testing points, including variance
  predict_deriv: get the derivative of prediction on a set of testing points.
These in turn use CUDA kernels defined in the file cov_gpu.cu
*/

#include <iostream>

#include <algorithm>
#include <string>
#include <sstream>
#include <assert.h>
#include <stdexcept>

#include "util.hpp"
#include "kernel.hpp"
#include "meanfunc.hpp"
#include "gpparams.hpp"
#include "gppriors.hpp"

//////////////////////////////////////////////////////////////////////////////////////
////////////////////////// The Gaussian Process  class ///////////////////////////////
//////////////////////////////////////////////////////////////////////////////////////

// By convention, members ending "_d" are allocated on the device
class DenseGP_GPU {
    // batch size (for allocation)
    unsigned int testing_size;

    // Number of training points, dimension of input
    unsigned int n, D, n_corr;

    // inputs
    mat inputs;

    // targets
    vec targets;

    // what Kernel are we using?
    kernel_type kern_type;

    // pointer to the Kernel
    BaseKernel* kernel;

    // pointer to the Mean Function
    BaseMeanFunc* meanfunc;

    // is the nugget adapted, fixed, or fitted?
    nugget_type nug_type;

    // hyperparameters
    vec current_theta;

    // handle for CUBLAS calls
    cublasHandle_t cublasHandle;

    // handle for cuSOLVER calls
    cusolverDnHandle_t cusolverHandle;

    // covariance matrix on device
    thrust::device_vector<REAL> K_d;

    // inverse covariance matrix on device
    thrust::device_vector<REAL> invQ_d;

    // lower triangular Cholesky factor on device
    thrust::device_vector<REAL> chol_lower_d;

    // log determinant of covariance matrix (on host)
    double logdetC;

    // current value of log posterior (on host)
    double current_logpost;

    // adaptive nugget jitter, or specified fixed, or fitted, nugget size
    double nug_size;

    // object holding all our hyperparameters
    GPParams gptheta;

    // object holding all our priors
    GPPriors* priors;

    // kernel hyperparameters on the device
    thrust::device_vector<REAL> theta_d;

    // inputs, on the device, row major order
    thrust::device_vector<REAL> inputs_d;

    // targets, on the device
    thrust::device_vector<REAL> targets_d;

    // precomputed product, used in the prediction
    thrust::device_vector<REAL> invQt_d;

    // preallocated work array (length n) on the CUDA device
    thrust::device_vector<REAL> work_d;

    // device vector for derivative of mean function
    thrust::device_vector<REAL> meanfunc_deriv_d;

    // buffer for Cholesky factorization
    thrust::device_vector<REAL> potrf_buffer_d;

    // buffer for cub::DeviceReduce::Sum
    thrust::device_vector<REAL> sum_buffer_d;

    // size of sum_buffer_d
    size_t sum_buffer_size_bytes;

    // more work arrays
    thrust::device_vector<REAL> testing_d, work_mat_d, result_d, kappa_d, invQk_d;

public:
    int get_n(void) const
    {
        return n;
    }

    int get_D(void) const
    {
        return D;
    }

    mat get_inputs(void) const
    {
        return inputs;
    }

    vec get_targets(void) const
    {
        return targets;
    }

<<<<<<< HEAD
    int get_n_kernel_params(void) const
    {
        return D + 1 + int(get_nugget_type()==NUG_FIT);
    }

    int get_n_corr(void) const
    {
        return n_corr;
    }

=======
>>>>>>> 95b88791
    int get_n_params(void) const
    {
        return D + 1 + int(nug_type == NUG_FIT);
    }

    GPParams get_theta(void) const
    {
        return gptheta;
    }

    double get_nugget_size(void) const
    {
        return gptheta.get_nugget_size();
    }

    void set_nugget_size(double nugget_size) 
    {
        gptheta.set_nugget_size(nugget_size);
    }

    void set_nugget_type(nugget_type nugtype)
    {
        gptheta.set_nugget_type(nugtype);
    }

    nugget_type get_nugget_type(void) const
    {
        return gptheta.get_nugget_type();
    }

    BaseMeanFunc* get_meanfunc(void) const
    {
        return meanfunc;
    }

    BaseKernel* get_kernel(void) const
    {
        return kernel;
    }

    kernel_type get_kernel_type(void) const
    {
        return kern_type;
    }

    GPPriors* get_gppriors(void) const
    {
        // This is the version of the function to be bound to the Python class
        // WARNING - this will cause a (small) memory leak!
        // but the alternative is that the destructor of the 
        // GPPriors class will be called when Python does its garbage collection
        return priors;
    }

    void set_gppriors(GPPriors* gppriors_)
    {
        priors = gppriors_;
    }

    void create_gppriors(int n_corr_, 
                         prior_type ptype_corr_, REAL corr_p1_, REAL corr_p2_,
                         prior_type ptype_cov_, REAL cov_p1_, REAL cov_p2_,
                         prior_type ptype_nug_, REAL nug_p1_, REAL nug_p2_)
    {
        priors = new GPPriors(n_corr_, nug_type=get_nugget_type());
        priors->create_corr_priors(ptype_corr_, corr_p1_, corr_p2_);
        priors->create_cov_prior(ptype_cov_, cov_p1_, cov_p2_);
        priors->set_nugget(ptype_nug_, nug_p1_, nug_p2_);
        // default MeanPrior if required
        if (gptheta.get_n_mean() > 0) {
            int n_mean = gptheta.get_n_mean();
            MeanPriors* mean_priors = new MeanPriors(vec::Zero(n_mean),mat::Identity(n_mean,n_mean));
            priors->set_mean(mean_priors);
        }

    }

    // make a single prediction (mainly for testing - most use-cases will use predict_batch or predict_deriv_batch)
    double predict(mat_ref testing)
    {
        // On entry: the number of points to predict (number of rows
        // of testing) is assumed to be D

        thrust::device_vector<REAL> testing_d(testing.data(), testing.data() + D);
        kernel->cov_all_gpu(dev_ptr(work_d), n, D, dev_ptr(testing_d), dev_ptr(inputs_d),
			    dev_ptr(theta_d));

        REAL result = std::numeric_limits<double>::quiet_NaN();
        CUBLASDOT(cublasHandle, n, dev_ptr(work_d), 1, dev_ptr(invQt_d), 1,
                  &result);
	// evaluate the mean function and add to the result
        vec meanfunc_params = gptheta.get_mean();
        vec meanfunc_vals = meanfunc->mean_f(testing, meanfunc_params);
        return double(result + meanfunc_vals(0));
    }

    // variance of a single prediction (mainly for testing - most use-cases will use predict_variance_batch)
    double predict_variance(mat_ref testing, vec_ref var)
    {
        if (var.size() < testing.rows()) {
            throw std::runtime_error("predict_variance: the result buffer passed was "
                                     "too small to hold the variance");
        }

        // value prediction
        thrust::device_vector<REAL> testing_d(testing.data(), testing.data() + D);
        kernel->cov_all_gpu(dev_ptr(work_d), n, D, dev_ptr(testing_d), dev_ptr(inputs_d),
                    dev_ptr(theta_d));

        REAL result = std::numeric_limits<double>::quiet_NaN();
        CUBLASDOT(cublasHandle, n, dev_ptr(work_d), 1, dev_ptr(invQt_d), 1,
                  &result);

        // variance prediction
        thrust::device_vector<REAL> kappa_d(1);
        kernel->cov_val_gpu(dev_ptr(kappa_d), D, dev_ptr(testing_d), dev_ptr(testing_d),
                    dev_ptr(theta_d));

        double zero(0.0);
        double one(1.0);
        thrust::device_vector<REAL> invQk_d(n);

        cublasDgemv(cublasHandle, CUBLAS_OP_N, n, n, &one, dev_ptr(invQ_d), n,
                    dev_ptr(work_d), 1, &zero, dev_ptr(invQk_d), 1);

        CUBLASDOT(cublasHandle, n, dev_ptr(work_d), 1, dev_ptr(invQt_d),
                  1, &result);
        CUBLASDOT(cublasHandle, n, dev_ptr(work_d), 1, dev_ptr(invQk_d),
                  1, var.data());

        double kappa;
        thrust::copy(kappa_d.begin(), kappa_d.end(), &kappa);

        cudaDeviceSynchronize();

        var = kappa - var.array();
	    // evaluate the mean function and add to the result
        vec meanfunc_params = gptheta.get_mean();
	    vec meanfunc_vals = meanfunc->mean_f(testing, meanfunc_params);
        return REAL(result + meanfunc_vals(0));
    }

    // Use the GP emulator to calculate a prediction on testing points, without calculating variance or derivative
    void predict_batch(mat_ref testing, vec_ref result)
    {
        // Assumes on entry that testing has shape (Nbatch, D), and that result
        // contains space for Nbatch result values

        int Nbatch = testing.rows();

        if (result.size() < testing.rows()) {
            throw std::runtime_error("predict_batch: the result buffer passed was "
                                     "too small to hold the result");
        }

        if (Nbatch > testing_size) {
            throw std::runtime_error("predict_variance_batch: More test points were passed "
                                     "than the maximum batch size");
        }

        REAL zero(0.0);
        REAL one(1.0);
        thrust::device_vector<REAL> testing_d(testing.data(), testing.data() + Nbatch * D);
        thrust::device_vector<REAL> result_d(Nbatch);

        kernel->cov_batch_gpu(dev_ptr(work_mat_d), Nbatch, n, D,
			      dev_ptr(testing_d), dev_ptr(inputs_d), dev_ptr(theta_d));

        cublasStatus_t status =
            cublasDgemv(cublasHandle, CUBLAS_OP_N, Nbatch, n, &one,
                        dev_ptr(work_mat_d), Nbatch, dev_ptr(invQt_d), 1, &zero,
                        dev_ptr(result_d), 1);

        cudaDeviceSynchronize();

        thrust::copy(result_d.begin(), result_d.end(), result.data());

	// evaluate the mean function and add to the result
    vec meanfunc_params = gptheta.get_mean();
	vec meanfunc_vals = meanfunc->mean_f(testing, meanfunc_params);
	result += meanfunc_vals;
    }

    // Use the GP emulator to calculate a prediction on testing points, also calculating variance
    void predict_variance_batch(mat_ref testing, vec_ref mean, vec_ref var)
    {
        REAL zero(0.0);
        REAL one(1.0);
        REAL minus_one(-1.0);
        int Nbatch = testing.rows();

        if (var.size() < testing.rows() || mean.size() < testing.rows()) {
            throw std::runtime_error("predict_variance_batch: The result buffer passed was "
                                     "too small to hold the variance");
        }

        if (Nbatch > testing_size) {
            throw std::runtime_error("predict_variance_batch: More test points were passed "
                                     "than the maximum batch size");
        }

        thrust::device_vector<REAL> testing_d(testing.data(), testing.data() + Nbatch * D);
        thrust::device_vector<REAL> mean_d(Nbatch);

        // compute predictive means for the batch
        kernel->cov_batch_gpu(dev_ptr(work_mat_d), Nbatch, n, D, dev_ptr(testing_d),
                      dev_ptr(inputs_d), dev_ptr(theta_d));

        cublasStatus_t status =
            cublasDgemv(cublasHandle, CUBLAS_OP_N, Nbatch, n, &one,
                        dev_ptr(work_mat_d), Nbatch, dev_ptr(invQt_d), 1, &zero,
                        dev_ptr(mean_d), 1);

        // compute predictive variances for the batch
        kernel->cov_diag_gpu(dev_ptr(kappa_d), Nbatch, D, dev_ptr(testing_d),
			     dev_ptr(testing_d), dev_ptr(theta_d));

        cublasDgemm(cublasHandle, CUBLAS_OP_N, CUBLAS_OP_T,
                    n,
                    Nbatch,
                    n,
                    &one,
                    dev_ptr(invQ_d), n,
                    dev_ptr(work_mat_d), Nbatch,
                    &zero,
                    dev_ptr(invQk_d), n);

        // result accumulated into 'kappa'
        status = cublasDgemmStridedBatched(
            cublasHandle, CUBLAS_OP_N, CUBLAS_OP_N,
            1, // m
            1, // n
            n, // k
            // A (m x k), B (k x n), C (m x n)
            &minus_one, // alpha
            dev_ptr(work_mat_d), Nbatch, 1, // A, lda, strideA
            dev_ptr(invQk_d), n, n, // B, ldb, strideB (= covariances "k")
            &one,
            dev_ptr(kappa_d), 1, 1, // C, ldc, strideC
            Nbatch);

        cudaDeviceSynchronize();

        // copy back means
        thrust::copy(mean_d.begin(), mean_d.end(), mean.data());
	// evaluate the mean function and add to the mean
    vec meanfunc_params = gptheta.get_mean();
	vec meanfunc_vals = meanfunc->mean_f(testing, meanfunc_params);
	mean += meanfunc_vals;
        // copy back variances
        thrust::copy(kappa_d.begin(), kappa_d.begin() + Nbatch, var.data());
    }

    // Use the GP emulator to calculate derivative of  prediction on testing points
    void predict_deriv(mat_ref testing, mat_ref result)
    {
        int Nbatch = testing.rows();

        if (result.rows() < testing.rows() || result.cols() != D) {
            throw std::runtime_error("predict_deriv: the result buffer passed was "
                                     "the wrong shape to hold the result");
        }

        if (Nbatch > testing_size) {
            throw std::runtime_error("predict_variance_batch: More test points were passed "
                                     "than the maximum batch size");
        }

        REAL zero(0.0);
        REAL one(1.0);
        thrust::device_vector<REAL> testing_d(testing.data(), testing.data() + Nbatch * D);
        thrust::device_vector<REAL> result_d(Nbatch*D);

        kernel->cov_deriv_x_batch_gpu(dev_ptr(work_mat_d), D, Nbatch, n,
				      dev_ptr(testing_d), dev_ptr(inputs_d), dev_ptr(theta_d));

        cublasStatus_t status =
            cublasDgemv(cublasHandle, CUBLAS_OP_N,
                        D * Nbatch, n, // nrows, ncols
                        &one, dev_ptr(work_mat_d), D * Nbatch, // alpha, A, lda
                        dev_ptr(invQt_d), 1, // x, incx
                        &zero, dev_ptr(result_d), 1); // beta, y, incy

        cudaDeviceSynchronize();

        thrust::copy(result_d.begin(), result_d.end(), result.data());

	// evaluate deriv of meanfunc wrt test points, and add to result
    vec meanfunc_params = gptheta.get_mean();
	mat meanfunc_inputderiv = meanfunc->mean_inputderiv(testing, meanfunc_params);
	result += meanfunc_inputderiv.transpose();
    }

    // perform Cholesky factorization of the matrix currently stored in work_mat_d
    int calc_cholesky_factors(void)
    {
        // On entry: assumes that work_mat_d contains the inverse covariance matrix invQ_d

        thrust::device_vector<int> info_d(1);
        int info_h;
        cusolverStatus_t status;

	// compute Cholesky factors
	status = cusolverDnDpotrf(cusolverHandle, CUBLAS_FILL_MODE_LOWER, n,
				  dev_ptr(work_mat_d), n, dev_ptr(potrf_buffer_d),
				  potrf_buffer_d.size(), dev_ptr(info_d));

	thrust::copy(info_d.begin(), info_d.end(), &info_h);

	if (status != CUSOLVER_STATUS_SUCCESS || info_h < 0) {
            std::string msg;
            std::stringstream smsg(msg);
            smsg << "Error in potrf: return code " << status << ", info " << info_h;
            throw std::runtime_error(smsg.str());

	}
	return info_h;
    }

    // return the lower triangular matrix (actually it will be the whole matrix
    // but only the lower triangle will be correct!)
    void get_cholesky_lower(mat_ref result)
    {
        thrust::copy(chol_lower_d.begin(), chol_lower_d.end(), result.data());
    }

    // Update the hyperparameters, given a new GPParams object
    void fit(GPParams& theta_)
    {
        if (! gptheta.test_same_shape(theta_)) 
            throw std::runtime_error("Shape of new GPParams object does not match existing one");
        gptheta = theta_;
        vec new_params = gptheta.get_data();
        fit(new_params);
    }

    void fit(vec params) {
        // test that the new parameters are the expected size
        if (! gptheta.test_same_shape(params)) 
            throw std::runtime_error("Shape of new GPParams object does not match existing one");
        int switch_index = gptheta.get_n_mean();
        gptheta.set_mean(params.block(0,0, switch_index, 1));
        gptheta.set_data(params.block(switch_index,0,gptheta.get_n_data(), 1));
        if (nug_type == NUG_FIT) {
            // set the nugget size to be the last element of params
            gptheta.set_nugget_size(params[params.size()-1]);
        }
        vec meanfunc_params = gptheta.get_mean();
        vec kernel_params = gptheta.get_data();
        // evaluate the mean function at the input values and subtract from targets
	    vec new_targets = targets - meanfunc->mean_f(inputs, meanfunc_params);
        thrust::copy(new_targets.data(), new_targets.data() + n, targets_d.begin());
	    // copy all the non-meanfunc parameters to the device vector theta_d
        thrust::copy(kernel_params.data(),
		             kernel_params.data() + gptheta.get_n_data(),
		             theta_d.begin());
        // calculate covariance matrix, put result into K_d
        kernel->cov_batch_gpu(dev_ptr(K_d), n, n, D, dev_ptr(inputs_d),
		    	      dev_ptr(inputs_d), dev_ptr(theta_d));
	    /// copy the covariance matrix K_d into work_mat_d
	    thrust::copy(K_d.begin(), K_d.end(), work_mat_d.begin());
        thrust::device_vector<int> info_d(1);
        int info_h;
        cusolverStatus_t status;
	    int factorisation_status;
	    // for adaptive nugget start with a nugget of zero and increase by small amount
	    // until we find a value where factorization succeeds.
	    if (gptheta.get_nugget_type() == NUG_ADAPTIVE) {
	        double mean_diag;
            double tmp_nug_size = 0.;
	        const int max_tries = 5;
	        int itry = 0;
	        while (itry < max_tries) {
		        // K_d holds the covariance matrix - work with a copy
		        // in work_mat_d, in case the factorization fails
		        thrust::copy(K_d.begin(), K_d.end(), work_mat_d.begin());

		        // if the first attempt at factorization failed, add a
		        // small term to the diagonal, increasing each iteration
		        // until the factorization succeeds
		        if (itry >= 1) {
		            if (itry == 1) {
			            // find mean of (absolute) diagonal elements (diagonal
			            // elements should all be positive)
		    	        cublasDasum(cublasHandle, n, dev_ptr(K_d), n+1, &mean_diag);
			            mean_diag /= n;
			            tmp_nug_size = 1e-6 * mean_diag;
		            }
		            add_diagonal(n, tmp_nug_size, dev_ptr(work_mat_d));
		        }

		        factorisation_status = calc_cholesky_factors();
		        if (factorisation_status == 0) {
                    break;
		        }
		        tmp_nug_size *= 10;
		        itry++;
	        }
	        // if none of the factorization attempts succeeded:
	        if (itry == max_tries) {
		        std::string msg;
		        std::stringstream smsg(msg);
		        smsg << "All attempts at factorization failed. Last return code " << factorisation_status;
		        throw std::runtime_error(smsg.str());
	        }
            gptheta.set_nugget_size(tmp_nug_size);
	    // for fixed nugget, add "nugget_size" to the diagonal of the matrix.
	    } else if (gptheta.get_nugget_type() == NUG_FIXED) {
	        add_diagonal(n, gptheta.get_nugget_size(), dev_ptr(work_mat_d));
	        factorisation_status = calc_cholesky_factors();
	        if (factorisation_status != 0) {
                throw std::runtime_error("Unable to factorize matrix using fixed nugget");
	        }

	    } else if (nug_type == NUG_FIT) {

	        add_diagonal(n, gptheta.get_nugget_size(), dev_ptr(work_mat_d));
	        factorisation_status = calc_cholesky_factors();
	        if (factorisation_status != 0) {
                throw std::runtime_error("Unable to factorize matrix using fitted nugget");
	        }
	    } else throw std::runtime_error("Unrecognized nugget_type");

        // get the inverse covariance matrix invQ by solving the system of linear eqns
	    //    work_mat_d . invQ_d = I
	    // where work_mat_d is holding the current covariance matrix.
        identity_device(n, dev_ptr(invQ_d));

        status = cusolverDnDpotrs(cusolverHandle, CUBLAS_FILL_MODE_LOWER, n, n,
                                  dev_ptr(work_mat_d), n, dev_ptr(invQ_d), n,
                                  dev_ptr(info_d));
        thrust::copy(info_d.begin(), info_d.end(), &info_h);
        check_cusolver_status(status, info_h);

        // invQt - product of inverse covariance matrix with the target values
        thrust::copy(targets_d.begin(), targets_d.end(), invQt_d.begin());
        status = cusolverDnDpotrs(cusolverHandle, CUBLAS_FILL_MODE_LOWER, n, 1,
                                  dev_ptr(work_mat_d), n, dev_ptr(invQt_d), n,
                                  dev_ptr(info_d));

        thrust::copy(info_d.begin(), info_d.end(), &info_h);
        check_cusolver_status(status, info_h);
        // logdetC - sum the log of the diagonal elements of the Cholesky factor of covariance matrix (in work_mat_d)
        thrust::device_vector<double> logdetC_d(1);

        sum_log_diag(n, dev_ptr(work_mat_d), dev_ptr(logdetC_d), dev_ptr(sum_buffer_d), sum_buffer_size_bytes);

        thrust::copy(logdetC_d.begin(), logdetC_d.end(), &logdetC);
	    //copy work_mat_d into the lower triangular Cholesky factor
	    thrust::copy(work_mat_d.begin(), work_mat_d.begin()+n*n, chol_lower_d.begin());

	    //set the flag to say we have fitted theta
	    gptheta.set_fitted_ok();
        // copy mean function params then kernel params into current_theta
        gptheta.set_mean(meanfunc_params);
        vec new_data(gptheta.get_n_data());
        thrust::copy(theta_d.begin(), theta_d.end(), new_data.data());
        gptheta.set_data(new_data);
        // update the current_logpost
        double logpost;
        CUBLASDOT(cublasHandle, n, dev_ptr(targets_d), 1, dev_ptr(invQt_d), 1,
                  &logpost);
        logpost += logdetC + n * log(2.0 * M_PI);

        logpost = 0.5 * logpost;
        // subtract the priors log posterior
        current_logpost = logpost - priors->logp(gptheta);
    }

    bool get_theta_fit_status(void)
    {
        return gptheta.data_has_been_set(); 
    }

    void reset_theta_fit_status(void)
    {
        gptheta.unset_data();
    }

    void get_K(mat_ref K_h)
    {
        thrust::copy(K_d.begin(), K_d.end(), K_h.data());
    }

    void get_invQ(mat_ref invQ_h)
    {
        thrust::copy(invQ_d.begin(), invQ_d.end(), invQ_h.data());
    }

    void get_invQt(mat_ref invQt_h)
    {
        thrust::copy(invQt_d.begin(), invQt_d.end(), invQt_h.data());
    }

    double get_logpost(vec new_theta)
    {
	    if (gptheta.test_close(new_theta)) {
	        return current_logpost;
	    }
	    
        //theta has changed - refit
	    fit(new_theta);

	    return current_logpost;
    }

    double get_logpost(GPParams& new_theta)
    {
	    if (gptheta.test_close(new_theta)) {
	        return current_logpost;
	    }
	    
        //theta has changed - refit
	    fit(new_theta);

	    return current_logpost;
    }

    void logpost_deriv(vec_ref result)
    {
        double zero(0.0);
        double one(1.0);
        double half(0.5);
        double m_half(-0.5);
	    double minusone(-1.0);

        const int Ntheta = D + 1;

        // Compute
        //   \pderiv{C_{jk}}{theta_i}
        //
        // The length of work_mat_d is n * testing_size
        // The derivative above has  n * n * Ntheta components
        // The following assumes that testing_size > Ntheta * n
        kernel->cov_deriv_theta_batch_gpu(dev_ptr(work_mat_d),
					  D, n, n,
					  dev_ptr(inputs_d), dev_ptr(inputs_d),
					  dev_ptr(theta_d));

        // Compute
        //   \deriv{logpost}{theta_i}
        //     =   0.5 Tr(inv(C)*\pderiv{C}{\theta_i}           (Term 1)
        //       - 0.5 (invQ_ts)^T \pderiv{C}{\theta_i} invQt  (Term 2)

        // Working memory on device:
        //   result_d:
        //       accumulated result
        //   work_mat_d (until Term 2 step 1):
        //       covariance derivatives
        //   work_mat_d (after Term 2 step 1):
        //       temporary product in term 2 (okay to overwrite derivatives at this point)

        // ***** Term 1 *****
        // Treat 'jk' as a new 1-d index in C_{jk} and \pderiv{C_{jk}}{\theta}, called 'l' below.
        // That is:
        //    R_i = \pderiv{vec(C)_l}{\theta_i} vec(inv(C))_l
        //
        // Compute with gemv (y = \alpha A x + \beta y)
        cublasDgemv(cublasHandle, CUBLAS_OP_T, // handle, op (transpose)
                    n * n, Ntheta, // nrows, ncols (N.B. column-major order!)
                    &half, dev_ptr(work_mat_d), n * n, // alpha, A, lda
                    dev_ptr(invQ_d), 1, // x, incx
                    &zero, // beta
                    dev_ptr(result_d), 1); // y, incy

        // ***** Term 2 *****
        // First step:
        //   S_ij = \pderiv{C_{jk}}{\theta_i} invQt_k
        //
        // Treat \pderiv{C_{jk}}{\theta_i} as (n * Ntheta) * n, treating 'ij' as a single index
        // and take mat-vec product with invQt:
        cublasDgemv(cublasHandle, CUBLAS_OP_T, // handle, op (transpose)
                    n, n * Ntheta, // nrows, ncols (N.B. column-major order!)
                    &one, dev_ptr(work_mat_d), n, // alpha, A, lda
                    dev_ptr(invQt_d), 1, // x, incx
                    &zero, // beta
                    dev_ptr(work_mat_d), 1); // y, incy

        // Second step:
        //   R_i += 0.5 S_ij invQt_j
        cublasDgemv(cublasHandle, CUBLAS_OP_T, // handle, op (transpose)
                    n, Ntheta, // nrows, ncols (N.B. column-major order!)
                    &m_half, dev_ptr(work_mat_d), n, // alpha, A, lda
                    dev_ptr(invQt_d), 1, // x, incx
                    &one, // beta
                    dev_ptr(result_d), 1); // y, incy

	    // first elements of result (up to meanfunc_nparam) will be from meanfunc,
	    // then the next (D+1) from the Kernel.
        vec meanfunc_params = gptheta.get_mean();
	    int meanfunc_nparam = meanfunc_params.rows();
	    if (meanfunc_nparam > 0) { // only copy data to device and do calculation if we need to.
	        mat meanfunc_deriv = meanfunc->mean_deriv(inputs, meanfunc_params);
	        thrust::copy(meanfunc_deriv.data(), meanfunc_deriv.data() + (n * meanfunc_nparam), meanfunc_deriv_d.begin());
	        // product of meanfunc_deriv with invQt
	        cublasDgemv(cublasHandle, CUBLAS_OP_T, // handle, op (transpose)
		            n, n * meanfunc_nparam, // nrows, ncols (N.B. column-major order!)
                    &minusone, dev_ptr(meanfunc_deriv_d), n, // alpha, A, lda
                    dev_ptr(invQt_d), 1, // x, incx
                    &zero, // beta
                    dev_ptr(meanfunc_deriv_d), 1); // y, incy
	        thrust::copy(meanfunc_deriv_d.begin(), meanfunc_deriv_d.begin() + (meanfunc_nparam), result.data());
	    }
        thrust::copy(result_d.begin(), result_d.begin() + Ntheta, result.data()+(meanfunc_nparam));

	    // fitted nugget - last element of theta is log(nugget)
	    // partial deriv is 0.5*nugget*(trace(invQ) - invQt.invQt)
	    if (nug_type == NUG_FIT) {
	        // trace of invQ
	        REAL tr_invQ = 0.;
	        thrust::device_vector<double> tr_invQ_d(1);
	        trace(n, dev_ptr(invQ_d), dev_ptr(tr_invQ_d), dev_ptr(sum_buffer_d), sum_buffer_size_bytes);
	        thrust::copy(tr_invQ_d.begin(), tr_invQ_d.end(), &tr_invQ);
	        // invQt dot invQt
	        REAL invQtSq = std::numeric_limits<double>::quiet_NaN();
	        CUBLASDOT(cublasHandle, n, dev_ptr(invQt_d), 1, dev_ptr(invQt_d), 1,
		        &invQtSq);

	        // set the last element of result, putting it all together
	        result(result.size()-1) = 0.5 * nug_size * (tr_invQ - invQtSq);
	    }
        // subtract the values from the priors
        result = result - priors->dlogpdtheta(gptheta);  //priors_dlogpdtheta;
    }

    // destructor - just to see when it is being called
    ~DenseGP_GPU() {
        delete meanfunc;
        delete kernel;
        delete priors;
    }

    // constructor
    DenseGP_GPU(mat_ref inputs_,
	      vec_ref targets_,
	      unsigned int testing_size_,
	      BaseMeanFunc* mean_ = NULL,
	      kernel_type kern_=SQUARED_EXPONENTIAL,
          nugget_type nugtype_=NUG_ADAPTIVE,
          double nugsize_=0.0
          )
          
        : testing_size(testing_size_)
        , n(inputs_.rows())
        , D(inputs_.cols())
        , n_corr(0)
        , K_d(n * n, 0.0)
        , invQ_d(n * n, 0.0)
        , chol_lower_d(n * n, 0.0)
        , inputs(inputs_)
        , targets(targets_)
	    , kern_type(kern_)
        , kernel(0)
        , priors(0)
	    , meanfunc(mean_)
        , inputs_d(inputs_.data(), inputs_.data() + D * n)
        , targets_d(targets_.data(), targets_.data() + n)
        , logdetC(0.0)
	    , current_logpost(0.0)
        , invQt_d(n, 0.0)
        , testing_d(D * testing_size, 0.0)
        , work_d(n, 0.0)
        , work_mat_d(n * testing_size, 0.0)
        , sum_buffer_size_bytes(0)
        , result_d(testing_size, 0.0)
        , kappa_d(testing_size, 0.0)
        , invQk_d(testing_size * n, 0.0)
    {
        cublasStatus_t cublas_status = cublasCreate(&cublasHandle);
        if (cublas_status != CUBLAS_STATUS_SUCCESS)
        {
            throw std::runtime_error("CUBLAS initialization error\n");
        }
        cusolverStatus_t cusolver_status = cusolverDnCreate(&cusolverHandle);
        if (cusolver_status != CUSOLVER_STATUS_SUCCESS)
        {
            throw std::runtime_error("cuSolver initialization error\n");
        }

        // CUBLAS potrf workspace
        int potrfBufferSize;
        cusolverDnDpotrf_bufferSize(cusolverHandle, CUBLAS_FILL_MODE_LOWER,
                                    n, dev_ptr(potrf_buffer_d), n,
                                    &potrfBufferSize);
        potrf_buffer_d.resize(potrfBufferSize);

        // The following call determines the size of the cub::DeviceReduce::Sum workspace:
        // sum_buffer_size_bytes is 0 before this call, and the size of sum_buffer_d afterwards.
        // The end iterators are supplied but are not used.
        cub::DeviceReduce::Sum(dev_ptr(sum_buffer_d), sum_buffer_size_bytes,
                               sum_buffer_d.end(), sum_buffer_d.end(), n);
        sum_buffer_d.resize(sum_buffer_size_bytes);

        // if mean function is not provided, assume zero everywhere.
        if (!mean_) {
            meanfunc = new ZeroMeanFunc();
        } else {
            // clone the meanfunction that we were given
            meanfunc = mean_->clone();
        }
        
	    if (kern_type == SQUARED_EXPONENTIAL) {
	        kernel = new SquaredExponentialKernel();
	    } else if (kern_type == MATERN52) {
	        kernel = new Matern52Kernel();
	    } else throw std::runtime_error("Unrecognized kernel type\n");

        int n_mean = meanfunc->get_n_params();
        n_corr = kernel->get_n_params(inputs);
        gptheta = GPParams(n_mean, n_corr, nugtype_, nugsize_);
        // resize the device vector that will store kernel hyperparameters
        theta_d.resize(gptheta.get_n_data());
	    // resize the device vector that will store derivative of mean function
	    meanfunc_deriv_d.resize(meanfunc->get_n_params() * inputs.rows());
<<<<<<< HEAD

        gptheta.set_nugget_type(nugtype_);
        gptheta.set_nugget_size(nugsize_);
=======
        // resize current_theta vector
        current_theta.resize(meanfunc->get_n_params() + get_n_params(),1);
>>>>>>> 95b88791
    }

};

#endif<|MERGE_RESOLUTION|>--- conflicted
+++ resolved
@@ -142,7 +142,6 @@
         return targets;
     }
 
-<<<<<<< HEAD
     int get_n_kernel_params(void) const
     {
         return D + 1 + int(get_nugget_type()==NUG_FIT);
@@ -153,8 +152,6 @@
         return n_corr;
     }
 
-=======
->>>>>>> 95b88791
     int get_n_params(void) const
     {
         return D + 1 + int(nug_type == NUG_FIT);
@@ -869,14 +866,11 @@
         theta_d.resize(gptheta.get_n_data());
 	    // resize the device vector that will store derivative of mean function
 	    meanfunc_deriv_d.resize(meanfunc->get_n_params() * inputs.rows());
-<<<<<<< HEAD
 
         gptheta.set_nugget_type(nugtype_);
         gptheta.set_nugget_size(nugsize_);
-=======
         // resize current_theta vector
         current_theta.resize(meanfunc->get_n_params() + get_n_params(),1);
->>>>>>> 95b88791
     }
 
 };
