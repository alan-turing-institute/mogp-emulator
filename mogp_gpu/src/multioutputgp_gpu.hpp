#ifndef MULTIOUTPUTGP_GPU_HPP
#define MULTIOUTPUTGP_GPU_HPP

/*
This file contains the C++ implementation of the Multi-Output Gaussian Process,
which is essentially a container of DenseGP_GPU instances, each of which is a Gaussian Process.

The key methods of the MultiOutputGP_GPU class are:
 
  predict_batch:  make a prediction on a set of testing points
  predict_variance_batch: make a prediction on a set of testing points, including variance
  predict_deriv: get the derivative of prediction on a set of testing points.
These in turn use CUDA kernels defined in the file cov_gpu.cu
*/

#include <iostream>

#include <algorithm>
#include <string>
#include <sstream>
#include <assert.h>
#include <stdexcept>
#include <omp.h>

#include "util.hpp"
#include "kernel.hpp"
#include "meanfunc.hpp"
#include "densegp_gpu.hpp"

//////////////////////////////////////////////////////////////////////////////////////
////////////////////////// The MOGP class ///////////////////////////////
//////////////////////////////////////////////////////////////////////////////////////

// By convention, members ending "_d" are allocated on the device
class MultiOutputGP_GPU {

    // inputs
    mat inputs;

    // targets
    std::vector<vec> targets;

    // testing size
    unsigned int testing_size;

    // what Kernel are we using?
    kernel_type kern_type;

    // is the nugget adapted, fixed, or fitted?
    nugget_type nug_type;

    // how big is the nugget?
    double nug_size;

    // pointer to the Kernel
//    BaseKernel* kernel;

    // pointer to mean function
    BaseMeanFunc* meanfunc;

    std::vector<DenseGP_GPU*> emulators;

public:

    mat get_inputs(void) const
    {
        return inputs;
    }

    vec get_targets_at_index(int index) const
    {
        return targets[index];
    }

    std::vector<vec> get_targets(void) const
    {
        return targets;
    }

    int get_D(void) const
    {
        return inputs.cols();
    }

    int get_n(void) const
    {
        return inputs.rows();
    }

    int n_emulators(void) const
    {
        return emulators.size();
    }

<<<<<<< HEAD
    int n_data_params(void) const
    {   
        if (emulators.size() > 0)
            return emulators[0]->get_theta().get_n_data();
        return 0;
    }

    int n_corr_params(void) const
    {   
        if (emulators.size() > 0)
            return emulators[0]->get_theta().get_n_corr();
        return 0;
    }

    inline nugget_type get_nugget_type(void) const { return nug_type;}

    inline REAL get_nugget_size(void) const { return nug_size;}

=======
    std::vector<unsigned int> get_n_data_params(void) const
    {   
        std::vector<unsigned int> n_params;
        for (unsigned int i=0; i< emulators.size(); ++i) 
            n_params.push_back(emulators[i]->get_n_params());
        return n_params;
    }

>>>>>>> 95b88791
    void reset_fit_status(void) {
        for (unsigned int idx=0; idx < emulators.size(); ++idx) {
            emulators[idx]->reset_theta_fit_status();
        }   
    }

<<<<<<< HEAD
    void create_priors_for_emulator(unsigned int emulator_index,
                                    int n_corr,
                                    prior_type corr_dist, REAL corr_p1, REAL corr_p2,
                                    prior_type cov_dist, REAL cov_p1, REAL cov_p2,
                                    prior_type nug_dist, REAL nug_p1, REAL nug_p2)
    {   
        if (emulators.size() <= emulator_index)
            throw std::runtime_error("Invalid emulator index for setting priors");
        emulators[emulator_index]->create_gppriors(n_corr, corr_dist, corr_p1, corr_p2, 
                                                  cov_dist, cov_p1, cov_p2,
                                                  nug_dist, nug_p1, nug_p2);
    }

=======
>>>>>>> 95b88791
    std::vector<unsigned int> get_fitted_indices(void) const
    {
        std::vector<unsigned int> fitted_indices;
        for (unsigned int idx=0; idx < emulators.size(); ++idx) {
            if (emulators[idx]->get_theta_fit_status()) fitted_indices.push_back(idx);
        }
        return fitted_indices;
    }

    std::vector<unsigned int> get_unfitted_indices(void) const
    {
        std::vector<unsigned int> unfitted_indices;
        for (unsigned int idx=0; idx < emulators.size(); ++idx) {
            if ( ! emulators[idx]->get_theta_fit_status()) unfitted_indices.push_back(idx);
        }
        return unfitted_indices;
    }

    // make a single prediction per emulator(mainly for testing - most use-cases will use predict_batch or predict_deriv_batch)
    vec predict(mat_ref testing)
    {
        vec results(emulators.size());
        #pragma omp parallel for
        for (unsigned int i=0; i< emulators.size(); ++i) {
            // check whether emulator is fit OK
            if ( emulators[i]->get_theta_fit_status()) {
                results[i] = emulators[i]->predict(testing);
            }
        }
        return results;
    }

    // variance of a single prediction (mainly for testing - most use-cases will use predict_variance_batch)
    vec predict_variance(mat_ref testing, vec_ref var)
    {
        vec results(emulators.size());
        #pragma omp parallel for
        for (unsigned int i=0; i< emulators.size(); ++i) {
            if ( emulators[i]->get_theta_fit_status()) {
                results[i] = emulators[i]->predict_variance(testing, var);
            }
        }
        return results;
    }

    // Use the GP emulators to calculate a prediction on testing points, without calculating variance or derivative
    void predict_batch(mat_ref testing, mat_ref results)
    {

        #pragma omp parallel for
        for (unsigned int i=0; i< emulators.size(); ++i) {
            if ( emulators[i]->get_theta_fit_status()) {
                emulators[i]->predict_batch(testing, results.row(i));
            }
        }
        
    }

    // Use the GP emulators to calculate a prediction on testing points, also calculating variance
    void predict_variance_batch(mat_ref testing, mat_ref means, mat_ref vars)
    {
        #pragma omp parallel for
        for (unsigned int i=0; i< emulators.size(); ++i) {
            if ( emulators[i]->get_theta_fit_status()) {
                emulators[i]->predict_variance_batch(testing, means.row(i), vars.row(i));
             }
            
        }
     
    }

    // Use the GP emulator to calculate derivative of  prediction on testing points
    void predict_deriv(mat_ref testing, std::vector<mat_ref> results)
    {
        #pragma omp parallel for
        for (unsigned int i=0; i< emulators.size(); ++i) {
            if ( emulators[i]->get_theta_fit_status()) {
                emulators[i]->predict_deriv(testing, results[i]);
            }
        }
    }

    void fit(std::vector<GPParams> thetas) {
        #pragma omp parallel for
        for (unsigned int i=0; i< emulators.size(); ++i) {      
            emulators[i]->fit(thetas[i]);
        }   
    }

    void fit(mat_ref thetas) {
        #pragma omp parallel for
        for (unsigned int i=0; i< emulators.size(); ++i) {      
            emulators[i]->fit(thetas.row(i));
        }   
    }    

    void fit_emulator(unsigned int index, GPParams& theta) {
        emulators.at(index)->fit(theta);
    }

    void fit_emulator(unsigned int index, vec& theta) {
        emulators.at(index)->fit(theta);
    }    

    void create_emulators() {
        unsigned int testing_size_per_emulator = testing_size / targets.size();
        for (auto targ : targets) {
            // emulators will all have same starting parameters apart from targets
            emulators.push_back(new DenseGP_GPU(
                inputs, 
                targ, 
                testing_size_per_emulator, 
                meanfunc,
                kern_type,
                nug_type,
                nug_size)
            );
        }
    }

    DenseGP_GPU* get_emulator(unsigned int index) {
        return emulators.at(index);
    }

    // constructor
    MultiOutputGP_GPU(mat_ref inputs_,
	      std::vector<vec>& targets_,
	      unsigned int testing_size_,
          BaseMeanFunc* mean_=NULL,
          kernel_type kern_=SQUARED_EXPONENTIAL,
          nugget_type nugtype_=NUG_ADAPTIVE,
          double nugsize_=0.)
        : inputs(inputs_)
        , targets(targets_)
        , testing_size(testing_size_)
        , meanfunc(mean_)
        , kern_type(kern_)
        , nug_type(nugtype_)
        , nug_size(nugsize_)
	    
    {
        // instantiate the DenseGP_GPU objects
        create_emulators();
    }

    // destructor
    ~MultiOutputGP_GPU() {
        for (auto em : emulators) {
            delete em;
        }
        emulators.clear();
    }

};

#endif<|MERGE_RESOLUTION|>--- conflicted
+++ resolved
@@ -92,42 +92,33 @@
         return emulators.size();
     }
 
-<<<<<<< HEAD
-    int n_data_params(void) const
-    {   
-        if (emulators.size() > 0)
-            return emulators[0]->get_theta().get_n_data();
-        return 0;
-    }
-
-    int n_corr_params(void) const
-    {   
-        if (emulators.size() > 0)
-            return emulators[0]->get_theta().get_n_corr();
-        return 0;
-    }
-
-    inline nugget_type get_nugget_type(void) const { return nug_type;}
-
-    inline REAL get_nugget_size(void) const { return nug_size;}
-
-=======
-    std::vector<unsigned int> get_n_data_params(void) const
+
+    std::vector<unsigned int> n_data_params(void) const
     {   
         std::vector<unsigned int> n_params;
         for (unsigned int i=0; i< emulators.size(); ++i) 
-            n_params.push_back(emulators[i]->get_n_params());
+            n_params.push_back(emulators[i]->get_theta().get_n_data());
         return n_params;
     }
 
->>>>>>> 95b88791
+    int n_corr_params(void) const
+    {   
+        std::vector<unsigned int> n_params;
+        for (unsigned int i=0; i< emulators.size(); ++i) 
+            n_params.push_back(emulators[i]->get_theta().get_n_corr());
+        return n_params;
+    }
+
+    inline nugget_type get_nugget_type(void) const { return nug_type;}
+
+    inline REAL get_nugget_size(void) const { return nug_size;}
+
     void reset_fit_status(void) {
         for (unsigned int idx=0; idx < emulators.size(); ++idx) {
             emulators[idx]->reset_theta_fit_status();
         }   
     }
 
-<<<<<<< HEAD
     void create_priors_for_emulator(unsigned int emulator_index,
                                     int n_corr,
                                     prior_type corr_dist, REAL corr_p1, REAL corr_p2,
@@ -141,8 +132,6 @@
                                                   nug_dist, nug_p1, nug_p2);
     }
 
-=======
->>>>>>> 95b88791
     std::vector<unsigned int> get_fitted_indices(void) const
     {
         std::vector<unsigned int> fitted_indices;
